id: cf3ede88-a429-493b-9108-3e46d3c741f7
name: SecurityEvent - Multiple authentication failures followed by a success
description: |
  'Identifies accounts who have failed to logon to the domain multiple times in a row, followed by a successful authentication
  within a short time frame. Multiple failed attempts followed by a success can be an indication of a brute force attempt or
  possible mis-configuration of a service account within an environment.
  The lookback is set to 2h and the authentication window and threshold are set to 1h and 5, meaning we need to see a minimum
  of 5 failures followed by a success for an account within 1 hour to surface an alert.'
severity: Low
requiredDataConnectors:
  - connectorId: SecurityEvents
    dataTypes:
      - SecurityEvent
  - connectorId: WindowsSecurityEvents
    dataTypes:
      - SecurityEvent
queryFrequency: 2h
queryPeriod: 2h
triggerOperator: gt
triggerThreshold: 0
status: Available
tactics:
  - CredentialAccess
relevantTechniques:
  - T1110
query: |
    let timeRange = 2h;
    let authenticationWindow = 1h;
    let authenticationThreshold = 5;
    SecurityEvent
    | where TimeGenerated > ago(timeRange)
    | where EventID in (4624, 4625)
    | where IpAddress != "-" and isnotempty(Account)
    | extend Outcome = iff(EventID == 4624, "Success", "Failure")
    // bin outcomes into 10 minute windows to reduce the volume of data
    | summarize OutcomeCount=count() by bin(TimeGenerated, 10m), Account, IpAddress, Computer, Outcome
    | project TimeGenerated, Account, IpAddress, Computer, Outcome, OutcomeCount
    // sort ready for sessionizing - by account and time of the authentication outcome
    | sort by Account asc, TimeGenerated asc
    | serialize
    // sessionize into failure groupings until either the account changes or there is a success
    | extend SessionStartedUtc = row_window_session(TimeGenerated, timeRange, authenticationWindow, Account != prev(Account) or prev(Outcome) == "Success")
    // count the failures in each session
<<<<<<< HEAD
    | summarize FailureCountBeforeSuccess=sumif(OutcomeCount, Outcome == "Failure"), StartTime=min(TimeGenerated), EndTime=max(TimeGenerated), make_list(Outcome, 128), make_set(Computer, 128), make_set(IpAddress, 128) by SessionStartedUtc, Account
=======
    | summarize FailureCountBeforeSuccess=sumif(OutcomeCount, Outcome == "Failure"), StartTime=min(TimeGenerated), EndTime=max(TimeGenerated), make_list(Outcome,50), make_set(Computer,50), make_set(IpAddress,50) by SessionStartedUtc, Account
>>>>>>> 4baedae7
    // the session must not start with a success, and must end with one
    | where array_index_of(list_Outcome, "Success") != 0
    | where array_index_of(list_Outcome, "Success") == array_length(list_Outcome) - 1
    | project-away SessionStartedUtc, list_Outcome
    // where the number of failures before the success is above the threshold
    | where FailureCountBeforeSuccess >= authenticationThreshold
    // expand out ip and computer for customer entity assignment
    | mv-expand set_IpAddress, set_Computer
    | extend IpAddress = tostring(set_IpAddress), Computer = tostring(set_Computer)
    | extend timestamp=StartTime, NTDomain = split(Account, '\\', 0)[0], Name = split(Account, '\\', 1)[0], HostName = tostring(split(Computer, '.', 0)[0]), DnsDomain = tostring(strcat_array(array_slice(split(Computer, '.'), 1, -1), '.'))
entityMappings:
  - entityType: Account
    fieldMappings:
      - identifier: Name
        columnName: Name
      - identifier: NTDomain
        columnName: NTDomain
  - entityType: Host
    fieldMappings:
      - identifier: HostName
        columnName: HostName
      - identifier: DnsDomain
        columnName: DnsDomain
  - entityType: IP
    fieldMappings:
      - identifier: Address
<<<<<<< HEAD
        columnName: IpAddress
version: 1.0.2
=======
        columnName: IPCustomEntity
version: 1.0.3
>>>>>>> 4baedae7
kind: Scheduled<|MERGE_RESOLUTION|>--- conflicted
+++ resolved
@@ -41,11 +41,7 @@
     // sessionize into failure groupings until either the account changes or there is a success
     | extend SessionStartedUtc = row_window_session(TimeGenerated, timeRange, authenticationWindow, Account != prev(Account) or prev(Outcome) == "Success")
     // count the failures in each session
-<<<<<<< HEAD
     | summarize FailureCountBeforeSuccess=sumif(OutcomeCount, Outcome == "Failure"), StartTime=min(TimeGenerated), EndTime=max(TimeGenerated), make_list(Outcome, 128), make_set(Computer, 128), make_set(IpAddress, 128) by SessionStartedUtc, Account
-=======
-    | summarize FailureCountBeforeSuccess=sumif(OutcomeCount, Outcome == "Failure"), StartTime=min(TimeGenerated), EndTime=max(TimeGenerated), make_list(Outcome,50), make_set(Computer,50), make_set(IpAddress,50) by SessionStartedUtc, Account
->>>>>>> 4baedae7
     // the session must not start with a success, and must end with one
     | where array_index_of(list_Outcome, "Success") != 0
     | where array_index_of(list_Outcome, "Success") == array_length(list_Outcome) - 1
@@ -72,11 +68,6 @@
   - entityType: IP
     fieldMappings:
       - identifier: Address
-<<<<<<< HEAD
         columnName: IpAddress
-version: 1.0.2
-=======
-        columnName: IPCustomEntity
 version: 1.0.3
->>>>>>> 4baedae7
 kind: Scheduled