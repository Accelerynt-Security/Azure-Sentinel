id: 6214f187-5840-4cf7-a174-0cf9a72bfd29
name: Imperva - Possible command injection
description: |
  'Detects requests with commands in URI.'
<<<<<<< HEAD
severity: Medium
status: Available
=======
severity: High
>>>>>>> 8047054b
requiredDataConnectors:
  - connectorId: ImpervaWAFCloudAPI
    dataTypes:
      - ImpervaWAFCloud
queryFrequency: 10m
queryPeriod: 10m
triggerOperator: gt
triggerThreshold: 0
tactics:
  - InitialAccess
relevantTechniques:
  - T1190
  - T1133
query: |
  let cmd_lst = dynamic(['%2fetc%2fpasswd', '%2fetc%2fshadow', 'ping', 'whoami', 'phpinfo', '%2fbin%2fbash', 'curl', 'exec(', 'wget', 'python', 'gcc' , 'uname', 'systeminfo', 'rout', 'hostname', 'ifconfig']);
  ImpervaWAFCloud
  | where QueryString has_any (cmd_lst)
  | extend IPCustomEntity = SrcIpAddr
entityMappings:
  - entityType: IP
    fieldMappings:
      - identifier: Address
        columnName: IPCustomEntity
version: 1.0.1
kind: Scheduled<|MERGE_RESOLUTION|>--- conflicted
+++ resolved
@@ -1,35 +1,31 @@
-id: 6214f187-5840-4cf7-a174-0cf9a72bfd29
-name: Imperva - Possible command injection
-description: |
-  'Detects requests with commands in URI.'
-<<<<<<< HEAD
-severity: Medium
-status: Available
-=======
-severity: High
->>>>>>> 8047054b
-requiredDataConnectors:
-  - connectorId: ImpervaWAFCloudAPI
-    dataTypes:
-      - ImpervaWAFCloud
-queryFrequency: 10m
-queryPeriod: 10m
-triggerOperator: gt
-triggerThreshold: 0
-tactics:
-  - InitialAccess
-relevantTechniques:
-  - T1190
-  - T1133
-query: |
-  let cmd_lst = dynamic(['%2fetc%2fpasswd', '%2fetc%2fshadow', 'ping', 'whoami', 'phpinfo', '%2fbin%2fbash', 'curl', 'exec(', 'wget', 'python', 'gcc' , 'uname', 'systeminfo', 'rout', 'hostname', 'ifconfig']);
-  ImpervaWAFCloud
-  | where QueryString has_any (cmd_lst)
-  | extend IPCustomEntity = SrcIpAddr
-entityMappings:
-  - entityType: IP
-    fieldMappings:
-      - identifier: Address
-        columnName: IPCustomEntity
-version: 1.0.1
+id: 6214f187-5840-4cf7-a174-0cf9a72bfd29
+name: Imperva - Possible command injection
+description: |
+  'Detects requests with commands in URI.'
+severity: High
+status: Available
+requiredDataConnectors:
+  - connectorId: ImpervaWAFCloudAPI
+    dataTypes:
+      - ImpervaWAFCloud
+queryFrequency: 10m
+queryPeriod: 10m
+triggerOperator: gt
+triggerThreshold: 0
+tactics:
+  - InitialAccess
+relevantTechniques:
+  - T1190
+  - T1133
+query: |
+  let cmd_lst = dynamic(['%2fetc%2fpasswd', '%2fetc%2fshadow', 'ping', 'whoami', 'phpinfo', '%2fbin%2fbash', 'curl', 'exec(', 'wget', 'python', 'gcc' , 'uname', 'systeminfo', 'rout', 'hostname', 'ifconfig']);
+  ImpervaWAFCloud
+  | where QueryString has_any (cmd_lst)
+  | extend IPCustomEntity = SrcIpAddr
+entityMappings:
+  - entityType: IP
+    fieldMappings:
+      - identifier: Address
+        columnName: IPCustomEntity
+version: 1.0.1
 kind: Scheduled