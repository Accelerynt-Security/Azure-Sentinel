--- conflicted
+++ resolved
@@ -17,11 +17,7 @@
 	"Analytic Rules/VectraDetect-Suspected-Behavior-by-Tactics.yaml"
   ],
   "BasePath": "C:\\GitHub\\Azure-Sentinel\\Solutions\\Vectra AI Detect",
-<<<<<<< HEAD
-  "Version": "2.0.2",
-=======
   "Version": "2.0.3",
->>>>>>> 6fd8ceef
   "Metadata": "SolutionMetadata.json",
  "TemplateSpec": true,
   "Is1PConnector": false
