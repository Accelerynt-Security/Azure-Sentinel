--- conflicted
+++ resolved
@@ -1,10 +1,6 @@
 | **Version** | **Date Modified (DD-MM-YYYY)** | **Change History**                                   |
 |-------------|--------------------------------|------------------------------------------------------|
-<<<<<<< HEAD
-| 3.0.6       | 08/07/2025                     | Updated **ProofpointPOD Parser**
-=======
 | 3.1.0       | 31-07-2025                     | Updated Support details and publisherId in **SolutionMetadata.json**, updated Author details and Logo in **Solution_ProofPointPOD.json** from Microsoft to Proofpoint.|
->>>>>>> ad55914b
 | 3.0.5       | 28-07-2025                     | Removed Deprecated **Data Connector**.							|  
 | 3.0.4       | 06-05-2025                     | Launching CCP **Data Connector** - *Proofpoint On Demand Email Security* from Public Preview to Global Availability.           |
 | 3.0.3       | 12-03-2025                     | Added new CCP **Data Connector** - *Proofpoint On Demand Email Security*.            |
