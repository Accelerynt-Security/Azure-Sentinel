<<<<<<< HEAD
| **Version** | **Date Modified (DD-MM-YYYY)** | **Change History**                                                           |
|-------------|--------------------------------|------------------------------------------------------------------------------|
| 3.0.1       |     16-10-2023                 | Changes for rebranding from Microsoft 365 Defender to Microsoft Defender XDR |
| 3.0.0       |     07-08-2023                 | Initial Release                                                              | 
=======
| **Version** | **Date Modified (DD-MM-YYYY)** | **Change History**                                                         |
|-------------|--------------------------------|----------------------------------------------------------------------------|
| 3.0.1       |     03-11-2023                 | Updated **Analytic Rule** datatype and descriptions for **Hunting queries**|
| 3.0.0       |     07-08-2023                 | Initial Release                                                            | 
>>>>>>> 53c8f2e3
<|MERGE_RESOLUTION|>--- conflicted
+++ resolved
@@ -1,11 +1,4 @@
-<<<<<<< HEAD
-| **Version** | **Date Modified (DD-MM-YYYY)** | **Change History**                                                           |
-|-------------|--------------------------------|------------------------------------------------------------------------------|
-| 3.0.1       |     16-10-2023                 | Changes for rebranding from Microsoft 365 Defender to Microsoft Defender XDR |
-| 3.0.0       |     07-08-2023                 | Initial Release                                                              | 
-=======
 | **Version** | **Date Modified (DD-MM-YYYY)** | **Change History**                                                         |
 |-------------|--------------------------------|----------------------------------------------------------------------------|
 | 3.0.1       |     03-11-2023                 | Updated **Analytic Rule** datatype and descriptions for **Hunting queries**|
-| 3.0.0       |     07-08-2023                 | Initial Release                                                            | 
->>>>>>> 53c8f2e3
+| 3.0.0       |     07-08-2023                 | Initial Release                                                            | 