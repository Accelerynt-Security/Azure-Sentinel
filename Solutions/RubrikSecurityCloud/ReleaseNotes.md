--- conflicted
+++ resolved
@@ -1,7 +1,4 @@
 | **Version** | **Date Modified (DD-MM-YYYY)** | **Change History**                          |
 |-------------|--------------------------------|---------------------------------------------|
-<<<<<<< HEAD
-=======
 | 3.1.0       | 20-10-2023                     | Updated the **DataConnector** code by implementing Durable Function App. |
->>>>>>> 05ebeaa9
 | 3.0.0       | 14-07-2023                     | Updated the title in such a way that user can identify the adaptive card based on incident. |