{
    "Name": "RubrikSecurityCloud",
    "Author": "Ben Meadowcroft - ben.meadowcroft@rubrik.com",
    "Logo": "<img src=\"https://raw.githubusercontent.com/Azure/Azure-Sentinel/master/Logos/rubrikLogo.svg\" width=\"75px\" height=\"75px\">",
    "Description": "The [Rubrik Security Cloud](https://www.rubrik.com/) solution enables security operations teams to integrate insights from Rubrik’s Data Observability services into Microsoft Sentinel. \n\n**Underlying Microsoft Technologies used:**\n\nThis solution takes a dependency on the following technologies, and some of these dependencies either may be in [Preview](https://azure.microsoft.com/support/legal/preview-supplemental-terms/) state or might result in additional ingestion or operational costs:\n\na. [Azure Monitor HTTP Data Collector API](https://learn.microsoft.com/azure/azure-monitor/logs/data-collector-api)\n\nb. [Azure Functions](https://azure.microsoft.com/products/functions/#overview)",
    "Playbooks": [
        "Playbooks/RubrikCustomConnector/Rubrik_custom_conn.json",
        "Playbooks/RubrikAnomalyAnalysis/azuredeploy.json",
        "Playbooks/RubrikAnomalyIncidentResponse/azuredeploy.json",
        "Playbooks/RubrikDataObjectDiscovery/azuredeploy.json",
        "Playbooks/RubrikFilesetRansomwareDiscovery/azuredeploy.json",
        "Playbooks/RubrikIOCScan/azuredeploy.json",
        "Playbooks/RubrikPollAsyncResult/azuredeploy.json",
        "Playbooks/RubrikRansomwareDiscoveryAndFileRecovery/azuredeploy.json",
        "Playbooks/RubrikRansomwareDiscoveryAndVMRecovery/azuredeploy.json"
    ],
    "Data Connectors": [
<<<<<<< HEAD
        "Data Connectors/RubrikWebhookEvents_API_FunctionApp.json"
=======
        "Data Connectors/RubrikWebhookEvents/RubrikWebhookEvents_FunctionApp.json"
>>>>>>> ba8f7559
    ],
    "BasePath": "C:\\Github\\Azure-Sentinel\\Solutions\\RubrikSecurityCloud",
    "Version": "3.0.0",
    "Metadata": "SolutionMetadata.json",
    "TemplateSpec": true,
    "Is1PConnector": false
}<|MERGE_RESOLUTION|>--- conflicted
+++ resolved
@@ -15,11 +15,7 @@
         "Playbooks/RubrikRansomwareDiscoveryAndVMRecovery/azuredeploy.json"
     ],
     "Data Connectors": [
-<<<<<<< HEAD
-        "Data Connectors/RubrikWebhookEvents_API_FunctionApp.json"
-=======
         "Data Connectors/RubrikWebhookEvents/RubrikWebhookEvents_FunctionApp.json"
->>>>>>> ba8f7559
     ],
     "BasePath": "C:\\Github\\Azure-Sentinel\\Solutions\\RubrikSecurityCloud",
     "Version": "3.0.0",
