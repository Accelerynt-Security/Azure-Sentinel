--- conflicted
+++ resolved
@@ -73,7 +73,6 @@
             data=urllib.parse.quote(f"grant_type={grant_type}", safe="=&/"),
             timeout=self.config.requests_timeout,
         ) as response:
-            response.raise_for_status()
             return await response.json()
 
     async def send_request_get(
@@ -92,7 +91,6 @@
             headers=headers,
             params=self._prepare_get_request_params(last_detection_time, next_page_token, page_size),
         ) as response:
-            response.raise_for_status()
             return await response.json()
 
     def _prepare_get_request_params(
@@ -133,40 +131,6 @@
                     value = ""
             setattr(self.token, token_param, value)
 
-<<<<<<< HEAD
-    async def get_token(self, session: ClientSession, lock: asyncio.Lock) -> None:
-        async with lock:
-
-            if not self.token.access_token or datetime.now(timezone.utc) > self.token.expiration_time:  # type: ignore
-                logging.info(f"Getting token")
-
-                if not self.token.access_token and (not self.env_vars.username or not self.env_vars.password):
-                    raise MissingCredentialsException()
-
-                grant_type = (
-                    f"refresh_token&refresh_token={self.token.refresh_token}"
-                    if self.token.access_token
-                    else f"password&username={self.env_vars.username}&password={self.env_vars.password}"
-                )
-
-                try:
-                    response = await self.requests_sender.send_request(
-                        self.requests_sender.send_request_post,
-                        session,
-                        {"Content-type": "application/x-www-form-urlencoded", "3rd-integration": "MS-Sentinel"},
-                        grant_type,
-                    )
-                except AuthenticationException as e:
-                    if not self.token.access_token:
-                        raise InvalidCredentialsException(e)
-                    else:
-                        self.storage_table_handler.input_entity({k: "" for k in self.token.to_dict()})  # type: ignore[call-arg]
-                        raise TokenRefreshException(e)
-
-                if response:
-                    self.set_token_params_locally_and_in_storage(response)
-                    logging.info("Token obtained successfully")
-=======
     async def get_token(self, session: ClientSession) -> None:
 
         if not self.token.access_token or datetime.now(timezone.utc) > self.token.expiration_time:  # type: ignore
@@ -198,7 +162,6 @@
             if response:
                 self.set_token_params_locally_and_in_storage(response)
                 logging.info("Token obtained successfully")
->>>>>>> e29f7e29
 
     def set_token_params_locally_and_in_storage(self, response: t.Dict[str, str | int]) -> None:
         self.token.access_token = t.cast(str, response["access_token"])
