<<<<<<< HEAD
id: be425633-5a6c-449c-9409-a6bc3a73d89e
=======
id: cd8faa84-4464-4b4e-96dc-b22f50c27541
>>>>>>> 46744989
name: Network Port Sweep from External Network (ASIM Network Session schema)
description: |
  'This detection rule detects scenarios when a particular port is being scanned by multiple external sources. The rule utilize [ASIM](https://aka.ms/AboutASIM) normalization, and is applied to any source which supports the ASIM Network Session schema.'
severity: High
status: Available
tags:
  - Schema: ASimNetworkSessions
    SchemaVersion: 0.2.4
requiredDataConnectors:
  - connectorId: AWSS3
    dataTypes:
      - AWSVPCFlow
  - connectorId: MicrosoftThreatProtection
    dataTypes:
      - DeviceNetworkEvents
  - connectorId: SecurityEvents
    dataTypes:
      - SecurityEvent
  - connectorId: WindowsForwardedEvents
    dataTypes:
      - WindowsEvent
  - connectorId: Zscaler
    dataTypes:
      - CommonSecurityLog
  - connectorId: MicrosoftSysmonForLinux
    dataTypes:
      - Syslog
  - connectorId: PaloAltoNetworks
    dataTypes:
      - CommonSecurityLog
  - connectorId: AzureMonitor(VMInsights)
    dataTypes:
      - VMConnection
  - connectorId: AzureFirewall
    dataTypes:
      - AzureDiagnostics
  - connectorId: AzureNSG
    dataTypes:
      - AzureDiagnostics
  - connectorId: CiscoASA
    dataTypes:
      - CommonSecurityLog
  - connectorId: Corelight
    dataTypes:
      - Corelight_CL
  - connectorId: AIVectraStream
    dataTypes:
      - VectraStream
  - connectorId: CheckPoint
    dataTypes:
      - CommonSecurityLog
  - connectorId: Fortinet
    dataTypes:
      - CommonSecurityLog
  - connectorId: CiscoMeraki
    dataTypes:
      - Syslog
      - CiscoMerakiNativePoller

queryFrequency: 1h
queryPeriod: 1h
triggerOperator: gt
triggerThreshold: 0
tactics:
  - Discovery
relevantTechniques:
query: |
  let lookback = 1h;
  let threshold = 20;
  _Im_NetworkSession(starttime=ago(lookback),endtime=now())
  | where NetworkDirection == "Inbound"
  | summarize make_set(DstIpAddr,100) by DstPortNumber
  | where array_length(set_DstIpAddr) > threshold
eventGroupingSettings:
  aggregationKind: SingleAlert
customDetails:
  AllDstIpAddr: set_DstIpAddr

alertDetailsOverride:
  alertDisplayNameFormat: Network Port Sweep detected on {{DstPortNumber}}
  alertDescriptionFormat: 'Network Port Sweep was detection by multiple IPs'
version: 1.0.2
kind: Scheduled<|MERGE_RESOLUTION|>--- conflicted
+++ resolved
@@ -1,8 +1,4 @@
-<<<<<<< HEAD
-id: be425633-5a6c-449c-9409-a6bc3a73d89e
-=======
 id: cd8faa84-4464-4b4e-96dc-b22f50c27541
->>>>>>> 46744989
 name: Network Port Sweep from External Network (ASIM Network Session schema)
 description: |
   'This detection rule detects scenarios when a particular port is being scanned by multiple external sources. The rule utilize [ASIM](https://aka.ms/AboutASIM) normalization, and is applied to any source which supports the ASIM Network Session schema.'
