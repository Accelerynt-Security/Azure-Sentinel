--- conflicted
+++ resolved
@@ -1,15 +1,5 @@
 | **Version** | **Date Modified (DD-MM-YYYY)** | **Change History**                                            |
 |-------------|--------------------------------|---------------------------------------------------------------|
-<<<<<<< HEAD
-<<<<<<< HEAD
-| 3.0.2       | 09-04-2025                     | Migrated the **Function app** connector to **CCP** Data Connector and Updated **Parser**    	   |
-| 3.0.1       | 07-01-2025                     | Removed Custom Entity mappings from **Analytic Rule**     	   |
-=======
 | 3.0.2       | 08-04-2025                     | Add HostTags to data connector and parsers                    |
 | 3.0.1       | 07-01-2025                     | Removed Custom Entity mappings from **Analytic Rule**         |
->>>>>>> master
-=======
-| 3.0.2       | 08-04-2025                     | Add HostTags to data connector and parsers                    |
-| 3.0.1       | 07-01-2025                     | Removed Custom Entity mappings from **Analytic Rule**         |
->>>>>>> 56f96b7c
 | 3.0.0       | 16-04-2024                     | Added Deploy to Azure Goverment button for Government portal in **Dataconnector** |
