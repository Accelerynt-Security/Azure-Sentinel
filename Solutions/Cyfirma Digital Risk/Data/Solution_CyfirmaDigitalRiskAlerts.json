{
  "Name": "Cyfirma Digital Risk",
  "Author": "Microsoft",
  "Logo": "<img src=\"https://raw.githubusercontent.com/Azure/Azure-Sentinel/master/Solutions/Box/Workbooks/Images/Logo/Cyfirma_logo.svg\" width=\"75px\" height=\"75px\">",
  "Description": "The [Cyfirma Digital Risk] solution integrates with Microsoft Sentinel to provide real-time intelligence on data exposures across dark web forums, ransomware groups, public sources, and code repositories. It enables organizations to detect leaked credentials, internal documents, source code, and PII/CIIs that could be exploited by threat actors. Enriched intelligence is ingested into Microsoft Sentinel, helping security teams correlate external threats with internal activity, detect compromised accounts, and automate incident response.",
<<<<<<< HEAD
  "Analytic Rules": [],
=======
>>>>>>> b25ec58f
  "Parsers": [],
  "Data Connectors": [
    "Data Connectors/CyfirmaDigitalRiskAlerts_ccp/CyfirmaDigitalRiskAlerts_DataConnectorDefinition.json"
  ],
  "BasePath": "C:\\GitHub\\Azure-Sentinel\\Solutions\\Cyfirma Digital Risk",
  "Version": "3.0.0",
  "Metadata": "SolutionMetadata.json",
  "TemplateSpec": false,
  "Is1PConnector": false
}<|MERGE_RESOLUTION|>--- conflicted
+++ resolved
@@ -3,10 +3,6 @@
   "Author": "Microsoft",
   "Logo": "<img src=\"https://raw.githubusercontent.com/Azure/Azure-Sentinel/master/Solutions/Box/Workbooks/Images/Logo/Cyfirma_logo.svg\" width=\"75px\" height=\"75px\">",
   "Description": "The [Cyfirma Digital Risk] solution integrates with Microsoft Sentinel to provide real-time intelligence on data exposures across dark web forums, ransomware groups, public sources, and code repositories. It enables organizations to detect leaked credentials, internal documents, source code, and PII/CIIs that could be exploited by threat actors. Enriched intelligence is ingested into Microsoft Sentinel, helping security teams correlate external threats with internal activity, detect compromised accounts, and automate incident response.",
-<<<<<<< HEAD
-  "Analytic Rules": [],
-=======
->>>>>>> b25ec58f
   "Parsers": [],
   "Data Connectors": [
     "Data Connectors/CyfirmaDigitalRiskAlerts_ccp/CyfirmaDigitalRiskAlerts_DataConnectorDefinition.json"
