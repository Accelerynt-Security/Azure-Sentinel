<<<<<<< HEAD
{
  "$schema": "https://schema.management.azure.com/schemas/0.1.2-preview/CreateUIDefinition.MultiVm.json#",
  "handler": "Microsoft.Azure.CreateUIDef",
  "version": "0.1.2-preview",
  "parameters": {
    "config": {
      "isWizard": false,
      "basics": {
        "description": "<img src=\"https://raw.githubusercontent.com/Azure/Azure-Sentinel/master/Logos/atlassian.svg\"width=\"75px\"height=\"75px\">\n\n**Note:** Please refer to the following before installing the solution: \n\n• Review the solution [Release Notes](https://github.com/Azure/Azure-Sentinel/tree/master/Solutions/AtlassianJiraAudit/ReleaseNotes.md)\n\n • There may be [known issues](https://aka.ms/sentinelsolutionsknownissues) pertaining to this Solution, please refer to them before installing.\n\nThe [Atlassian Jira](https://www.atlassian.com/software/jira) Audit solution provides the capability to ingest [Jira Audit Records](https://support.atlassian.com/jira-cloud-administration/docs/audit-activities-in-jira-applications/) events into Microsoft Sentinel through the REST API. Refer to [API documentation](https://developer.atlassian.com/cloud/jira/platform/rest/v3/api-group-audit-records/) for more information.\n\n**Underlying Microsoft Technologies used:**\n\nThis solution takes a dependency on the following technologies, and some of these dependencies either may be in [Preview](https://azure.microsoft.com/support/legal/preview-supplemental-terms/) state or might result in additional ingestion or operational costs: \n\n a. [Azure Monitor HTTP Data Collector API](https://docs.microsoft.com/azure/azure-monitor/logs/data-collector-api) \n\n b.[Azure Functions](https://azure.microsoft.com/services/functions/#overview) \n\n c.[Codeless Connector Platform (CCP)](https://learn.microsoft.com/en-us/azure/sentinel/create-custom-connector#connect-with-the-codeless-connector-platform)\n\n**Data Connectors:** 2, **Parsers:** 1, **Workbooks:** 1, **Analytic Rules:** 10, **Hunting Queries:** 10, **Function Apps:** 1, **Playbooks:** 7\n\n[Learn more about Microsoft Sentinel](https://aka.ms/azuresentinel) | [Learn more about Solutions](https://aka.ms/azuresentinelsolutionsdoc)",
        "subscription": {
          "resourceProviders": [
            "Microsoft.OperationsManagement/solutions",
            "Microsoft.OperationalInsights/workspaces/providers/alertRules",
            "Microsoft.Insights/workbooks",
            "Microsoft.Logic/workflows"
          ]
        },
        "location": {
          "metadata": {
            "hidden": "Hiding location, we get it from the log analytics workspace"
          },
          "visible": false
        },
        "resourceGroup": {
          "allowExisting": true
        }
      }
    },
    "basics": [
      {
        "name": "getLAWorkspace",
        "type": "Microsoft.Solutions.ArmApiControl",
        "toolTip": "This filters by workspaces that exist in the Resource Group selected",
        "condition": "[greater(length(resourceGroup().name),0)]",
        "request": {
          "method": "GET",
          "path": "[concat(subscription().id,'/providers/Microsoft.OperationalInsights/workspaces?api-version=2020-08-01')]"
        }
      },
      {
        "name": "workspace",
        "type": "Microsoft.Common.DropDown",
        "label": "Workspace",
        "placeholder": "Select a workspace",
        "toolTip": "This dropdown will list only workspace that exists in the Resource Group selected",
        "constraints": {
          "allowedValues": "[map(filter(basics('getLAWorkspace').value, (filter) => contains(toLower(filter.id), toLower(resourceGroup().name))), (item) => parse(concat('{\"label\":\"', item.name, '\",\"value\":\"', item.name, '\"}')))]",
          "required": true
        },
        "visible": true
      }
    ],
    "steps": [
      {
        "name": "dataconnectors",
        "label": "Data Connectors",
        "bladeTitle": "Data Connectors",
        "elements": [
          {
            "name": "dataconnectors1-text",
            "type": "Microsoft.Common.TextBlock",
            "options": {
              "text": "This Solution installs the data connector for AtlassianJiraAudit. You can get AtlassianJiraAudit data in your Microsoft Sentinel workspace. After installing the solution, configure and enable this data connector by following guidance in Manage solution view."
            }
          },
          {
            "name": "dataconnectors-link2",
            "type": "Microsoft.Common.TextBlock",
            "options": {
              "link": {
                "label": "Learn more about connecting data sources",
                "uri": "https://docs.microsoft.com/azure/sentinel/connect-data-sources"
              }
            }
          },
          {
            "name": "dataconnectors2-text",
            "type": "Microsoft.Common.TextBlock",
            "options": {
              "text": "This Solution installs the data connector for AtlassianJiraAudit. You can get AtlassianJiraAudit custom log data in your Microsoft Sentinel workspace. After installing the solution, configure and enable this data connector by following guidance in Manage solution view."
            }
          },
          {
            "name": "dataconnectors-parser-text",
            "type": "Microsoft.Common.TextBlock",
            "options": {
              "text": "The Solution installs a parser that transforms the ingested data into Microsoft Sentinel normalized format. The normalized format enables better correlation of different types of data from different data sources to drive end-to-end outcomes seamlessly in security monitoring, hunting, incident investigation and response scenarios in Microsoft Sentinel."
            }
          },
          {
            "name": "dataconnectors-link2",
            "type": "Microsoft.Common.TextBlock",
            "options": {
              "link": {
                "label": "Learn more about connecting data sources",
                "uri": "https://docs.microsoft.com/azure/sentinel/connect-data-sources"
              }
            }
          }
        ]
      },
      {
        "name": "workbooks",
        "label": "Workbooks",
        "subLabel": {
          "preValidation": "Configure the workbooks",
          "postValidation": "Done"
        },
        "bladeTitle": "Workbooks",
        "elements": [
          {
            "name": "workbooks-text",
            "type": "Microsoft.Common.TextBlock",
            "options": {
              "text": "This solution installs workbook(s) to help you gain insights into the telemetry collected in Microsoft Sentinel. After installing the solution, start using the workbook in Manage solution view."
            }
          },
          {
            "name": "workbooks-link",
            "type": "Microsoft.Common.TextBlock",
            "options": {
              "link": {
                "label": "Learn more",
                "uri": "https://docs.microsoft.com/azure/sentinel/tutorial-monitor-your-data"
              }
            }
          },
          {
            "name": "workbook1",
            "type": "Microsoft.Common.Section",
            "label": "AtlassianJiraAudit",
            "elements": [
              {
                "name": "workbook1-text",
                "type": "Microsoft.Common.TextBlock",
                "options": {
                  "text": "Sets the time name for analysis"
                }
              }
            ]
          }
        ]
      },
      {
        "name": "analytics",
        "label": "Analytics",
        "subLabel": {
          "preValidation": "Configure the analytics",
          "postValidation": "Done"
        },
        "bladeTitle": "Analytics",
        "elements": [
          {
            "name": "analytics-text",
            "type": "Microsoft.Common.TextBlock",
            "options": {
              "text": "This solution installs the following analytic rule templates. After installing the solution, create and enable analytic rules in Manage solution view."
            }
          },
          {
            "name": "analytics-link",
            "type": "Microsoft.Common.TextBlock",
            "options": {
              "link": {
                "label": "Learn more",
                "uri": "https://docs.microsoft.com/azure/sentinel/tutorial-detect-threats-custom?WT.mc_id=Portal-Microsoft_Azure_CreateUIDef"
              }
            }
          },
          {
            "name": "analytic1",
            "type": "Microsoft.Common.Section",
            "label": "Jira - Global permission added",
            "elements": [
              {
                "name": "analytic1-text",
                "type": "Microsoft.Common.TextBlock",
                "options": {
                  "text": "Detects when global permission added."
                }
              }
            ]
          },
          {
            "name": "analytic2",
            "type": "Microsoft.Common.Section",
            "label": "Jira - New site admin user",
            "elements": [
              {
                "name": "analytic2-text",
                "type": "Microsoft.Common.TextBlock",
                "options": {
                  "text": "Detects new site admin user."
                }
              }
            ]
          },
          {
            "name": "analytic3",
            "type": "Microsoft.Common.Section",
            "label": "Jira - New user created",
            "elements": [
              {
                "name": "analytic3-text",
                "type": "Microsoft.Common.TextBlock",
                "options": {
                  "text": "Detects when new user was created."
                }
              }
            ]
          },
          {
            "name": "analytic4",
            "type": "Microsoft.Common.Section",
            "label": "Jira - Permission scheme updated",
            "elements": [
              {
                "name": "analytic4-text",
                "type": "Microsoft.Common.TextBlock",
                "options": {
                  "text": "Detects when permission scheme was updated."
                }
              }
            ]
          },
          {
            "name": "analytic5",
            "type": "Microsoft.Common.Section",
            "label": "Jira - New site admin user",
            "elements": [
              {
                "name": "analytic5-text",
                "type": "Microsoft.Common.TextBlock",
                "options": {
                  "text": "Detects new site admin user."
                }
              }
            ]
          },
          {
            "name": "analytic6",
            "type": "Microsoft.Common.Section",
            "label": "Jira - Project roles changed",
            "elements": [
              {
                "name": "analytic6-text",
                "type": "Microsoft.Common.TextBlock",
                "options": {
                  "text": "Detects when project roles were changed."
                }
              }
            ]
          },
          {
            "name": "analytic7",
            "type": "Microsoft.Common.Section",
            "label": "Jira - User's password changed multiple times",
            "elements": [
              {
                "name": "analytic7-text",
                "type": "Microsoft.Common.TextBlock",
                "options": {
                  "text": "Detects when user's password was changed multiple times from different IP addresses."
                }
              }
            ]
          },
          {
            "name": "analytic8",
            "type": "Microsoft.Common.Section",
            "label": "Jira - User removed from group",
            "elements": [
              {
                "name": "analytic8-text",
                "type": "Microsoft.Common.TextBlock",
                "options": {
                  "text": "Detects when a user was removed from group."
                }
              }
            ]
          },
          {
            "name": "analytic9",
            "type": "Microsoft.Common.Section",
            "label": "Jira - User removed from project",
            "elements": [
              {
                "name": "analytic9-text",
                "type": "Microsoft.Common.TextBlock",
                "options": {
                  "text": "Detects when a user was removed from project."
                }
              }
            ]
          },
          {
            "name": "analytic10",
            "type": "Microsoft.Common.Section",
            "label": "Jira - Workflow scheme copied",
            "elements": [
              {
                "name": "analytic10-text",
                "type": "Microsoft.Common.TextBlock",
                "options": {
                  "text": "Detects when workflow scheme was copied."
                }
              }
            ]
          }
        ]
      },
      {
        "name": "huntingqueries",
        "label": "Hunting Queries",
        "bladeTitle": "Hunting Queries",
        "elements": [
          {
            "name": "huntingqueries-text",
            "type": "Microsoft.Common.TextBlock",
            "options": {
              "text": "This solution installs the following hunting queries. After installing the solution, run these hunting queries to hunt for threats in Manage solution view. "
            }
          },
          {
            "name": "huntingqueries-link",
            "type": "Microsoft.Common.TextBlock",
            "options": {
              "link": {
                "label": "Learn more",
                "uri": "https://docs.microsoft.com/azure/sentinel/hunting"
              }
            }
          },
          {
            "name": "huntingquery1",
            "type": "Microsoft.Common.Section",
            "label": "Jira - Blocked tasks",
            "elements": [
              {
                "name": "huntingquery1-text",
                "type": "Microsoft.Common.TextBlock",
                "options": {
                  "text": "Query searches for blocked tasks. This hunting query depends on JiraAuditAPI data connector (JiraAudit Parser or Table)"
                }
              }
            ]
          },
          {
            "name": "huntingquery2",
            "type": "Microsoft.Common.Section",
            "label": "Jira - New users",
            "elements": [
              {
                "name": "huntingquery2-text",
                "type": "Microsoft.Common.TextBlock",
                "options": {
                  "text": "Query searches for new users created. This hunting query depends on JiraAuditAPI data connector (JiraAudit Parser or Table)"
                }
              }
            ]
          },
          {
            "name": "huntingquery3",
            "type": "Microsoft.Common.Section",
            "label": "Jira - Project versions released",
            "elements": [
              {
                "name": "huntingquery3-text",
                "type": "Microsoft.Common.TextBlock",
                "options": {
                  "text": "Query searches for project versions released. This hunting query depends on JiraAuditAPI data connector (JiraAudit Parser or Table)"
                }
              }
            ]
          },
          {
            "name": "huntingquery4",
            "type": "Microsoft.Common.Section",
            "label": "Jira - Project versions",
            "elements": [
              {
                "name": "huntingquery4-text",
                "type": "Microsoft.Common.TextBlock",
                "options": {
                  "text": "Query searches for project versions. This hunting query depends on JiraAuditAPI data connector (JiraAudit Parser or Table)"
                }
              }
            ]
          },
          {
            "name": "huntingquery5",
            "type": "Microsoft.Common.Section",
            "label": "Jira - Updated projects",
            "elements": [
              {
                "name": "huntingquery5-text",
                "type": "Microsoft.Common.TextBlock",
                "options": {
                  "text": "Query searches for updated projects. This hunting query depends on JiraAuditAPI data connector (JiraAudit Parser or Table)"
                }
              }
            ]
          },
          {
            "name": "huntingquery6",
            "type": "Microsoft.Common.Section",
            "label": "Jira - Updated users",
            "elements": [
              {
                "name": "huntingquery6-text",
                "type": "Microsoft.Common.TextBlock",
                "options": {
                  "text": "Query searches for updated users. This hunting query depends on JiraAuditAPI data connector (JiraAudit Parser or Table)"
                }
              }
            ]
          },
          {
            "name": "huntingquery7",
            "type": "Microsoft.Common.Section",
            "label": "Jira - Updated workflow schemes",
            "elements": [
              {
                "name": "huntingquery7-text",
                "type": "Microsoft.Common.TextBlock",
                "options": {
                  "text": "Query searches for updated workflow schemes. This hunting query depends on JiraAuditAPI data connector (JiraAudit Parser or Table)"
                }
              }
            ]
          },
          {
            "name": "huntingquery8",
            "type": "Microsoft.Common.Section",
            "label": "Jira - Updated workflows",
            "elements": [
              {
                "name": "huntingquery8-text",
                "type": "Microsoft.Common.TextBlock",
                "options": {
                  "text": "Query searches for updated workflows. This hunting query depends on JiraAuditAPI data connector (JiraAudit Parser or Table)"
                }
              }
            ]
          },
          {
            "name": "huntingquery9",
            "type": "Microsoft.Common.Section",
            "label": "Jira - Users' IP addresses",
            "elements": [
              {
                "name": "huntingquery9-text",
                "type": "Microsoft.Common.TextBlock",
                "options": {
                  "text": "Query searches for users' IP addresses. This hunting query depends on JiraAuditAPI data connector (JiraAudit Parser or Table)"
                }
              }
            ]
          },
          {
            "name": "huntingquery10",
            "type": "Microsoft.Common.Section",
            "label": "Jira - Workflow schemes added to projects",
            "elements": [
              {
                "name": "huntingquery10-text",
                "type": "Microsoft.Common.TextBlock",
                "options": {
                  "text": "Query searches for workflow schemes added to projects. This hunting query depends on JiraAuditAPI data connector (JiraAudit Parser or Table)"
                }
              }
            ]
          }
        ]
      },
      {
        "name": "playbooks",
        "label": "Playbooks",
        "subLabel": {
          "preValidation": "Configure the playbooks",
          "postValidation": "Done"
        },
        "bladeTitle": "Playbooks",
        "elements": [
          {
            "name": "playbooks-text",
            "type": "Microsoft.Common.TextBlock",
            "options": {
              "text": "This solution installs the Playbook templates to help implement your Security Orchestration, Automation and Response (SOAR) operations. After installing the solution, these will be deployed under Playbook Templates in the Automation blade in Microsoft Sentinel. They can be configured and managed from the Manage solution view in Content Hub."
            }
          },
          {
            "name": "playbooks-link",
            "type": "Microsoft.Common.TextBlock",
            "options": {
              "link": {
                "label": "Learn more",
                "uri": "https://docs.microsoft.com/azure/sentinel/tutorial-respond-threats-playbook?WT.mc_id=Portal-Microsoft_Azure_CreateUIDef"
              }
            }
          }
        ]
      }
    ],
    "outputs": {
      "workspace-location": "[first(map(filter(basics('getLAWorkspace').value, (filter) => and(contains(toLower(filter.id), toLower(resourceGroup().name)),equals(filter.name,basics('workspace')))), (item) => item.location))]",
      "location": "[location()]",
      "workspace": "[basics('workspace')]"
    }
  }
}
=======
{
  "$schema": "https://schema.management.azure.com/schemas/0.1.2-preview/CreateUIDefinition.MultiVm.json#",
  "handler": "Microsoft.Azure.CreateUIDef",
  "version": "0.1.2-preview",
  "parameters": {
    "config": {
      "isWizard": false,
      "basics": {
        "description": "<img src=\"https://raw.githubusercontent.com/Azure/Azure-Sentinel/master/Logos/atlassian.svg\"width=\"75px\"height=\"75px\">\n\n**Note:** Please refer to the following before installing the solution: \n\n• Review the solution [Release Notes](https://github.com/Azure/Azure-Sentinel/tree/master/Solutions/AtlassianJiraAudit/ReleaseNotes.md)\n\n • There may be [known issues](https://aka.ms/sentinelsolutionsknownissues) pertaining to this Solution, please refer to them before installing.\n\nThe [Atlassian Jira](https://www.atlassian.com/software/jira) Audit solution provides the capability to ingest [Jira Audit Records](https://support.atlassian.com/jira-cloud-administration/docs/audit-activities-in-jira-applications/) events into Microsoft Sentinel through the REST API. Refer to [API documentation](https://developer.atlassian.com/cloud/jira/platform/rest/v3/api-group-audit-records/) for more information.\n\n**Underlying Microsoft Technologies used:**\n\nThis solution takes a dependency on the following technologies, and some of these dependencies either may be in [Preview](https://azure.microsoft.com/support/legal/preview-supplemental-terms/) state or might result in additional ingestion or operational costs: \n\n a. [Azure Monitor HTTP Data Collector API](https://docs.microsoft.com/azure/azure-monitor/logs/data-collector-api) \n\n b.[Azure Functions](https://azure.microsoft.com/services/functions/#overview)\n\n**Data Connectors:** 1, **Workbooks:** 1, **Analytic Rules:** 10, **Hunting Queries:** 10, **Function Apps:** 1, **Playbooks:** 7\n\n[Learn more about Microsoft Sentinel](https://aka.ms/azuresentinel) | [Learn more about Solutions](https://aka.ms/azuresentinelsolutionsdoc)",
        "subscription": {
          "resourceProviders": [
            "Microsoft.OperationsManagement/solutions",
            "Microsoft.OperationalInsights/workspaces/providers/alertRules",
            "Microsoft.Insights/workbooks",
            "Microsoft.Logic/workflows"
          ]
        },
        "location": {
          "metadata": {
            "hidden": "Hiding location, we get it from the log analytics workspace"
          },
          "visible": false
        },
        "resourceGroup": {
          "allowExisting": true
        }
      }
    },
    "basics": [
      {
        "name": "getLAWorkspace",
        "type": "Microsoft.Solutions.ArmApiControl",
        "toolTip": "This filters by workspaces that exist in the Resource Group selected",
        "condition": "[greater(length(resourceGroup().name),0)]",
        "request": {
          "method": "GET",
          "path": "[concat(subscription().id,'/providers/Microsoft.OperationalInsights/workspaces?api-version=2020-08-01')]"
        }
      },
      {
        "name": "workspace",
        "type": "Microsoft.Common.DropDown",
        "label": "Workspace",
        "placeholder": "Select a workspace",
        "toolTip": "This dropdown will list only workspace that exists in the Resource Group selected",
        "constraints": {
          "allowedValues": "[map(filter(basics('getLAWorkspace').value, (filter) => contains(toLower(filter.id), toLower(resourceGroup().name))), (item) => parse(concat('{\"label\":\"', item.name, '\",\"value\":\"', item.name, '\"}')))]",
          "required": true
        },
        "visible": true
      }
    ],
    "steps": [
      {
        "name": "dataconnectors",
        "label": "Data Connectors",
        "bladeTitle": "Data Connectors",
        "elements": [
          {
            "name": "dataconnectors1-text",
            "type": "Microsoft.Common.TextBlock",
            "options": {
              "text": "This Solution installs the data connector for AtlassianJiraAudit. You can get AtlassianJiraAudit custom log data in your Microsoft Sentinel workspace. After installing the solution, configure and enable this data connector by following guidance in Manage solution view."
            }
          },
          {
            "name": "dataconnectors-link2",
            "type": "Microsoft.Common.TextBlock",
            "options": {
              "link": {
                "label": "Learn more about connecting data sources",
                "uri": "https://docs.microsoft.com/azure/sentinel/connect-data-sources"
              }
            }
          }
        ]
      },
      {
        "name": "workbooks",
        "label": "Workbooks",
        "subLabel": {
          "preValidation": "Configure the workbooks",
          "postValidation": "Done"
        },
        "bladeTitle": "Workbooks",
        "elements": [
          {
            "name": "workbooks-text",
            "type": "Microsoft.Common.TextBlock",
            "options": {
              "text": "This solution installs workbook(s) to help you gain insights into the telemetry collected in Microsoft Sentinel. After installing the solution, start using the workbook in Manage solution view."
            }
          },
          {
            "name": "workbooks-link",
            "type": "Microsoft.Common.TextBlock",
            "options": {
              "link": {
                "label": "Learn more",
                "uri": "https://docs.microsoft.com/azure/sentinel/tutorial-monitor-your-data"
              }
            }
          },
          {
            "name": "workbook1",
            "type": "Microsoft.Common.Section",
            "label": "AtlassianJiraAudit",
            "elements": [
              {
                "name": "workbook1-text",
                "type": "Microsoft.Common.TextBlock",
                "options": {
                  "text": "Sets the time name for analysis"
                }
              }
            ]
          }
        ]
      },
      {
        "name": "analytics",
        "label": "Analytics",
        "subLabel": {
          "preValidation": "Configure the analytics",
          "postValidation": "Done"
        },
        "bladeTitle": "Analytics",
        "elements": [
          {
            "name": "analytics-text",
            "type": "Microsoft.Common.TextBlock",
            "options": {
              "text": "This solution installs the following analytic rule templates. After installing the solution, create and enable analytic rules in Manage solution view."
            }
          },
          {
            "name": "analytics-link",
            "type": "Microsoft.Common.TextBlock",
            "options": {
              "link": {
                "label": "Learn more",
                "uri": "https://docs.microsoft.com/azure/sentinel/tutorial-detect-threats-custom?WT.mc_id=Portal-Microsoft_Azure_CreateUIDef"
              }
            }
          },
          {
            "name": "analytic1",
            "type": "Microsoft.Common.Section",
            "label": "Jira - Global permission added",
            "elements": [
              {
                "name": "analytic1-text",
                "type": "Microsoft.Common.TextBlock",
                "options": {
                  "text": "Detects when global permission added."
                }
              }
            ]
          },
          {
            "name": "analytic2",
            "type": "Microsoft.Common.Section",
            "label": "Jira - New site admin user",
            "elements": [
              {
                "name": "analytic2-text",
                "type": "Microsoft.Common.TextBlock",
                "options": {
                  "text": "Detects new site admin user."
                }
              }
            ]
          },
          {
            "name": "analytic3",
            "type": "Microsoft.Common.Section",
            "label": "Jira - New user created",
            "elements": [
              {
                "name": "analytic3-text",
                "type": "Microsoft.Common.TextBlock",
                "options": {
                  "text": "Detects when new user was created."
                }
              }
            ]
          },
          {
            "name": "analytic4",
            "type": "Microsoft.Common.Section",
            "label": "Jira - Permission scheme updated",
            "elements": [
              {
                "name": "analytic4-text",
                "type": "Microsoft.Common.TextBlock",
                "options": {
                  "text": "Detects when permission scheme was updated."
                }
              }
            ]
          },
          {
            "name": "analytic5",
            "type": "Microsoft.Common.Section",
            "label": "Jira - New site admin user",
            "elements": [
              {
                "name": "analytic5-text",
                "type": "Microsoft.Common.TextBlock",
                "options": {
                  "text": "Detects new site admin user."
                }
              }
            ]
          },
          {
            "name": "analytic6",
            "type": "Microsoft.Common.Section",
            "label": "Jira - Project roles changed",
            "elements": [
              {
                "name": "analytic6-text",
                "type": "Microsoft.Common.TextBlock",
                "options": {
                  "text": "Detects when project roles were changed."
                }
              }
            ]
          },
          {
            "name": "analytic7",
            "type": "Microsoft.Common.Section",
            "label": "Jira - User's password changed multiple times",
            "elements": [
              {
                "name": "analytic7-text",
                "type": "Microsoft.Common.TextBlock",
                "options": {
                  "text": "Detects when user's password was changed multiple times from different IP addresses."
                }
              }
            ]
          },
          {
            "name": "analytic8",
            "type": "Microsoft.Common.Section",
            "label": "Jira - User removed from group",
            "elements": [
              {
                "name": "analytic8-text",
                "type": "Microsoft.Common.TextBlock",
                "options": {
                  "text": "Detects when a user was removed from group."
                }
              }
            ]
          },
          {
            "name": "analytic9",
            "type": "Microsoft.Common.Section",
            "label": "Jira - User removed from project",
            "elements": [
              {
                "name": "analytic9-text",
                "type": "Microsoft.Common.TextBlock",
                "options": {
                  "text": "Detects when a user was removed from project."
                }
              }
            ]
          },
          {
            "name": "analytic10",
            "type": "Microsoft.Common.Section",
            "label": "Jira - Workflow scheme copied",
            "elements": [
              {
                "name": "analytic10-text",
                "type": "Microsoft.Common.TextBlock",
                "options": {
                  "text": "Detects when workflow scheme was copied."
                }
              }
            ]
          }
        ]
      },
      {
        "name": "huntingqueries",
        "label": "Hunting Queries",
        "bladeTitle": "Hunting Queries",
        "elements": [
          {
            "name": "huntingqueries-text",
            "type": "Microsoft.Common.TextBlock",
            "options": {
              "text": "This solution installs the following hunting queries. After installing the solution, run these hunting queries to hunt for threats in Manage solution view. "
            }
          },
          {
            "name": "huntingqueries-link",
            "type": "Microsoft.Common.TextBlock",
            "options": {
              "link": {
                "label": "Learn more",
                "uri": "https://docs.microsoft.com/azure/sentinel/hunting"
              }
            }
          },
          {
            "name": "huntingquery1",
            "type": "Microsoft.Common.Section",
            "label": "Jira - Blocked tasks",
            "elements": [
              {
                "name": "huntingquery1-text",
                "type": "Microsoft.Common.TextBlock",
                "options": {
                  "text": "Query searches for blocked tasks. This hunting query depends on JiraAuditAPI data connector (JiraAudit Parser or Table)"
                }
              }
            ]
          },
          {
            "name": "huntingquery2",
            "type": "Microsoft.Common.Section",
            "label": "Jira - New users",
            "elements": [
              {
                "name": "huntingquery2-text",
                "type": "Microsoft.Common.TextBlock",
                "options": {
                  "text": "Query searches for new users created. This hunting query depends on JiraAuditAPI data connector (JiraAudit Parser or Table)"
                }
              }
            ]
          },
          {
            "name": "huntingquery3",
            "type": "Microsoft.Common.Section",
            "label": "Jira - Project versions released",
            "elements": [
              {
                "name": "huntingquery3-text",
                "type": "Microsoft.Common.TextBlock",
                "options": {
                  "text": "Query searches for project versions released. This hunting query depends on JiraAuditAPI data connector (JiraAudit Parser or Table)"
                }
              }
            ]
          },
          {
            "name": "huntingquery4",
            "type": "Microsoft.Common.Section",
            "label": "Jira - Project versions",
            "elements": [
              {
                "name": "huntingquery4-text",
                "type": "Microsoft.Common.TextBlock",
                "options": {
                  "text": "Query searches for project versions. This hunting query depends on JiraAuditAPI data connector (JiraAudit Parser or Table)"
                }
              }
            ]
          },
          {
            "name": "huntingquery5",
            "type": "Microsoft.Common.Section",
            "label": "Jira - Updated projects",
            "elements": [
              {
                "name": "huntingquery5-text",
                "type": "Microsoft.Common.TextBlock",
                "options": {
                  "text": "Query searches for updated projects. This hunting query depends on JiraAuditAPI data connector (JiraAudit Parser or Table)"
                }
              }
            ]
          },
          {
            "name": "huntingquery6",
            "type": "Microsoft.Common.Section",
            "label": "Jira - Updated users",
            "elements": [
              {
                "name": "huntingquery6-text",
                "type": "Microsoft.Common.TextBlock",
                "options": {
                  "text": "Query searches for updated users. This hunting query depends on JiraAuditAPI data connector (JiraAudit Parser or Table)"
                }
              }
            ]
          },
          {
            "name": "huntingquery7",
            "type": "Microsoft.Common.Section",
            "label": "Jira - Updated workflow schemes",
            "elements": [
              {
                "name": "huntingquery7-text",
                "type": "Microsoft.Common.TextBlock",
                "options": {
                  "text": "Query searches for updated workflow schemes. This hunting query depends on JiraAuditAPI data connector (JiraAudit Parser or Table)"
                }
              }
            ]
          },
          {
            "name": "huntingquery8",
            "type": "Microsoft.Common.Section",
            "label": "Jira - Updated workflows",
            "elements": [
              {
                "name": "huntingquery8-text",
                "type": "Microsoft.Common.TextBlock",
                "options": {
                  "text": "Query searches for updated workflows. This hunting query depends on JiraAuditAPI data connector (JiraAudit Parser or Table)"
                }
              }
            ]
          },
          {
            "name": "huntingquery9",
            "type": "Microsoft.Common.Section",
            "label": "Jira - Users' IP addresses",
            "elements": [
              {
                "name": "huntingquery9-text",
                "type": "Microsoft.Common.TextBlock",
                "options": {
                  "text": "Query searches for users' IP addresses. This hunting query depends on JiraAuditAPI data connector (JiraAudit Parser or Table)"
                }
              }
            ]
          },
          {
            "name": "huntingquery10",
            "type": "Microsoft.Common.Section",
            "label": "Jira - Workflow schemes added to projects",
            "elements": [
              {
                "name": "huntingquery10-text",
                "type": "Microsoft.Common.TextBlock",
                "options": {
                  "text": "Query searches for workflow schemes added to projects. This hunting query depends on JiraAuditAPI data connector (JiraAudit Parser or Table)"
                }
              }
            ]
          }
        ]
      },
      {
        "name": "playbooks",
        "label": "Playbooks",
        "subLabel": {
          "preValidation": "Configure the playbooks",
          "postValidation": "Done"
        },
        "bladeTitle": "Playbooks",
        "elements": [
          {
            "name": "playbooks-text",
            "type": "Microsoft.Common.TextBlock",
            "options": {
              "text": "This solution installs the Playbook templates to help implement your Security Orchestration, Automation and Response (SOAR) operations. After installing the solution, these will be deployed under Playbook Templates in the Automation blade in Microsoft Sentinel. They can be configured and managed from the Manage solution view in Content Hub."
            }
          },
          {
            "name": "playbooks-link",
            "type": "Microsoft.Common.TextBlock",
            "options": {
              "link": {
                "label": "Learn more",
                "uri": "https://docs.microsoft.com/azure/sentinel/tutorial-respond-threats-playbook?WT.mc_id=Portal-Microsoft_Azure_CreateUIDef"
              }
            }
          }
        ]
      }
    ],
    "outputs": {
      "workspace-location": "[first(map(filter(basics('getLAWorkspace').value, (filter) => and(contains(toLower(filter.id), toLower(resourceGroup().name)),equals(filter.name,basics('workspace')))), (item) => item.location))]",
      "location": "[location()]",
      "workspace": "[basics('workspace')]"
    }
  }
}
>>>>>>> 7f3e6cf0
<|MERGE_RESOLUTION|>--- conflicted
+++ resolved
@@ -1,1001 +1,487 @@
-<<<<<<< HEAD
-{
-  "$schema": "https://schema.management.azure.com/schemas/0.1.2-preview/CreateUIDefinition.MultiVm.json#",
-  "handler": "Microsoft.Azure.CreateUIDef",
-  "version": "0.1.2-preview",
-  "parameters": {
-    "config": {
-      "isWizard": false,
-      "basics": {
-        "description": "<img src=\"https://raw.githubusercontent.com/Azure/Azure-Sentinel/master/Logos/atlassian.svg\"width=\"75px\"height=\"75px\">\n\n**Note:** Please refer to the following before installing the solution: \n\n• Review the solution [Release Notes](https://github.com/Azure/Azure-Sentinel/tree/master/Solutions/AtlassianJiraAudit/ReleaseNotes.md)\n\n • There may be [known issues](https://aka.ms/sentinelsolutionsknownissues) pertaining to this Solution, please refer to them before installing.\n\nThe [Atlassian Jira](https://www.atlassian.com/software/jira) Audit solution provides the capability to ingest [Jira Audit Records](https://support.atlassian.com/jira-cloud-administration/docs/audit-activities-in-jira-applications/) events into Microsoft Sentinel through the REST API. Refer to [API documentation](https://developer.atlassian.com/cloud/jira/platform/rest/v3/api-group-audit-records/) for more information.\n\n**Underlying Microsoft Technologies used:**\n\nThis solution takes a dependency on the following technologies, and some of these dependencies either may be in [Preview](https://azure.microsoft.com/support/legal/preview-supplemental-terms/) state or might result in additional ingestion or operational costs: \n\n a. [Azure Monitor HTTP Data Collector API](https://docs.microsoft.com/azure/azure-monitor/logs/data-collector-api) \n\n b.[Azure Functions](https://azure.microsoft.com/services/functions/#overview) \n\n c.[Codeless Connector Platform (CCP)](https://learn.microsoft.com/en-us/azure/sentinel/create-custom-connector#connect-with-the-codeless-connector-platform)\n\n**Data Connectors:** 2, **Parsers:** 1, **Workbooks:** 1, **Analytic Rules:** 10, **Hunting Queries:** 10, **Function Apps:** 1, **Playbooks:** 7\n\n[Learn more about Microsoft Sentinel](https://aka.ms/azuresentinel) | [Learn more about Solutions](https://aka.ms/azuresentinelsolutionsdoc)",
-        "subscription": {
-          "resourceProviders": [
-            "Microsoft.OperationsManagement/solutions",
-            "Microsoft.OperationalInsights/workspaces/providers/alertRules",
-            "Microsoft.Insights/workbooks",
-            "Microsoft.Logic/workflows"
-          ]
-        },
-        "location": {
-          "metadata": {
-            "hidden": "Hiding location, we get it from the log analytics workspace"
-          },
-          "visible": false
-        },
-        "resourceGroup": {
-          "allowExisting": true
-        }
-      }
-    },
-    "basics": [
-      {
-        "name": "getLAWorkspace",
-        "type": "Microsoft.Solutions.ArmApiControl",
-        "toolTip": "This filters by workspaces that exist in the Resource Group selected",
-        "condition": "[greater(length(resourceGroup().name),0)]",
-        "request": {
-          "method": "GET",
-          "path": "[concat(subscription().id,'/providers/Microsoft.OperationalInsights/workspaces?api-version=2020-08-01')]"
-        }
-      },
-      {
-        "name": "workspace",
-        "type": "Microsoft.Common.DropDown",
-        "label": "Workspace",
-        "placeholder": "Select a workspace",
-        "toolTip": "This dropdown will list only workspace that exists in the Resource Group selected",
-        "constraints": {
-          "allowedValues": "[map(filter(basics('getLAWorkspace').value, (filter) => contains(toLower(filter.id), toLower(resourceGroup().name))), (item) => parse(concat('{\"label\":\"', item.name, '\",\"value\":\"', item.name, '\"}')))]",
-          "required": true
-        },
-        "visible": true
-      }
-    ],
-    "steps": [
-      {
-        "name": "dataconnectors",
-        "label": "Data Connectors",
-        "bladeTitle": "Data Connectors",
-        "elements": [
-          {
-            "name": "dataconnectors1-text",
-            "type": "Microsoft.Common.TextBlock",
-            "options": {
-              "text": "This Solution installs the data connector for AtlassianJiraAudit. You can get AtlassianJiraAudit data in your Microsoft Sentinel workspace. After installing the solution, configure and enable this data connector by following guidance in Manage solution view."
-            }
-          },
-          {
-            "name": "dataconnectors-link2",
-            "type": "Microsoft.Common.TextBlock",
-            "options": {
-              "link": {
-                "label": "Learn more about connecting data sources",
-                "uri": "https://docs.microsoft.com/azure/sentinel/connect-data-sources"
-              }
-            }
-          },
-          {
-            "name": "dataconnectors2-text",
-            "type": "Microsoft.Common.TextBlock",
-            "options": {
-              "text": "This Solution installs the data connector for AtlassianJiraAudit. You can get AtlassianJiraAudit custom log data in your Microsoft Sentinel workspace. After installing the solution, configure and enable this data connector by following guidance in Manage solution view."
-            }
-          },
-          {
-            "name": "dataconnectors-parser-text",
-            "type": "Microsoft.Common.TextBlock",
-            "options": {
-              "text": "The Solution installs a parser that transforms the ingested data into Microsoft Sentinel normalized format. The normalized format enables better correlation of different types of data from different data sources to drive end-to-end outcomes seamlessly in security monitoring, hunting, incident investigation and response scenarios in Microsoft Sentinel."
-            }
-          },
-          {
-            "name": "dataconnectors-link2",
-            "type": "Microsoft.Common.TextBlock",
-            "options": {
-              "link": {
-                "label": "Learn more about connecting data sources",
-                "uri": "https://docs.microsoft.com/azure/sentinel/connect-data-sources"
-              }
-            }
-          }
-        ]
-      },
-      {
-        "name": "workbooks",
-        "label": "Workbooks",
-        "subLabel": {
-          "preValidation": "Configure the workbooks",
-          "postValidation": "Done"
-        },
-        "bladeTitle": "Workbooks",
-        "elements": [
-          {
-            "name": "workbooks-text",
-            "type": "Microsoft.Common.TextBlock",
-            "options": {
-              "text": "This solution installs workbook(s) to help you gain insights into the telemetry collected in Microsoft Sentinel. After installing the solution, start using the workbook in Manage solution view."
-            }
-          },
-          {
-            "name": "workbooks-link",
-            "type": "Microsoft.Common.TextBlock",
-            "options": {
-              "link": {
-                "label": "Learn more",
-                "uri": "https://docs.microsoft.com/azure/sentinel/tutorial-monitor-your-data"
-              }
-            }
-          },
-          {
-            "name": "workbook1",
-            "type": "Microsoft.Common.Section",
-            "label": "AtlassianJiraAudit",
-            "elements": [
-              {
-                "name": "workbook1-text",
-                "type": "Microsoft.Common.TextBlock",
-                "options": {
-                  "text": "Sets the time name for analysis"
-                }
-              }
-            ]
-          }
-        ]
-      },
-      {
-        "name": "analytics",
-        "label": "Analytics",
-        "subLabel": {
-          "preValidation": "Configure the analytics",
-          "postValidation": "Done"
-        },
-        "bladeTitle": "Analytics",
-        "elements": [
-          {
-            "name": "analytics-text",
-            "type": "Microsoft.Common.TextBlock",
-            "options": {
-              "text": "This solution installs the following analytic rule templates. After installing the solution, create and enable analytic rules in Manage solution view."
-            }
-          },
-          {
-            "name": "analytics-link",
-            "type": "Microsoft.Common.TextBlock",
-            "options": {
-              "link": {
-                "label": "Learn more",
-                "uri": "https://docs.microsoft.com/azure/sentinel/tutorial-detect-threats-custom?WT.mc_id=Portal-Microsoft_Azure_CreateUIDef"
-              }
-            }
-          },
-          {
-            "name": "analytic1",
-            "type": "Microsoft.Common.Section",
-            "label": "Jira - Global permission added",
-            "elements": [
-              {
-                "name": "analytic1-text",
-                "type": "Microsoft.Common.TextBlock",
-                "options": {
-                  "text": "Detects when global permission added."
-                }
-              }
-            ]
-          },
-          {
-            "name": "analytic2",
-            "type": "Microsoft.Common.Section",
-            "label": "Jira - New site admin user",
-            "elements": [
-              {
-                "name": "analytic2-text",
-                "type": "Microsoft.Common.TextBlock",
-                "options": {
-                  "text": "Detects new site admin user."
-                }
-              }
-            ]
-          },
-          {
-            "name": "analytic3",
-            "type": "Microsoft.Common.Section",
-            "label": "Jira - New user created",
-            "elements": [
-              {
-                "name": "analytic3-text",
-                "type": "Microsoft.Common.TextBlock",
-                "options": {
-                  "text": "Detects when new user was created."
-                }
-              }
-            ]
-          },
-          {
-            "name": "analytic4",
-            "type": "Microsoft.Common.Section",
-            "label": "Jira - Permission scheme updated",
-            "elements": [
-              {
-                "name": "analytic4-text",
-                "type": "Microsoft.Common.TextBlock",
-                "options": {
-                  "text": "Detects when permission scheme was updated."
-                }
-              }
-            ]
-          },
-          {
-            "name": "analytic5",
-            "type": "Microsoft.Common.Section",
-            "label": "Jira - New site admin user",
-            "elements": [
-              {
-                "name": "analytic5-text",
-                "type": "Microsoft.Common.TextBlock",
-                "options": {
-                  "text": "Detects new site admin user."
-                }
-              }
-            ]
-          },
-          {
-            "name": "analytic6",
-            "type": "Microsoft.Common.Section",
-            "label": "Jira - Project roles changed",
-            "elements": [
-              {
-                "name": "analytic6-text",
-                "type": "Microsoft.Common.TextBlock",
-                "options": {
-                  "text": "Detects when project roles were changed."
-                }
-              }
-            ]
-          },
-          {
-            "name": "analytic7",
-            "type": "Microsoft.Common.Section",
-            "label": "Jira - User's password changed multiple times",
-            "elements": [
-              {
-                "name": "analytic7-text",
-                "type": "Microsoft.Common.TextBlock",
-                "options": {
-                  "text": "Detects when user's password was changed multiple times from different IP addresses."
-                }
-              }
-            ]
-          },
-          {
-            "name": "analytic8",
-            "type": "Microsoft.Common.Section",
-            "label": "Jira - User removed from group",
-            "elements": [
-              {
-                "name": "analytic8-text",
-                "type": "Microsoft.Common.TextBlock",
-                "options": {
-                  "text": "Detects when a user was removed from group."
-                }
-              }
-            ]
-          },
-          {
-            "name": "analytic9",
-            "type": "Microsoft.Common.Section",
-            "label": "Jira - User removed from project",
-            "elements": [
-              {
-                "name": "analytic9-text",
-                "type": "Microsoft.Common.TextBlock",
-                "options": {
-                  "text": "Detects when a user was removed from project."
-                }
-              }
-            ]
-          },
-          {
-            "name": "analytic10",
-            "type": "Microsoft.Common.Section",
-            "label": "Jira - Workflow scheme copied",
-            "elements": [
-              {
-                "name": "analytic10-text",
-                "type": "Microsoft.Common.TextBlock",
-                "options": {
-                  "text": "Detects when workflow scheme was copied."
-                }
-              }
-            ]
-          }
-        ]
-      },
-      {
-        "name": "huntingqueries",
-        "label": "Hunting Queries",
-        "bladeTitle": "Hunting Queries",
-        "elements": [
-          {
-            "name": "huntingqueries-text",
-            "type": "Microsoft.Common.TextBlock",
-            "options": {
-              "text": "This solution installs the following hunting queries. After installing the solution, run these hunting queries to hunt for threats in Manage solution view. "
-            }
-          },
-          {
-            "name": "huntingqueries-link",
-            "type": "Microsoft.Common.TextBlock",
-            "options": {
-              "link": {
-                "label": "Learn more",
-                "uri": "https://docs.microsoft.com/azure/sentinel/hunting"
-              }
-            }
-          },
-          {
-            "name": "huntingquery1",
-            "type": "Microsoft.Common.Section",
-            "label": "Jira - Blocked tasks",
-            "elements": [
-              {
-                "name": "huntingquery1-text",
-                "type": "Microsoft.Common.TextBlock",
-                "options": {
-                  "text": "Query searches for blocked tasks. This hunting query depends on JiraAuditAPI data connector (JiraAudit Parser or Table)"
-                }
-              }
-            ]
-          },
-          {
-            "name": "huntingquery2",
-            "type": "Microsoft.Common.Section",
-            "label": "Jira - New users",
-            "elements": [
-              {
-                "name": "huntingquery2-text",
-                "type": "Microsoft.Common.TextBlock",
-                "options": {
-                  "text": "Query searches for new users created. This hunting query depends on JiraAuditAPI data connector (JiraAudit Parser or Table)"
-                }
-              }
-            ]
-          },
-          {
-            "name": "huntingquery3",
-            "type": "Microsoft.Common.Section",
-            "label": "Jira - Project versions released",
-            "elements": [
-              {
-                "name": "huntingquery3-text",
-                "type": "Microsoft.Common.TextBlock",
-                "options": {
-                  "text": "Query searches for project versions released. This hunting query depends on JiraAuditAPI data connector (JiraAudit Parser or Table)"
-                }
-              }
-            ]
-          },
-          {
-            "name": "huntingquery4",
-            "type": "Microsoft.Common.Section",
-            "label": "Jira - Project versions",
-            "elements": [
-              {
-                "name": "huntingquery4-text",
-                "type": "Microsoft.Common.TextBlock",
-                "options": {
-                  "text": "Query searches for project versions. This hunting query depends on JiraAuditAPI data connector (JiraAudit Parser or Table)"
-                }
-              }
-            ]
-          },
-          {
-            "name": "huntingquery5",
-            "type": "Microsoft.Common.Section",
-            "label": "Jira - Updated projects",
-            "elements": [
-              {
-                "name": "huntingquery5-text",
-                "type": "Microsoft.Common.TextBlock",
-                "options": {
-                  "text": "Query searches for updated projects. This hunting query depends on JiraAuditAPI data connector (JiraAudit Parser or Table)"
-                }
-              }
-            ]
-          },
-          {
-            "name": "huntingquery6",
-            "type": "Microsoft.Common.Section",
-            "label": "Jira - Updated users",
-            "elements": [
-              {
-                "name": "huntingquery6-text",
-                "type": "Microsoft.Common.TextBlock",
-                "options": {
-                  "text": "Query searches for updated users. This hunting query depends on JiraAuditAPI data connector (JiraAudit Parser or Table)"
-                }
-              }
-            ]
-          },
-          {
-            "name": "huntingquery7",
-            "type": "Microsoft.Common.Section",
-            "label": "Jira - Updated workflow schemes",
-            "elements": [
-              {
-                "name": "huntingquery7-text",
-                "type": "Microsoft.Common.TextBlock",
-                "options": {
-                  "text": "Query searches for updated workflow schemes. This hunting query depends on JiraAuditAPI data connector (JiraAudit Parser or Table)"
-                }
-              }
-            ]
-          },
-          {
-            "name": "huntingquery8",
-            "type": "Microsoft.Common.Section",
-            "label": "Jira - Updated workflows",
-            "elements": [
-              {
-                "name": "huntingquery8-text",
-                "type": "Microsoft.Common.TextBlock",
-                "options": {
-                  "text": "Query searches for updated workflows. This hunting query depends on JiraAuditAPI data connector (JiraAudit Parser or Table)"
-                }
-              }
-            ]
-          },
-          {
-            "name": "huntingquery9",
-            "type": "Microsoft.Common.Section",
-            "label": "Jira - Users' IP addresses",
-            "elements": [
-              {
-                "name": "huntingquery9-text",
-                "type": "Microsoft.Common.TextBlock",
-                "options": {
-                  "text": "Query searches for users' IP addresses. This hunting query depends on JiraAuditAPI data connector (JiraAudit Parser or Table)"
-                }
-              }
-            ]
-          },
-          {
-            "name": "huntingquery10",
-            "type": "Microsoft.Common.Section",
-            "label": "Jira - Workflow schemes added to projects",
-            "elements": [
-              {
-                "name": "huntingquery10-text",
-                "type": "Microsoft.Common.TextBlock",
-                "options": {
-                  "text": "Query searches for workflow schemes added to projects. This hunting query depends on JiraAuditAPI data connector (JiraAudit Parser or Table)"
-                }
-              }
-            ]
-          }
-        ]
-      },
-      {
-        "name": "playbooks",
-        "label": "Playbooks",
-        "subLabel": {
-          "preValidation": "Configure the playbooks",
-          "postValidation": "Done"
-        },
-        "bladeTitle": "Playbooks",
-        "elements": [
-          {
-            "name": "playbooks-text",
-            "type": "Microsoft.Common.TextBlock",
-            "options": {
-              "text": "This solution installs the Playbook templates to help implement your Security Orchestration, Automation and Response (SOAR) operations. After installing the solution, these will be deployed under Playbook Templates in the Automation blade in Microsoft Sentinel. They can be configured and managed from the Manage solution view in Content Hub."
-            }
-          },
-          {
-            "name": "playbooks-link",
-            "type": "Microsoft.Common.TextBlock",
-            "options": {
-              "link": {
-                "label": "Learn more",
-                "uri": "https://docs.microsoft.com/azure/sentinel/tutorial-respond-threats-playbook?WT.mc_id=Portal-Microsoft_Azure_CreateUIDef"
-              }
-            }
-          }
-        ]
-      }
-    ],
-    "outputs": {
-      "workspace-location": "[first(map(filter(basics('getLAWorkspace').value, (filter) => and(contains(toLower(filter.id), toLower(resourceGroup().name)),equals(filter.name,basics('workspace')))), (item) => item.location))]",
-      "location": "[location()]",
-      "workspace": "[basics('workspace')]"
-    }
-  }
-}
-=======
-{
-  "$schema": "https://schema.management.azure.com/schemas/0.1.2-preview/CreateUIDefinition.MultiVm.json#",
-  "handler": "Microsoft.Azure.CreateUIDef",
-  "version": "0.1.2-preview",
-  "parameters": {
-    "config": {
-      "isWizard": false,
-      "basics": {
-        "description": "<img src=\"https://raw.githubusercontent.com/Azure/Azure-Sentinel/master/Logos/atlassian.svg\"width=\"75px\"height=\"75px\">\n\n**Note:** Please refer to the following before installing the solution: \n\n• Review the solution [Release Notes](https://github.com/Azure/Azure-Sentinel/tree/master/Solutions/AtlassianJiraAudit/ReleaseNotes.md)\n\n • There may be [known issues](https://aka.ms/sentinelsolutionsknownissues) pertaining to this Solution, please refer to them before installing.\n\nThe [Atlassian Jira](https://www.atlassian.com/software/jira) Audit solution provides the capability to ingest [Jira Audit Records](https://support.atlassian.com/jira-cloud-administration/docs/audit-activities-in-jira-applications/) events into Microsoft Sentinel through the REST API. Refer to [API documentation](https://developer.atlassian.com/cloud/jira/platform/rest/v3/api-group-audit-records/) for more information.\n\n**Underlying Microsoft Technologies used:**\n\nThis solution takes a dependency on the following technologies, and some of these dependencies either may be in [Preview](https://azure.microsoft.com/support/legal/preview-supplemental-terms/) state or might result in additional ingestion or operational costs: \n\n a. [Azure Monitor HTTP Data Collector API](https://docs.microsoft.com/azure/azure-monitor/logs/data-collector-api) \n\n b.[Azure Functions](https://azure.microsoft.com/services/functions/#overview)\n\n**Data Connectors:** 1, **Workbooks:** 1, **Analytic Rules:** 10, **Hunting Queries:** 10, **Function Apps:** 1, **Playbooks:** 7\n\n[Learn more about Microsoft Sentinel](https://aka.ms/azuresentinel) | [Learn more about Solutions](https://aka.ms/azuresentinelsolutionsdoc)",
-        "subscription": {
-          "resourceProviders": [
-            "Microsoft.OperationsManagement/solutions",
-            "Microsoft.OperationalInsights/workspaces/providers/alertRules",
-            "Microsoft.Insights/workbooks",
-            "Microsoft.Logic/workflows"
-          ]
-        },
-        "location": {
-          "metadata": {
-            "hidden": "Hiding location, we get it from the log analytics workspace"
-          },
-          "visible": false
-        },
-        "resourceGroup": {
-          "allowExisting": true
-        }
-      }
-    },
-    "basics": [
-      {
-        "name": "getLAWorkspace",
-        "type": "Microsoft.Solutions.ArmApiControl",
-        "toolTip": "This filters by workspaces that exist in the Resource Group selected",
-        "condition": "[greater(length(resourceGroup().name),0)]",
-        "request": {
-          "method": "GET",
-          "path": "[concat(subscription().id,'/providers/Microsoft.OperationalInsights/workspaces?api-version=2020-08-01')]"
-        }
-      },
-      {
-        "name": "workspace",
-        "type": "Microsoft.Common.DropDown",
-        "label": "Workspace",
-        "placeholder": "Select a workspace",
-        "toolTip": "This dropdown will list only workspace that exists in the Resource Group selected",
-        "constraints": {
-          "allowedValues": "[map(filter(basics('getLAWorkspace').value, (filter) => contains(toLower(filter.id), toLower(resourceGroup().name))), (item) => parse(concat('{\"label\":\"', item.name, '\",\"value\":\"', item.name, '\"}')))]",
-          "required": true
-        },
-        "visible": true
-      }
-    ],
-    "steps": [
-      {
-        "name": "dataconnectors",
-        "label": "Data Connectors",
-        "bladeTitle": "Data Connectors",
-        "elements": [
-          {
-            "name": "dataconnectors1-text",
-            "type": "Microsoft.Common.TextBlock",
-            "options": {
-              "text": "This Solution installs the data connector for AtlassianJiraAudit. You can get AtlassianJiraAudit custom log data in your Microsoft Sentinel workspace. After installing the solution, configure and enable this data connector by following guidance in Manage solution view."
-            }
-          },
-          {
-            "name": "dataconnectors-link2",
-            "type": "Microsoft.Common.TextBlock",
-            "options": {
-              "link": {
-                "label": "Learn more about connecting data sources",
-                "uri": "https://docs.microsoft.com/azure/sentinel/connect-data-sources"
-              }
-            }
-          }
-        ]
-      },
-      {
-        "name": "workbooks",
-        "label": "Workbooks",
-        "subLabel": {
-          "preValidation": "Configure the workbooks",
-          "postValidation": "Done"
-        },
-        "bladeTitle": "Workbooks",
-        "elements": [
-          {
-            "name": "workbooks-text",
-            "type": "Microsoft.Common.TextBlock",
-            "options": {
-              "text": "This solution installs workbook(s) to help you gain insights into the telemetry collected in Microsoft Sentinel. After installing the solution, start using the workbook in Manage solution view."
-            }
-          },
-          {
-            "name": "workbooks-link",
-            "type": "Microsoft.Common.TextBlock",
-            "options": {
-              "link": {
-                "label": "Learn more",
-                "uri": "https://docs.microsoft.com/azure/sentinel/tutorial-monitor-your-data"
-              }
-            }
-          },
-          {
-            "name": "workbook1",
-            "type": "Microsoft.Common.Section",
-            "label": "AtlassianJiraAudit",
-            "elements": [
-              {
-                "name": "workbook1-text",
-                "type": "Microsoft.Common.TextBlock",
-                "options": {
-                  "text": "Sets the time name for analysis"
-                }
-              }
-            ]
-          }
-        ]
-      },
-      {
-        "name": "analytics",
-        "label": "Analytics",
-        "subLabel": {
-          "preValidation": "Configure the analytics",
-          "postValidation": "Done"
-        },
-        "bladeTitle": "Analytics",
-        "elements": [
-          {
-            "name": "analytics-text",
-            "type": "Microsoft.Common.TextBlock",
-            "options": {
-              "text": "This solution installs the following analytic rule templates. After installing the solution, create and enable analytic rules in Manage solution view."
-            }
-          },
-          {
-            "name": "analytics-link",
-            "type": "Microsoft.Common.TextBlock",
-            "options": {
-              "link": {
-                "label": "Learn more",
-                "uri": "https://docs.microsoft.com/azure/sentinel/tutorial-detect-threats-custom?WT.mc_id=Portal-Microsoft_Azure_CreateUIDef"
-              }
-            }
-          },
-          {
-            "name": "analytic1",
-            "type": "Microsoft.Common.Section",
-            "label": "Jira - Global permission added",
-            "elements": [
-              {
-                "name": "analytic1-text",
-                "type": "Microsoft.Common.TextBlock",
-                "options": {
-                  "text": "Detects when global permission added."
-                }
-              }
-            ]
-          },
-          {
-            "name": "analytic2",
-            "type": "Microsoft.Common.Section",
-            "label": "Jira - New site admin user",
-            "elements": [
-              {
-                "name": "analytic2-text",
-                "type": "Microsoft.Common.TextBlock",
-                "options": {
-                  "text": "Detects new site admin user."
-                }
-              }
-            ]
-          },
-          {
-            "name": "analytic3",
-            "type": "Microsoft.Common.Section",
-            "label": "Jira - New user created",
-            "elements": [
-              {
-                "name": "analytic3-text",
-                "type": "Microsoft.Common.TextBlock",
-                "options": {
-                  "text": "Detects when new user was created."
-                }
-              }
-            ]
-          },
-          {
-            "name": "analytic4",
-            "type": "Microsoft.Common.Section",
-            "label": "Jira - Permission scheme updated",
-            "elements": [
-              {
-                "name": "analytic4-text",
-                "type": "Microsoft.Common.TextBlock",
-                "options": {
-                  "text": "Detects when permission scheme was updated."
-                }
-              }
-            ]
-          },
-          {
-            "name": "analytic5",
-            "type": "Microsoft.Common.Section",
-            "label": "Jira - New site admin user",
-            "elements": [
-              {
-                "name": "analytic5-text",
-                "type": "Microsoft.Common.TextBlock",
-                "options": {
-                  "text": "Detects new site admin user."
-                }
-              }
-            ]
-          },
-          {
-            "name": "analytic6",
-            "type": "Microsoft.Common.Section",
-            "label": "Jira - Project roles changed",
-            "elements": [
-              {
-                "name": "analytic6-text",
-                "type": "Microsoft.Common.TextBlock",
-                "options": {
-                  "text": "Detects when project roles were changed."
-                }
-              }
-            ]
-          },
-          {
-            "name": "analytic7",
-            "type": "Microsoft.Common.Section",
-            "label": "Jira - User's password changed multiple times",
-            "elements": [
-              {
-                "name": "analytic7-text",
-                "type": "Microsoft.Common.TextBlock",
-                "options": {
-                  "text": "Detects when user's password was changed multiple times from different IP addresses."
-                }
-              }
-            ]
-          },
-          {
-            "name": "analytic8",
-            "type": "Microsoft.Common.Section",
-            "label": "Jira - User removed from group",
-            "elements": [
-              {
-                "name": "analytic8-text",
-                "type": "Microsoft.Common.TextBlock",
-                "options": {
-                  "text": "Detects when a user was removed from group."
-                }
-              }
-            ]
-          },
-          {
-            "name": "analytic9",
-            "type": "Microsoft.Common.Section",
-            "label": "Jira - User removed from project",
-            "elements": [
-              {
-                "name": "analytic9-text",
-                "type": "Microsoft.Common.TextBlock",
-                "options": {
-                  "text": "Detects when a user was removed from project."
-                }
-              }
-            ]
-          },
-          {
-            "name": "analytic10",
-            "type": "Microsoft.Common.Section",
-            "label": "Jira - Workflow scheme copied",
-            "elements": [
-              {
-                "name": "analytic10-text",
-                "type": "Microsoft.Common.TextBlock",
-                "options": {
-                  "text": "Detects when workflow scheme was copied."
-                }
-              }
-            ]
-          }
-        ]
-      },
-      {
-        "name": "huntingqueries",
-        "label": "Hunting Queries",
-        "bladeTitle": "Hunting Queries",
-        "elements": [
-          {
-            "name": "huntingqueries-text",
-            "type": "Microsoft.Common.TextBlock",
-            "options": {
-              "text": "This solution installs the following hunting queries. After installing the solution, run these hunting queries to hunt for threats in Manage solution view. "
-            }
-          },
-          {
-            "name": "huntingqueries-link",
-            "type": "Microsoft.Common.TextBlock",
-            "options": {
-              "link": {
-                "label": "Learn more",
-                "uri": "https://docs.microsoft.com/azure/sentinel/hunting"
-              }
-            }
-          },
-          {
-            "name": "huntingquery1",
-            "type": "Microsoft.Common.Section",
-            "label": "Jira - Blocked tasks",
-            "elements": [
-              {
-                "name": "huntingquery1-text",
-                "type": "Microsoft.Common.TextBlock",
-                "options": {
-                  "text": "Query searches for blocked tasks. This hunting query depends on JiraAuditAPI data connector (JiraAudit Parser or Table)"
-                }
-              }
-            ]
-          },
-          {
-            "name": "huntingquery2",
-            "type": "Microsoft.Common.Section",
-            "label": "Jira - New users",
-            "elements": [
-              {
-                "name": "huntingquery2-text",
-                "type": "Microsoft.Common.TextBlock",
-                "options": {
-                  "text": "Query searches for new users created. This hunting query depends on JiraAuditAPI data connector (JiraAudit Parser or Table)"
-                }
-              }
-            ]
-          },
-          {
-            "name": "huntingquery3",
-            "type": "Microsoft.Common.Section",
-            "label": "Jira - Project versions released",
-            "elements": [
-              {
-                "name": "huntingquery3-text",
-                "type": "Microsoft.Common.TextBlock",
-                "options": {
-                  "text": "Query searches for project versions released. This hunting query depends on JiraAuditAPI data connector (JiraAudit Parser or Table)"
-                }
-              }
-            ]
-          },
-          {
-            "name": "huntingquery4",
-            "type": "Microsoft.Common.Section",
-            "label": "Jira - Project versions",
-            "elements": [
-              {
-                "name": "huntingquery4-text",
-                "type": "Microsoft.Common.TextBlock",
-                "options": {
-                  "text": "Query searches for project versions. This hunting query depends on JiraAuditAPI data connector (JiraAudit Parser or Table)"
-                }
-              }
-            ]
-          },
-          {
-            "name": "huntingquery5",
-            "type": "Microsoft.Common.Section",
-            "label": "Jira - Updated projects",
-            "elements": [
-              {
-                "name": "huntingquery5-text",
-                "type": "Microsoft.Common.TextBlock",
-                "options": {
-                  "text": "Query searches for updated projects. This hunting query depends on JiraAuditAPI data connector (JiraAudit Parser or Table)"
-                }
-              }
-            ]
-          },
-          {
-            "name": "huntingquery6",
-            "type": "Microsoft.Common.Section",
-            "label": "Jira - Updated users",
-            "elements": [
-              {
-                "name": "huntingquery6-text",
-                "type": "Microsoft.Common.TextBlock",
-                "options": {
-                  "text": "Query searches for updated users. This hunting query depends on JiraAuditAPI data connector (JiraAudit Parser or Table)"
-                }
-              }
-            ]
-          },
-          {
-            "name": "huntingquery7",
-            "type": "Microsoft.Common.Section",
-            "label": "Jira - Updated workflow schemes",
-            "elements": [
-              {
-                "name": "huntingquery7-text",
-                "type": "Microsoft.Common.TextBlock",
-                "options": {
-                  "text": "Query searches for updated workflow schemes. This hunting query depends on JiraAuditAPI data connector (JiraAudit Parser or Table)"
-                }
-              }
-            ]
-          },
-          {
-            "name": "huntingquery8",
-            "type": "Microsoft.Common.Section",
-            "label": "Jira - Updated workflows",
-            "elements": [
-              {
-                "name": "huntingquery8-text",
-                "type": "Microsoft.Common.TextBlock",
-                "options": {
-                  "text": "Query searches for updated workflows. This hunting query depends on JiraAuditAPI data connector (JiraAudit Parser or Table)"
-                }
-              }
-            ]
-          },
-          {
-            "name": "huntingquery9",
-            "type": "Microsoft.Common.Section",
-            "label": "Jira - Users' IP addresses",
-            "elements": [
-              {
-                "name": "huntingquery9-text",
-                "type": "Microsoft.Common.TextBlock",
-                "options": {
-                  "text": "Query searches for users' IP addresses. This hunting query depends on JiraAuditAPI data connector (JiraAudit Parser or Table)"
-                }
-              }
-            ]
-          },
-          {
-            "name": "huntingquery10",
-            "type": "Microsoft.Common.Section",
-            "label": "Jira - Workflow schemes added to projects",
-            "elements": [
-              {
-                "name": "huntingquery10-text",
-                "type": "Microsoft.Common.TextBlock",
-                "options": {
-                  "text": "Query searches for workflow schemes added to projects. This hunting query depends on JiraAuditAPI data connector (JiraAudit Parser or Table)"
-                }
-              }
-            ]
-          }
-        ]
-      },
-      {
-        "name": "playbooks",
-        "label": "Playbooks",
-        "subLabel": {
-          "preValidation": "Configure the playbooks",
-          "postValidation": "Done"
-        },
-        "bladeTitle": "Playbooks",
-        "elements": [
-          {
-            "name": "playbooks-text",
-            "type": "Microsoft.Common.TextBlock",
-            "options": {
-              "text": "This solution installs the Playbook templates to help implement your Security Orchestration, Automation and Response (SOAR) operations. After installing the solution, these will be deployed under Playbook Templates in the Automation blade in Microsoft Sentinel. They can be configured and managed from the Manage solution view in Content Hub."
-            }
-          },
-          {
-            "name": "playbooks-link",
-            "type": "Microsoft.Common.TextBlock",
-            "options": {
-              "link": {
-                "label": "Learn more",
-                "uri": "https://docs.microsoft.com/azure/sentinel/tutorial-respond-threats-playbook?WT.mc_id=Portal-Microsoft_Azure_CreateUIDef"
-              }
-            }
-          }
-        ]
-      }
-    ],
-    "outputs": {
-      "workspace-location": "[first(map(filter(basics('getLAWorkspace').value, (filter) => and(contains(toLower(filter.id), toLower(resourceGroup().name)),equals(filter.name,basics('workspace')))), (item) => item.location))]",
-      "location": "[location()]",
-      "workspace": "[basics('workspace')]"
-    }
-  }
-}
->>>>>>> 7f3e6cf0
+{
+  "$schema": "https://schema.management.azure.com/schemas/0.1.2-preview/CreateUIDefinition.MultiVm.json#",
+  "handler": "Microsoft.Azure.CreateUIDef",
+  "version": "0.1.2-preview",
+  "parameters": {
+    "config": {
+      "isWizard": false,
+      "basics": {
+        "description": "<img src=\"https://raw.githubusercontent.com/Azure/Azure-Sentinel/master/Logos/atlassian.svg\"width=\"75px\"height=\"75px\">\n\n**Note:** Please refer to the following before installing the solution: \n\n• Review the solution [Release Notes](https://github.com/Azure/Azure-Sentinel/tree/master/Solutions/AtlassianJiraAudit/ReleaseNotes.md)\n\n • There may be [known issues](https://aka.ms/sentinelsolutionsknownissues) pertaining to this Solution, please refer to them before installing.\n\nThe [Atlassian Jira](https://www.atlassian.com/software/jira) Audit solution provides the capability to ingest [Jira Audit Records](https://support.atlassian.com/jira-cloud-administration/docs/audit-activities-in-jira-applications/) events into Microsoft Sentinel through the REST API. Refer to [API documentation](https://developer.atlassian.com/cloud/jira/platform/rest/v3/api-group-audit-records/) for more information.\n\n**Underlying Microsoft Technologies used:**\n\nThis solution takes a dependency on the following technologies, and some of these dependencies either may be in [Preview](https://azure.microsoft.com/support/legal/preview-supplemental-terms/) state or might result in additional ingestion or operational costs: \n\n a. [Azure Monitor HTTP Data Collector API](https://docs.microsoft.com/azure/azure-monitor/logs/data-collector-api) \n\n b.[Azure Functions](https://azure.microsoft.com/services/functions/#overview)\n\n**Data Connectors:** 1, **Workbooks:** 1, **Analytic Rules:** 10, **Hunting Queries:** 10, **Function Apps:** 1, **Playbooks:** 7\n\n[Learn more about Microsoft Sentinel](https://aka.ms/azuresentinel) | [Learn more about Solutions](https://aka.ms/azuresentinelsolutionsdoc)",
+        "subscription": {
+          "resourceProviders": [
+            "Microsoft.OperationsManagement/solutions",
+            "Microsoft.OperationalInsights/workspaces/providers/alertRules",
+            "Microsoft.Insights/workbooks",
+            "Microsoft.Logic/workflows"
+          ]
+        },
+        "location": {
+          "metadata": {
+            "hidden": "Hiding location, we get it from the log analytics workspace"
+          },
+          "visible": false
+        },
+        "resourceGroup": {
+          "allowExisting": true
+        }
+      }
+    },
+    "basics": [
+      {
+        "name": "getLAWorkspace",
+        "type": "Microsoft.Solutions.ArmApiControl",
+        "toolTip": "This filters by workspaces that exist in the Resource Group selected",
+        "condition": "[greater(length(resourceGroup().name),0)]",
+        "request": {
+          "method": "GET",
+          "path": "[concat(subscription().id,'/providers/Microsoft.OperationalInsights/workspaces?api-version=2020-08-01')]"
+        }
+      },
+      {
+        "name": "workspace",
+        "type": "Microsoft.Common.DropDown",
+        "label": "Workspace",
+        "placeholder": "Select a workspace",
+        "toolTip": "This dropdown will list only workspace that exists in the Resource Group selected",
+        "constraints": {
+          "allowedValues": "[map(filter(basics('getLAWorkspace').value, (filter) => contains(toLower(filter.id), toLower(resourceGroup().name))), (item) => parse(concat('{\"label\":\"', item.name, '\",\"value\":\"', item.name, '\"}')))]",
+          "required": true
+        },
+        "visible": true
+      }
+    ],
+    "steps": [
+      {
+        "name": "dataconnectors",
+        "label": "Data Connectors",
+        "bladeTitle": "Data Connectors",
+        "elements": [
+          {
+            "name": "dataconnectors1-text",
+            "type": "Microsoft.Common.TextBlock",
+            "options": {
+              "text": "This Solution installs the data connector for AtlassianJiraAudit. You can get AtlassianJiraAudit custom log data in your Microsoft Sentinel workspace. After installing the solution, configure and enable this data connector by following guidance in Manage solution view."
+            }
+          },
+          {
+            "name": "dataconnectors-link2",
+            "type": "Microsoft.Common.TextBlock",
+            "options": {
+              "link": {
+                "label": "Learn more about connecting data sources",
+                "uri": "https://docs.microsoft.com/azure/sentinel/connect-data-sources"
+              }
+            }
+          }
+        ]
+      },
+      {
+        "name": "workbooks",
+        "label": "Workbooks",
+        "subLabel": {
+          "preValidation": "Configure the workbooks",
+          "postValidation": "Done"
+        },
+        "bladeTitle": "Workbooks",
+        "elements": [
+          {
+            "name": "workbooks-text",
+            "type": "Microsoft.Common.TextBlock",
+            "options": {
+              "text": "This solution installs workbook(s) to help you gain insights into the telemetry collected in Microsoft Sentinel. After installing the solution, start using the workbook in Manage solution view."
+            }
+          },
+          {
+            "name": "workbooks-link",
+            "type": "Microsoft.Common.TextBlock",
+            "options": {
+              "link": {
+                "label": "Learn more",
+                "uri": "https://docs.microsoft.com/azure/sentinel/tutorial-monitor-your-data"
+              }
+            }
+          },
+          {
+            "name": "workbook1",
+            "type": "Microsoft.Common.Section",
+            "label": "AtlassianJiraAudit",
+            "elements": [
+              {
+                "name": "workbook1-text",
+                "type": "Microsoft.Common.TextBlock",
+                "options": {
+                  "text": "Sets the time name for analysis"
+                }
+              }
+            ]
+          }
+        ]
+      },
+      {
+        "name": "analytics",
+        "label": "Analytics",
+        "subLabel": {
+          "preValidation": "Configure the analytics",
+          "postValidation": "Done"
+        },
+        "bladeTitle": "Analytics",
+        "elements": [
+          {
+            "name": "analytics-text",
+            "type": "Microsoft.Common.TextBlock",
+            "options": {
+              "text": "This solution installs the following analytic rule templates. After installing the solution, create and enable analytic rules in Manage solution view."
+            }
+          },
+          {
+            "name": "analytics-link",
+            "type": "Microsoft.Common.TextBlock",
+            "options": {
+              "link": {
+                "label": "Learn more",
+                "uri": "https://docs.microsoft.com/azure/sentinel/tutorial-detect-threats-custom?WT.mc_id=Portal-Microsoft_Azure_CreateUIDef"
+              }
+            }
+          },
+          {
+            "name": "analytic1",
+            "type": "Microsoft.Common.Section",
+            "label": "Jira - Global permission added",
+            "elements": [
+              {
+                "name": "analytic1-text",
+                "type": "Microsoft.Common.TextBlock",
+                "options": {
+                  "text": "Detects when global permission added."
+                }
+              }
+            ]
+          },
+          {
+            "name": "analytic2",
+            "type": "Microsoft.Common.Section",
+            "label": "Jira - New site admin user",
+            "elements": [
+              {
+                "name": "analytic2-text",
+                "type": "Microsoft.Common.TextBlock",
+                "options": {
+                  "text": "Detects new site admin user."
+                }
+              }
+            ]
+          },
+          {
+            "name": "analytic3",
+            "type": "Microsoft.Common.Section",
+            "label": "Jira - New user created",
+            "elements": [
+              {
+                "name": "analytic3-text",
+                "type": "Microsoft.Common.TextBlock",
+                "options": {
+                  "text": "Detects when new user was created."
+                }
+              }
+            ]
+          },
+          {
+            "name": "analytic4",
+            "type": "Microsoft.Common.Section",
+            "label": "Jira - Permission scheme updated",
+            "elements": [
+              {
+                "name": "analytic4-text",
+                "type": "Microsoft.Common.TextBlock",
+                "options": {
+                  "text": "Detects when permission scheme was updated."
+                }
+              }
+            ]
+          },
+          {
+            "name": "analytic5",
+            "type": "Microsoft.Common.Section",
+            "label": "Jira - New site admin user",
+            "elements": [
+              {
+                "name": "analytic5-text",
+                "type": "Microsoft.Common.TextBlock",
+                "options": {
+                  "text": "Detects new site admin user."
+                }
+              }
+            ]
+          },
+          {
+            "name": "analytic6",
+            "type": "Microsoft.Common.Section",
+            "label": "Jira - Project roles changed",
+            "elements": [
+              {
+                "name": "analytic6-text",
+                "type": "Microsoft.Common.TextBlock",
+                "options": {
+                  "text": "Detects when project roles were changed."
+                }
+              }
+            ]
+          },
+          {
+            "name": "analytic7",
+            "type": "Microsoft.Common.Section",
+            "label": "Jira - User's password changed multiple times",
+            "elements": [
+              {
+                "name": "analytic7-text",
+                "type": "Microsoft.Common.TextBlock",
+                "options": {
+                  "text": "Detects when user's password was changed multiple times from different IP addresses."
+                }
+              }
+            ]
+          },
+          {
+            "name": "analytic8",
+            "type": "Microsoft.Common.Section",
+            "label": "Jira - User removed from group",
+            "elements": [
+              {
+                "name": "analytic8-text",
+                "type": "Microsoft.Common.TextBlock",
+                "options": {
+                  "text": "Detects when a user was removed from group."
+                }
+              }
+            ]
+          },
+          {
+            "name": "analytic9",
+            "type": "Microsoft.Common.Section",
+            "label": "Jira - User removed from project",
+            "elements": [
+              {
+                "name": "analytic9-text",
+                "type": "Microsoft.Common.TextBlock",
+                "options": {
+                  "text": "Detects when a user was removed from project."
+                }
+              }
+            ]
+          },
+          {
+            "name": "analytic10",
+            "type": "Microsoft.Common.Section",
+            "label": "Jira - Workflow scheme copied",
+            "elements": [
+              {
+                "name": "analytic10-text",
+                "type": "Microsoft.Common.TextBlock",
+                "options": {
+                  "text": "Detects when workflow scheme was copied."
+                }
+              }
+            ]
+          }
+        ]
+      },
+      {
+        "name": "huntingqueries",
+        "label": "Hunting Queries",
+        "bladeTitle": "Hunting Queries",
+        "elements": [
+          {
+            "name": "huntingqueries-text",
+            "type": "Microsoft.Common.TextBlock",
+            "options": {
+              "text": "This solution installs the following hunting queries. After installing the solution, run these hunting queries to hunt for threats in Manage solution view. "
+            }
+          },
+          {
+            "name": "huntingqueries-link",
+            "type": "Microsoft.Common.TextBlock",
+            "options": {
+              "link": {
+                "label": "Learn more",
+                "uri": "https://docs.microsoft.com/azure/sentinel/hunting"
+              }
+            }
+          },
+          {
+            "name": "huntingquery1",
+            "type": "Microsoft.Common.Section",
+            "label": "Jira - Blocked tasks",
+            "elements": [
+              {
+                "name": "huntingquery1-text",
+                "type": "Microsoft.Common.TextBlock",
+                "options": {
+                  "text": "Query searches for blocked tasks. This hunting query depends on JiraAuditAPI data connector (JiraAudit Parser or Table)"
+                }
+              }
+            ]
+          },
+          {
+            "name": "huntingquery2",
+            "type": "Microsoft.Common.Section",
+            "label": "Jira - New users",
+            "elements": [
+              {
+                "name": "huntingquery2-text",
+                "type": "Microsoft.Common.TextBlock",
+                "options": {
+                  "text": "Query searches for new users created. This hunting query depends on JiraAuditAPI data connector (JiraAudit Parser or Table)"
+                }
+              }
+            ]
+          },
+          {
+            "name": "huntingquery3",
+            "type": "Microsoft.Common.Section",
+            "label": "Jira - Project versions released",
+            "elements": [
+              {
+                "name": "huntingquery3-text",
+                "type": "Microsoft.Common.TextBlock",
+                "options": {
+                  "text": "Query searches for project versions released. This hunting query depends on JiraAuditAPI data connector (JiraAudit Parser or Table)"
+                }
+              }
+            ]
+          },
+          {
+            "name": "huntingquery4",
+            "type": "Microsoft.Common.Section",
+            "label": "Jira - Project versions",
+            "elements": [
+              {
+                "name": "huntingquery4-text",
+                "type": "Microsoft.Common.TextBlock",
+                "options": {
+                  "text": "Query searches for project versions. This hunting query depends on JiraAuditAPI data connector (JiraAudit Parser or Table)"
+                }
+              }
+            ]
+          },
+          {
+            "name": "huntingquery5",
+            "type": "Microsoft.Common.Section",
+            "label": "Jira - Updated projects",
+            "elements": [
+              {
+                "name": "huntingquery5-text",
+                "type": "Microsoft.Common.TextBlock",
+                "options": {
+                  "text": "Query searches for updated projects. This hunting query depends on JiraAuditAPI data connector (JiraAudit Parser or Table)"
+                }
+              }
+            ]
+          },
+          {
+            "name": "huntingquery6",
+            "type": "Microsoft.Common.Section",
+            "label": "Jira - Updated users",
+            "elements": [
+              {
+                "name": "huntingquery6-text",
+                "type": "Microsoft.Common.TextBlock",
+                "options": {
+                  "text": "Query searches for updated users. This hunting query depends on JiraAuditAPI data connector (JiraAudit Parser or Table)"
+                }
+              }
+            ]
+          },
+          {
+            "name": "huntingquery7",
+            "type": "Microsoft.Common.Section",
+            "label": "Jira - Updated workflow schemes",
+            "elements": [
+              {
+                "name": "huntingquery7-text",
+                "type": "Microsoft.Common.TextBlock",
+                "options": {
+                  "text": "Query searches for updated workflow schemes. This hunting query depends on JiraAuditAPI data connector (JiraAudit Parser or Table)"
+                }
+              }
+            ]
+          },
+          {
+            "name": "huntingquery8",
+            "type": "Microsoft.Common.Section",
+            "label": "Jira - Updated workflows",
+            "elements": [
+              {
+                "name": "huntingquery8-text",
+                "type": "Microsoft.Common.TextBlock",
+                "options": {
+                  "text": "Query searches for updated workflows. This hunting query depends on JiraAuditAPI data connector (JiraAudit Parser or Table)"
+                }
+              }
+            ]
+          },
+          {
+            "name": "huntingquery9",
+            "type": "Microsoft.Common.Section",
+            "label": "Jira - Users' IP addresses",
+            "elements": [
+              {
+                "name": "huntingquery9-text",
+                "type": "Microsoft.Common.TextBlock",
+                "options": {
+                  "text": "Query searches for users' IP addresses. This hunting query depends on JiraAuditAPI data connector (JiraAudit Parser or Table)"
+                }
+              }
+            ]
+          },
+          {
+            "name": "huntingquery10",
+            "type": "Microsoft.Common.Section",
+            "label": "Jira - Workflow schemes added to projects",
+            "elements": [
+              {
+                "name": "huntingquery10-text",
+                "type": "Microsoft.Common.TextBlock",
+                "options": {
+                  "text": "Query searches for workflow schemes added to projects. This hunting query depends on JiraAuditAPI data connector (JiraAudit Parser or Table)"
+                }
+              }
+            ]
+          }
+        ]
+      },
+      {
+        "name": "playbooks",
+        "label": "Playbooks",
+        "subLabel": {
+          "preValidation": "Configure the playbooks",
+          "postValidation": "Done"
+        },
+        "bladeTitle": "Playbooks",
+        "elements": [
+          {
+            "name": "playbooks-text",
+            "type": "Microsoft.Common.TextBlock",
+            "options": {
+              "text": "This solution installs the Playbook templates to help implement your Security Orchestration, Automation and Response (SOAR) operations. After installing the solution, these will be deployed under Playbook Templates in the Automation blade in Microsoft Sentinel. They can be configured and managed from the Manage solution view in Content Hub."
+            }
+          },
+          {
+            "name": "playbooks-link",
+            "type": "Microsoft.Common.TextBlock",
+            "options": {
+              "link": {
+                "label": "Learn more",
+                "uri": "https://docs.microsoft.com/azure/sentinel/tutorial-respond-threats-playbook?WT.mc_id=Portal-Microsoft_Azure_CreateUIDef"
+              }
+            }
+          }
+        ]
+      }
+    ],
+    "outputs": {
+      "workspace-location": "[first(map(filter(basics('getLAWorkspace').value, (filter) => and(contains(toLower(filter.id), toLower(resourceGroup().name)),equals(filter.name,basics('workspace')))), (item) => item.location))]",
+      "location": "[location()]",
+      "workspace": "[basics('workspace')]"
+    }
+  }
+}