--- conflicted
+++ resolved
@@ -62,10 +62,6 @@
   - entityType: URL
     fieldMappings:
       - identifier: Url
-<<<<<<< HEAD
-        columnName: URL
-=======
         columnName: URLCustomEntity
->>>>>>> c77b409c
 version: 1.0.2
 kind: Scheduled