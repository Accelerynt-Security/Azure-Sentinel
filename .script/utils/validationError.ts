--- conflicted
+++ resolved
@@ -9,13 +9,15 @@
   }
 }
 
-<<<<<<< HEAD
 export class LogoValidationError extends Error implements ValidationError {
   public name = "LogoValidationError";
-=======
+  constructor(message?: string) {
+    super(message);
+  }
+}
+
 export class DataConnectorValidationError extends Error implements ValidationError {
   public name = "DataConnectorValidationError";
->>>>>>> 3f8443d8
   constructor(message?: string) {
     super(message);
   }
