--- conflicted
+++ resolved
@@ -198,11 +198,8 @@
   "DynatraceProblems",
   "MicrosoftDefenderThreatIntelligence",
   "CortexXDR",
-<<<<<<< HEAD
   "MimecastTTPAPI",
-=======
   "MimecastAuditAPI",
->>>>>>> ef77d7b6
   "PingFederateAma",
   "vArmourACAma",
   "ContrastProtectAma"
