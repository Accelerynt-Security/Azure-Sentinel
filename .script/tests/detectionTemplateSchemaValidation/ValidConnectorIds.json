--- conflicted
+++ resolved
@@ -215,9 +215,6 @@
   "PaloAltoCDLAma",
   "CiscoSEGAma",
   "AtlassianBeaconAlerts",
-<<<<<<< HEAD
+  "GCPAuditLogsDefinition",
   "PrancerLogData"
-=======
-  "GCPAuditLogsDefinition"
->>>>>>> e08f2f9c
 ]