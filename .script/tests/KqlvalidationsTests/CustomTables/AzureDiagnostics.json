{
  "Name": "AzureDiagnostics",
  "Properties": [
    {
      "Name": "TenantId",
      "Type": "String"
    },
    {
      "Name": "TimeGenerated",
      "Type": "DateTime"
    },
    {
      "Name": "ResourceId",
      "Type": "String"
    },
    {
      "Name": "Category",
      "Type": "String"
    },
    {
      "Name": "ResourceGroup",
      "Type": "String"
    },
    {
      "Name": "SubscriptionId",
      "Type": "String"
    },
    {
      "Name": "ResourceProvider",
      "Type": "String"
    },
    {
      "Name": "Resource",
      "Type": "String"
    },
    {
      "Name": "ResourceType",
      "Type": "String"
    },
    {
      "Name": "OperationName",
      "Type": "String"
    },
    {
      "Name": "ResultType",
      "Type": "String"
    },
    {
      "Name": "CorrelationId",
      "Type": "String"
    },
    {
      "Name": "ResultDescription",
      "Type": "String"
    },
    {
      "Name": "Tenant_g",
      "Type": "String"
    },
    {
      "Name": "JobId_g",
      "Type": "String"
    },
    {
      "Name": "RunbookName_s",
      "Type": "String"
    },
    {
      "Name": "StreamType_s",
      "Type": "String"
    },
    {
      "Name": "Caller_s",
      "Type": "String"
    },
    {
      "Name": "requestUri_s",
      "Type": "String"
    },
    {
      "Name": "Level",
      "Type": "String"
    },
    {
      "Name": "DurationMs",
      "Type": "bigint"
    },
    {
      "Name": "CallerIPAddress",
      "Type": "String"
    },
    {
      "Name": "OperationVersion",
      "Type": "String"
    },
    {
      "Name": "ResultSignature",
      "Type": "String"
    },
    {
      "Name": "id_s",
      "Type": "String"
    },
    {
      "Name": "status_s",
      "Type": "String"
    },
    {
      "Name": "LogicalServerName_s",
      "Type": "String"
    },
    {
      "Name": "Message",
      "Type": "String"
    },
    {
      "Name": "clientInfo_s",
      "Type": "String"
    },
    {
      "Name": "httpStatusCode_d",
      "Type": "real"
    },
    {
      "Name": "identity_claim_appid_g",
      "Type": "String"
    },
    {
      "Name": "identity_claim_http_schemas_microsoft_com_identity_claims_objectidentifier_g",
      "Type": "String"
    },
    {
      "Name": "userAgent_s",
      "Type": "String"
    },
    {
      "Name": "ruleName_s",
      "Type": "String"
    },
    {
      "Name": "identity_claim_http_schemas_xmlsoap_org_ws_2005_05_identity_claims_upn_s",
      "Type": "String"
    },
    {
      "Name": "systemId_g",
      "Type": "String"
    },
    {
      "Name": "isAccessPolicyMatch_b",
      "Type": "bool"
    },
    {
      "Name": "EventName_s",
      "Type": "String"
    },
    {
      "Name": "httpMethod_s",
      "Type": "String"
    },
    {
      "Name": "subnetId_s",
      "Type": "String"
    },
    {
      "Name": "type_s",
      "Type": "String"
    },
    {
      "Name": "instanceId_s",
      "Type": "String"
    },
    {
      "Name": "macAddress_s",
      "Type": "String"
    },
    {
      "Name": "vnetResourceGuid_g",
      "Type": "String"
    },
    {
      "Name": "direction_s",
      "Type": "String"
    },
    {
      "Name": "subnetPrefix_s",
      "Type": "String"
    },
    {
      "Name": "primaryIPv4Address_s",
      "Type": "String"
    },
    {
      "Name": "conditions_sourcePortRange_s",
      "Type": "String"
    },
    {
      "Name": "priority_d",
      "Type": "real"
    },
    {
      "Name": "conditions_destinationPortRange_s",
      "Type": "String"
    },
    {
      "Name": "conditions_destinationIP_s",
      "Type": "String"
    },
    {
      "Name": "conditions_None_s",
      "Type": "String"
    },
    {
      "Name": "conditions_sourceIP_s",
      "Type": "String"
    },
    {
      "Name": "httpVersion_s",
      "Type": "String"
    },
    {
      "Name": "matchedConnections_d",
      "Type": "real"
    },
    {
      "Name": "startTime_t",
      "Type": "DateTime"
    },
    {
      "Name": "endTime_t",
      "Type": "DateTime"
    },
    {
      "Name": "DatabaseName_s",
      "Type": "String"
    },
    {
      "Name": "clientIP_s",
      "Type": "String"
    },
    {
      "Name": "host_s",
      "Type": "String"
    },
    {
      "Name": "requestQuery_s",
      "Type": "String"
    },
    {
      "Name": "sslEnabled_s",
      "Type": "String"
    },
    {
      "Name": "clientPort_d",
      "Type": "real"
    },
    {
      "Name": "httpStatus_d",
      "Type": "real"
    },
    {
      "Name": "receivedBytes_d",
      "Type": "real"
    },
    {
      "Name": "sentBytes_d",
      "Type": "real"
    },
    {
      "Name": "timeTaken_d",
      "Type": "real"
    },
    {
      "Name": "resultDescription_ErrorJobs_s",
      "Type": "String"
    },
    {
      "Name": "resultDescription_ChildJobs_s",
      "Type": "String"
    },
    {
      "Name": "identity_claim_http_schemas_microsoft_com_identity_claims_scope_s",
      "Type": "String"
    },
    {
      "Name": "workflowId_s",
      "Type": "String"
    },
    {
      "Name": "resource_location_s",
      "Type": "String"
    },
    {
      "Name": "resource_workflowId_g",
      "Type": "String"
    },
    {
      "Name": "resource_resourceGroupName_s",
      "Type": "String"
    },
    {
      "Name": "resource_subscriptionId_g",
      "Type": "String"
    },
    {
      "Name": "resource_runId_s",
      "Type": "String"
    },
    {
      "Name": "resource_workflowName_s",
      "Type": "String"
    },
    {
      "Name": "_schema_s",
      "Type": "String"
    },
    {
      "Name": "correlation_clientTrackingId_s",
      "Type": "String"
    },
    {
      "Name": "properties_sku_Family_s",
      "Type": "String"
    },
    {
      "Name": "properties_sku_Name_s",
      "Type": "String"
    },
    {
      "Name": "properties_tenantId_g",
      "Type": "String"
    },
    {
      "Name": "properties_enabledForDeployment_b",
      "Type": "bool"
    },
    {
      "Name": "code_s",
      "Type": "String"
    },
    {
      "Name": "resultDescription_Summary_MachineId_s",
      "Type": "String"
    },
    {
      "Name": "resultDescription_Summary_ScheduleName_s",
      "Type": "String"
    },
    {
      "Name": "resultDescription_Summary_Status_s",
      "Type": "String"
    },
    {
      "Name": "resultDescription_Summary_StatusDescription_s",
      "Type": "String"
    },
    {
      "Name": "resultDescription_Summary_MachineName_s",
      "Type": "String"
    },
    {
      "Name": "resultDescription_Summary_TotalUpdatesInstalled_d",
      "Type": "real"
    },
    {
      "Name": "resultDescription_Summary_RebootRequired_b",
      "Type": "bool"
    },
    {
      "Name": "resultDescription_Summary_TotalUpdatesFailed_d",
      "Type": "real"
    },
    {
      "Name": "resultDescription_Summary_InstallPercentage_d",
      "Type": "real"
    },
    {
      "Name": "resultDescription_Summary_StartDateTimeUtc_t",
      "Type": "DateTime"
    },
    {
      "Name": "resource_triggerName_s",
      "Type": "String"
    },
    {
      "Name": "resultDescription_Summary_InitialRequiredUpdatesCount_d",
      "Type": "real"
    },
    {
      "Name": "properties_enabledForTemplateDeployment_b",
      "Type": "bool"
    },
    {
      "Name": "resultDescription_Summary_EndDateTimeUtc_s",
      "Type": "String"
    },
    {
      "Name": "resultDescription_Summary_DurationInMinutes_s",
      "Type": "String"
    },
    {
      "Name": "resource_originRunId_s",
      "Type": "String"
    },
    {
      "Name": "properties_enabledForDiskEncryption_b",
      "Type": "bool"
    },
    {
      "Name": "resource_actionName_s",
      "Type": "String"
    },
    {
      "Name": "correlation_actionTrackingId_g",
      "Type": "String"
    },
    {
      "Name": "resultDescription_Summary_EndDateTimeUtc_t",
      "Type": "DateTime"
    },
    {
      "Name": "resultDescription_Summary_DurationInMinutes_d",
      "Type": "real"
    },
    {
      "Name": "conditions_protocols_s",
      "Type": "String"
    },
    {
      "Name": "identity_claim_ipaddr_s",
      "Type": "String"
    },
    {
      "Name": "ElasticPoolName_s",
      "Type": "String"
    },
    {
      "Name": "identity_claim_http_schemas_microsoft_com_claims_authnmethodsreferences_s",
      "Type": "String"
    },
    {
      "Name": "RunOn_s",
      "Type": "String"
    },
    {
      "Name": "query_hash_s",
      "Type": "String"
    },
    {
      "Name": "SourceSystem",
      "Type": "String"
    },
    {
      "Name": "MG",
      "Type": "String"
    },
    {
      "Name": "ManagementGroupName",
      "Type": "String"
    },
    {
      "Name": "Computer",
      "Type": "String"
    },
    {
      "Name": "requestBytes_s",
      "Type": "String"
    },
    {
      "Name": "responseBytes_s",
      "Type": "String"
    },
    {
      "Name": "socketIp_s",
      "Type": "String"
    },
    {
      "Name": "timeTaken_s",
      "Type": "String"
    },
    {
      "Name": "securityProtocol_s",
      "Type": "String"
    },
    {
      "Name": "endpoint_s",
      "Type": "String"
    },
    {
      "Name": "rulesEngineMatchNames_s",
      "Type": "String"
    },
    {
      "Name": "backendHostname_s",
      "Type": "String"
    },
    {
      "Name": "isReceivedFromClient_b",
      "Type": "bool"
    },
    {
      "Name": "httpStatusCode_s",
      "Type": "String"
    },
    {
      "Name": "httpStatusDetails_s",
      "Type": "String"
    },
    {
      "Name": "pop_s",
      "Type": "String"
    },
    {
      "Name": "cacheStatus_s",
      "Type": "String"
    },
    {
      "Name": "socketIP_s",
      "Type": "String"
    },
    {
      "Name": "policy_s",
      "Type": "String"
    },
    {
      "Name": "trackingReference_s",
      "Type": "String"
    },
    {
      "Name": "policyMode_s",
      "Type": "String"
    },
    {
      "Name": "details_matches_s",
      "Type": "String"
    },
    {
      "Name": "identity_claim_http_schemas_xmlsoap_org_ws_2005_05_identity_claims_name_s",
      "Type": "String"
    },
    {
      "Name": "resource_sourceTriggerHistoryName_s",
      "Type": "String"
    },
    {
      "Name": "secretProperties_attributes_enabled_b",
      "Type": "bool"
    },
    {
      "Name": "addedAccessPolicy_TenantId_g",
      "Type": "String"
    },
    {
      "Name": "addedAccessPolicy_ObjectId_g",
      "Type": "String"
    },
    {
      "Name": "addedAccessPolicy_Permissions_keys_s",
      "Type": "String"
    },
    {
      "Name": "addedAccessPolicy_Permissions_secrets_s",
      "Type": "String"
    },
    {
      "Name": "addedAccessPolicy_Permissions_certificates_s",
      "Type": "String"
    },
    {
      "Name": "properties_enableRbacAuthorization_b",
      "Type": "bool"
    },
    {
      "Name": "retryHistory_s",
      "Type": "String"
    },
    {
      "Name": "properties_networkAcls_bypass_s",
      "Type": "String"
    },
    {
      "Name": "properties_networkAcls_defaultAction_s",
      "Type": "String"
    },
    {
      "Name": "ruleGroup_s",
      "Type": "String"
    },
    {
      "Name": "transactionId_s",
      "Type": "String"
    },
    {
      "Name": "transactionId_g",
      "Type": "String"
    },
    {
      "Name": "originalHost_s",
      "Type": "String"
    },
    {
      "Name": "error_code_s",
      "Type": "String"
    },
    {
      "Name": "error_message_s",
      "Type": "String"
    },
    {
      "Name": "clientIp_s",
      "Type": "String"
    },
    {
      "Name": "clientPort_s",
      "Type": "String"
    },
    {
      "Name": "ruleSetType_s",
      "Type": "String"
    },
    {
      "Name": "ruleSetVersion_s",
      "Type": "String"
    },
    {
      "Name": "ruleId_s",
      "Type": "String"
    },
    {
      "Name": "action_s",
      "Type": "String"
    },
    {
      "Name": "site_s",
      "Type": "String"
    },
    {
      "Name": "details_message_s",
      "Type": "String"
    },
    {
      "Name": "details_msg_s",
      "Type": "String"
    },
    {
      "Name": "details_data_s",
      "Type": "String"
    },
    {
      "Name": "details_file_s",
      "Type": "String"
    },
    {
      "Name": "details_line_s",
      "Type": "String"
    },
    {
      "Name": "hostname_s",
      "Type": "String"
    },
    {
      "Name": "correlation_clientTrackingId_g",
      "Type": "String"
    },
    {
      "Name": "tags__type_s",
      "Type": "String"
    },
    {
      "Name": "msg_s",
      "Type": "String"
    },
    {
      "Name": "tags_LogicAppsCategory_s",
      "Type": "String"
    },
    {
      "Name": "Type",
      "Type": "String"
    },
    {
      "Name": "AdditionalFields",
      "Type": "dynamic"
    },
    {
      "Name": "_ResourceId",
      "Type": "String"
    },
    {
<<<<<<< HEAD
=======
      "Name": "action_id_s",
      "Type": "String"
    },
    {
      "Name": "server_principal_name_s",
      "Type": "String"
    },
    {
      "Name": "client_ip_s",
      "Type": "String"
    },
    {
      "Name": "host_name_s",
      "Type": "String"
    },
    {
      "Name": "application_name_s",
      "Type": "String"
    },
    {
      "Name": "action_name_s",
      "Type": "String"
    },
    {
      "Name": "database_name_s",
      "Type": "String"
    },
    {
      "Name": "affected_rows_d",
      "Type": "real"
    },
    {
      "Name": "response_rows_d",
      "Type": "real"
    },
    {
      "Name": "statement_s",
      "Type": "String"
    },
    {
      "Name": "additional_information_s",
      "Type": "String"
    },
    {
      "Name": "succeeded_s",
      "Type": "String"
    },
    {
      "Name": "timeSlice",
      "Type": "String"
    },
    {
>>>>>>> 6fd8ceef
      "Name": "destPublicIpAddress_s",
      "Type": "String"
    },
    {
      "Name": "sourcePublicIpAddress_s",
      "Type": "String"
    },
    {
      "Name": "log_s",
      "Type": "String"
    }
  ]
}<|MERGE_RESOLUTION|>--- conflicted
+++ resolved
@@ -686,8 +686,6 @@
       "Type": "String"
     },
     {
-<<<<<<< HEAD
-=======
       "Name": "action_id_s",
       "Type": "String"
     },
@@ -740,7 +738,6 @@
       "Type": "String"
     },
     {
->>>>>>> 6fd8ceef
       "Name": "destPublicIpAddress_s",
       "Type": "String"
     },
