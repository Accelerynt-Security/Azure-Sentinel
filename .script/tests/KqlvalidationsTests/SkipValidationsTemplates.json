--- conflicted
+++ resolved
@@ -2969,128 +2969,8 @@
     "validationFailReason": "Temporarily Added for Data Connector KQL Queries validation"
   },
   {
-<<<<<<< HEAD
-    "id": "SecurityScorecardRatingsAzureFunctions",
-    "templateName": "SecurityScorecardRatings_API_FunctionApp.json",
-    "validationFailReason": "Temporarily Added for Data Connector KQL Queries validation"
-  },
-  {
-    "id": "SenservaPro",
-    "templateName": "SenservaPro.json",
-    "validationFailReason": "Temporarily Added for Data Connector KQL Queries validation"
-  },
-  {
-    "id": "SentinelOne",
-    "templateName": "SentinelOne_API_FunctionApp.json",
-    "validationFailReason": "Temporarily Added for Data Connector KQL Queries validation"
-  },
-  {
-    "id": "SlackAuditAPI",
-    "templateName": "SlackAudit_API_FunctionApp.json",
-    "validationFailReason": "Temporarily Added for Data Connector KQL Queries validation"
-  },
-  {
-    "id": "SnowflakeDataConnector",
-    "templateName": "Snowflake_API_FunctionApp.json",
-    "validationFailReason": "Temporarily Added for Data Connector KQL Queries validation"
-  },
-  {
-    "id": "SophosEP",
-    "templateName": "SophosEP_API_FunctionApp.json",
-    "validationFailReason": "Temporarily Added for Data Connector KQL Queries validation"
-  },
-  {
-    "id": "SquadraTechnologiesSecRMM",
-    "templateName": "SquadraTechnologies.SecRMM.json",
-    "validationFailReason": "Temporarily Added for Data Connector KQL Queries validation"
-  },
-  {
-    "id": "Symantec",
-    "templateName": "SymantecICDX.JSON",
-    "validationFailReason": "Temporarily Added for Data Connector KQL Queries validation"
-  },
-  {
-    "id": "TalonLogs",
-    "templateName": "TalonLogs.json",
-    "validationFailReason": "Temporarily Added for Data Connector KQL Queries validation"
-  },
-  {
-    "id": "Office365Project",
-    "templateName": "template_Office365Project.JSON",
-=======
-    "id": "AzureActiveDirectory",
-    "templateName": "template_AzureActiveDirectory.JSON",
-    "validationFailReason": "Temporarily Added for Data Connector KQL Queries validation"
-  },
-  {
-    "id": "Barracuda",
-    "templateName": "template_Barracuda.JSON",
-    "validationFailReason": "Temporarily Added for Data Connector KQL Queries validation"
-  },
-  {
-    "id": "BarracudaCloudFirewall",
-    "templateName": "template_BarracudaCloudFirewall.JSON",
-    "validationFailReason": "Temporarily Added for Data Connector KQL Queries validation"
-  },
-  {
-    "id": "BlackberryCylancePROTECT",
-    "templateName": "template_BlackberryCylancePROTECT.JSON",
-    "validationFailReason": "Temporarily Added for Data Connector KQL Queries validation"
-  },
-  {
-    "id": "DNS",
-    "templateName": "template_DNS.JSON",
->>>>>>> 17a05260
-    "validationFailReason": "Temporarily Added for Data Connector KQL Queries validation"
-  },
-  {
     "id": "OfficePowerBI",
     "templateName": "template_OfficePowerBI.JSON",
-    "validationFailReason": "Temporarily Added for Data Connector KQL Queries validation"
-  },
-  {
-<<<<<<< HEAD
-    "id": "Tenable.ad",
-    "templateName": "Tenable.ad.json",
-    "validationFailReason": "Temporarily Added for Data Connector KQL Queries validation"
-  },
-  {
-    "id": "TenableIOAPI",
-    "templateName": "TenableIO.json",
-    "validationFailReason": "Temporarily Added for Data Connector KQL Queries validation"
-  },
-  {
-    "id": "TrendMicroCAS",
-    "templateName": "TerndMicroCAS_API_FunctionApp.json",
-    "validationFailReason": "Temporarily Added for Data Connector KQL Queries validation"
-  },
-  {
-    "id": "Theom",
-    "templateName": "Theom.json",
-    "validationFailReason": "Temporarily Added for Data Connector KQL Queries validation"
-  },
-  {
-    "id": "TrendMicro",
-    "templateName": "TrendMicroDeepSecurity.json",
-    "validationFailReason": "Temporarily Added for Data Connector KQL Queries validation"
-  },
-  {
-    "id": "TrendMicroTippingPoint",
-    "templateName": "TrendMicroTippingPoint.json",
-    "validationFailReason": "Temporarily Added for Data Connector KQL Queries validation"
-  },
-  {
-    "id": "ZimperiumMtdAlerts",
-    "templateName": "Zimperium MTD Alerts.json",
-    "validationFailReason": "Temporarily Added for Data Connector KQL Queries validation"
-  },
-  {
-    "id": "Zoom",
-    "templateName": "ZoomReports_API_FunctionApp.json",
-=======
-    "id": "VMwareCarbonBlack",
-    "templateName": "VMwareCarbonBlack_API_FunctionApp.json",
->>>>>>> 17a05260
     "validationFailReason": "Temporarily Added for Data Connector KQL Queries validation"
   },
   {
