[
  {
    "id": "09c49590-4e9d-4da9-a34d-17222d0c9e7e",
    "templateName": "PotentiallyHarmfulFileTypes.yaml",
    "validationFailReason": "The name '_GetWatchList' does not refer to any known function"
  },
  {
    "id": "ef895ada-e8e8-4cf0-9313-b1ab67fab69f",
    "templateName": "AuthenticationAttemptfromNewCountry.yaml",
    "validationFailReason": "The name 'city' does not refer to any known column, table, variable or function."
  },
  {
    "id": "84cccc86-5c11-4b3a-aca6-7c8f738ed0f7",
    "templateName": "AuthenticationAttemptfromNewCountry.yaml",
    "validationFailReason": "The name 'displayName' does not refer to any known column, table, variable or function."
  },
  {
    "id": "fff36bdc-279d-48c2-8c07-eb19ec83262b",
    "templateName": "ProofpointPODEmailSenderInTIList.yaml",
    "validationFailReason": "Since the content moved to new location, created dummy file with guidence for redirecting the customers to new location"
  },
  {
    "id": "186cef98-4580-4d59-85f3-9fad5c40c71d",
    "templateName": "ProofpointPODEmailSenderIPinTIList.yaml",
    "validationFailReason": "Since the content moved to new location, created dummy file with guidence for redirecting the customers to new location"
  },
  {
    "id": "009b9bae-23dd-43c4-bcb9-11c4ba7c784a",
    "templateName": "AuthenticationAttemptfromNewCountry.yaml",
    "validationFailReason": "The name 'displayName' does not refer to any known column, table, variable or function."
  },
  {
    "id": "dd78a122-d377-415a-afe9-f22e08d2112c",
    "templateName": "AuthenticationAttemptfromNewCountry.yaml",
    "validationFailReason": "The name 'displayName' does not refer to any known column, table, variable or function."
  },
  {
    "id": "b6685757-3ed1-4b05-a5bd-absdcdjde783",
    "templateName": "ThisisOldPath.yaml",
    "validationFailReason": "This is a test for re-direction."
  },
  {
    "id": "3b446b66-acec-4cf8-9048-179eed4c81d5",
    "templateName": "AVSpringShell.yaml",
    "validationFailReason": "Since the content moved to new location, created dummy file with guidence for redirecting the customers to new location"
  },
  {
    "id": "8a20a6ab-da88-4634-b8a2-d026b7c940ff",
    "templateName": "AVTarrask.yaml",
    "validationFailReason": "Since the content moved to new location, created dummy file with guidence for redirecting the customers to new location"
  },
  {
    "id": "af6890bb-f364-4089-ab6a-2ec97ab8b46e",
    "templateName": "AVdetectionsrelatedtoUkrainebasedthreats.yaml",
    "validationFailReason": "Since the content moved to new location, created dummy file with guidence for redirecting the customers to new location"
  },
  {
    "id": "30b19d44-fe51-4626-9444-1fd1cd5e2ac4",
    "templateName": "PotentialBuildProcessCompromiseMDE.yaml",
    "validationFailReason": "Since the content moved to new location, created dummy file with guidence for redirecting the customers to new location"
  },
  {
    "id": "113c5614-cfab-4a58-9f63-9e189cd1e01f",
    "templateName": "SUNSPOTHashes.yaml",
    "validationFailReason": "Since the content moved to new location, created dummy file with guidence for redirecting the customers to new location"
  },
  {
    "id": "8ce98f23-4a0b-4efd-ab0f-a1d06fcc94f4",
    "templateName": "SolarWinds_SUNBURST_&_SUPERNOVA_File-IOCs.yaml",
    "validationFailReason": "Since the content moved to new location, created dummy file with guidence for redirecting the customers to new location"
  },
  {
    "id": "92dc16d9-efbd-4409-9f5d-54072d9e66b3",
    "templateName": "SolarWinds_SUNBURST_Network-IOCs.yaml",
    "validationFailReason": "Since the content moved to new location, created dummy file with guidence for redirecting the customers to new location"
  },
  {
    "id": "3755058f-8d97-4fca-b543-603d56c6fd30",
    "templateName": "SolarWinds_TEARDROP_Process-IOCs.yaml",
    "validationFailReason": "Since the content moved to new location, created dummy file with guidence for redirecting the customers to new location"
  },
  {
    "id": "bca035b7-7292-4145-ae8b-b7216bec9dd1",
    "templateName": "vimNetworkSessionMicrosoftMD4IoT.yaml",
    "validationFailReason": "The name 'LocalPort' does not refer to any known column, table, variable or function."
  },
  {
    "id": "29e99017-e28d-47be-8b9a-c8c711f8a903",
    "templateName": "NRT_AuthenticationMethodsChangedforVIPUsers.yaml",
    "validationFailReason": "The name 'User Principal Name' does not refer to any known column, table, variable or function"
  },
  {
    "id": "078a6526-e94e-4cf1-a08e-83bc0186479f",
    "templateName": "Anomalous AAD Account Manipulation.yaml",
    "validationFailReason": "Since the content moved to new location, created dummy file guidence for redirecting the customers to new location"
  },
  {
    "id": "6a497dfd-f4a5-4a60-949a-10ce6f505d3e",
    "templateName": "Anomalous Account Creation.yaml",
    "validationFailReason": "Since the content moved to new location, created dummy file guidence for redirecting the customers to new location"
  },
  {
    "id": "99288c08-226f-4e64-a12d-dc0a442c352d",
    "templateName": "Anomalous Activity Role Assignment.yaml",
    "validationFailReason": "Since the content moved to new location, created dummy file guidence for redirecting the customers to new location"
  },
  {
    "id": "2efb0c20-be16-45b7-b041-7e327a129976",
    "templateName": "Anomalous Code Execution.yaml",
    "validationFailReason": "Since the content moved to new location, created dummy file guidence for redirecting the customers to new location"
  },
  {
    "id": "0a8a8406-d216-4152-aa6e-778c4bfdd098",
    "templateName": "Anomalous Data Access.yaml",
    "validationFailReason": "Since the content moved to new location, created dummy file guidence for redirecting the customers to new location"
  },
  {
    "id": "0a4e446e-d702-441f-86f6-7e00b2b6b1df",
    "templateName": "Anomalous Defensive Mechanism Modification.yaml",
    "validationFailReason": "Since the content moved to new location, created dummy file guidence for redirecting the customers to new location"
  },
  {
    "id": "1db55a1c-3fcd-4bcb-9b6a-e05599aab7a4",
    "templateName": "Anomalous Failed Logon.yaml",
    "validationFailReason": "Since the content moved to new location, created dummy file guidence for redirecting the customers to new location"
  },
  {
    "id": "c590840f-1861-4a94-8bb2-e1b1e7b0a569",
    "templateName": "Anomalous Geo Location Logon.yaml",
    "validationFailReason": "Since the content moved to new location, created dummy file guidence for redirecting the customers to new location"
  },
  {
    "id": "8f7736c0-dc94-44f1-bdea-aa96581af8c7",
    "templateName": "Anomalous Login to Devices.yaml",
    "validationFailReason": "Since the content moved to new location, created dummy file guidence for redirecting the customers to new location"
  },
  {
    "id": "ab649c21-f9db-4dc8-a06e-84833203091a",
    "templateName": "Anomalous Password Reset.yaml",
    "validationFailReason": "Since the content moved to new location, created dummy file guidence for redirecting the customers to new location"
  },
  {
    "id": "805a56c5-8e80-4aea-b8ff-8e2e87d528b9",
    "templateName": "Anomalous RDP Activity.yaml",
    "validationFailReason": "Since the content moved to new location, created dummy file guidence for redirecting the customers to new location"
  },
  {
    "id": "8ab2722f-cb3d-4f2c-b59a-59f50d3143a6",
    "templateName": "Anomalous Resource Access.yaml",
    "validationFailReason": "Since the content moved to new location, created dummy file guidence for redirecting the customers to new location"
  },
  {
    "id": "c82d43a4-edac-4ebe-98d5-3b907907d0f9",
    "templateName": "Anomalous Role Assignment.yaml",
    "validationFailReason": "Since the content moved to new location, created dummy file guidence for redirecting the customers to new location"
  },
  {
    "id": "683b103c-7d37-4136-b33f-53d52400098a",
    "templateName": "Anomalous Sign-in Activity.yaml",
    "validationFailReason": "Since the content moved to new location, created dummy file guidence for redirecting the customers to new location"
  },
  {
    "id": "96c8f92e-a617-4158-94ea-dea51557b40e",
    "templateName": "ActiniumAVHits.yaml",
    "validationFailReason": "Since the content moved to new location, created dummy file with guidence for redirecting the customers to new location"
  },
  {
    "id": "089e2363-8a7a-4899-9ac4-23fcad3104c1",
    "templateName": "HighNumberofVulnDetectedV2.yaml",
    "validationFailReason": "Since the content moved to new location, created dummy file with guidence for redirecting the customers to new location"
  },
  {
    "id": "da498ea0-f3bd-437f-9f36-eaf5ba5e0a6c",
    "templateName": "NewHighSeverityVulnDetectedAcrossMulitpleHostsV2.yaml",
    "validationFailReason": "Since the content moved to new location, created dummy file with guidence for redirecting the customers to new location"
  },
  {
    "id": "61e1b765-da84-47a5-adb3-ace3ae7f2937",
    "templateName": "SeveralDenyActionsRegistered.yaml",
    "validationFailReason": "Since the content moved to new location, created dummy file with guidence for redirecting the customers to new location"
  },
  {
    "id": "dbba4298-45b2-4ded-887f-874632a701b4",
    "templateName": "AccountCreatedandDeletedinShortTimeframe.yaml",
    "validationFailReason": "Since the content moved to new location, created dummy file with guidence for redirecting the customers to new location"
  },
  {
    "id": "1116337d-c2dd-4e58-9e5b-afd6bfcb51c1",
    "templateName": "AccountCreatedDeletedByNonApprovedUser.yaml",
    "validationFailReason": "Since the content moved to new location, created dummy file with guidence for redirecting the customers to new location"
  },
  {
    "id": "70838318-445a-4366-9434-6593f5082c59",
    "templateName": "ADFSDomainTrustMods.yaml",
    "validationFailReason": "Since the content moved to new location, created dummy file with guidence for redirecting the customers to new location"
  },
  {
    "id": "eff0c910-6a13-4bc1-b3c4-1b4b2d285e67",
    "templateName": "AdminPromoAfterRoleMgmtAppPermissionGrant.yaml",
    "validationFailReason": "Since the content moved to new location, created dummy file with guidence for redirecting the customers to new location"
  },
  {
    "id": "396c2909-7489-4b87-95a9-1429ab40ad96",
    "templateName": "AzureADRoleManagementPermissionGrant.yaml",
    "validationFailReason": "Since the content moved to new location, created dummy file with guidence for redirecting the customers to new location"
  },
  {
    "id": "15535fa9-4262-4e76-bbe7-792b57da9331",
    "templateName": "BulkChangestoPrivilegedAccountPermissions.yaml",
    "validationFailReason": "Since the content moved to new location, created dummy file with guidence for redirecting the customers to new location"
  },
  {
    "id": "ffb7b057-a1de-4604-bee8-22518c0b8bb3",
    "templateName": "CredentialAddedAfterAdminConsent.yaml",
    "validationFailReason": "Since the content moved to new location, created dummy file with guidence for redirecting the customers to new location"
  },
  {
    "id": "902ec8be-b89c-45a9-bf40-28407c8a8428",
    "templateName": "FirstAppOrServicePrincipalCredential.yaml",
    "validationFailReason": "Since the content moved to new location, created dummy file with guidence for redirecting the customers to new location"
  },
  {
    "id": "0b130033-bd5a-48c4-b606-84a8614ff3c0",
    "templateName": "MailPermissionsAddedToApplication.yaml",
    "validationFailReason": "Since the content moved to new location, created dummy file with guidence for redirecting the customers to new location"
  },
  {
    "id": "f13f3c0d-7e04-4de3-a737-f929871fb2b1",
    "templateName": "MaliciousOAuthApp_O365AttackToolkit.yaml",
    "validationFailReason": "Since the content moved to new location, created dummy file with guidence for redirecting the customers to new location"
  },
  {
    "id": "e8f33204-9e18-4df0-8ff7-aeb35947c67d",
    "templateName": "MaliciousOAuthApp_PwnAuth.yaml",
    "validationFailReason": "Since the content moved to new location, created dummy file with guidence for redirecting the customers to new location"
  },
  {
    "id": "0f670e09-32aa-4943-bf48-8855645d6af0",
    "templateName": "MultipleAdmin_membership_removals_from_NewAdmin.yaml",
    "validationFailReason": "Since the content moved to new location, created dummy file with guidence for redirecting the customers to new location"
  },
  {
    "id": "97faa5fe-b9a1-45f4-8981-8fd57a67a5e2",
    "templateName": "NewAppOrServicePrincipalCredential.yaml",
    "validationFailReason": "Since the content moved to new location, created dummy file with guidence for redirecting the customers to new location"
  },
  {
    "id": "e7b9ea73-1980-4318-96a6-da559486664b",
    "templateName": "NRT_ADFSDomainTrustMods.yaml",
    "validationFailReason": "Since the content moved to new location, created dummy file with guidence for redirecting the customers to new location"
  },
  {
    "id": "a43ba78f-ba8d-4918-b578-257bf17bd096",
    "templateName": "NRT_NewAppOrServicePrincipalCredential.yaml",
    "validationFailReason": "Since the content moved to new location, created dummy file with guidence for redirecting the customers to new location"
  },
  {
    "id": "c199378e-51d8-4e55-9e30-426b0c7e1452",
    "templateName": "NRT_PIMElevationRequestRejected.yaml",
    "validationFailReason": "Since the content moved to new location, created dummy file with guidence for redirecting the customers to new location"
  },
  {
    "id": "7d237897-ac1b-4e59-b73e-f2f22c23a2bc",
    "templateName": "NRT_PrivlegedRoleAssignedOutsidePIM.yaml",
    "validationFailReason": "Since the content moved to new location, created dummy file with guidence for redirecting the customers to new location"
  },
  {
    "id": "0124b561-b8d3-4043-b126-e2bb8904a61f",
    "templateName": "NRT_UseraddedtoPrivilgedGroups.yaml",
    "validationFailReason": "Since the content moved to new location, created dummy file with guidence for redirecting the customers to new location"
  },
  {
    "id": "852fd76e-ca5b-4889-93b1-0762f4f005a7",
    "templateName": "PIMElevationRequestRejected.yaml",
    "validationFailReason": "Since the content moved to new location, created dummy file with guidence for redirecting the customers to new location"
  },
  {
    "id": "d4cc3972-25a8-47a6-b1c7-70bbda67ee73",
    "templateName": "PrivlegedRoleAssignedOutsidePIM.yaml",
    "validationFailReason": "Since the content moved to new location, created dummy file with guidence for redirecting the customers to new location"
  },
  {
    "id": "81eaf5bf-3a30-4aa2-af0f-f8ef523e0f32",
    "templateName": "RareApplicationConsent.yaml",
    "validationFailReason": "Since the content moved to new location, created dummy file with guidence for redirecting the customers to new location"
  },
  {
    "id": "e9b4f1f5-d8eb-4e0c-83ff-e5d75642cfad",
    "templateName": "SuspiciousOAuthApp_OfflineAccess.yaml",
    "validationFailReason": "Since the content moved to new location, created dummy file with guidence for redirecting the customers to new location"
  },
  {
    "id": "f30361cb-373a-4bb7-93a0-7060572f82fb",
    "templateName": "SuspiciousServicePrincipalcreationactivity.yaml",
    "validationFailReason": "Since the content moved to new location, created dummy file with guidence for redirecting the customers to new location"
  },
  {
    "id": "9e89f397-7ced-4896-8006-1fea53bd0885",
    "templateName": "UseraddedtoPrivilgedGroups.yaml",
    "validationFailReason": "Since the content moved to new location, created dummy file with guidence for redirecting the customers to new location"
  },
  {
    "id": "8df409b7-fc2a-44ab-8d23-97674c58d5d9",
    "templateName": "UserAssignedPrivilegedRole.yaml",
    "validationFailReason": "Since the content moved to new location, created dummy file with guidence for redirecting the customers to new location"
  },
  {
    "id": "649c81c2-0388-40ca-80b1-868d9df2ed9b",
    "templateName": "AuthenticationMethodsChangedforPrivilegedAccount.yaml",
    "validationFailReason": "Since the content moved to new location, created dummy file with guidence for redirecting the customers to new location"
  },
  {
    "id": "9458956f-1489-45f8-a0e0-f9eab679f225",
    "templateName": "PrivilegedAccountsSigninFailureSpikes.yaml",
    "validationFailReason": "Since the content moved to new location, created dummy file with guidence for redirecting the customers to new location"
  },
  {
    "id": "04388176-79ac-4d52-87c0-ab597b33e9a7",
    "templateName": "UnusualGuestActivity.yaml",
    "validationFailReason": "Since the content moved to new location, created dummy file with guidence for redirecting the customers to new location"
  },
  {
    "id": "7820558f-caae-4436-9f98-a51cde2d6154",
    "templateName": "ADFSSignInLogsPasswordSpray.yaml",
    "validationFailReason": "Since the content moved to new location, created dummy file with guidence for redirecting the customers to new location"
  },
  {
    "id": "0269c54a-8ec8-4f92-8948-da4c9fe6521f",
    "templateName": "AnomalousUserAppSigninLocationIncrease-detection.yaml",
    "validationFailReason": "Since the content moved to new location, created dummy file with guidence for redirecting the customers to new location"
  },
  {
    "id": "00000003-0000-0000-c000-000000000000",
    "templateName": "AzureAADPowerShellAnomaly.yaml",
    "validationFailReason": "Since the content moved to new location, created dummy file with guidence for redirecting the customers to new location"
  },
  {
    "id": "71D86715-5596-4529-9B13-DA13A5DE5B63",
    "templateName": "AzurePortalSigninfromanotherAzureTenant.yaml",
    "validationFailReason": "Since the content moved to new location, created dummy file with guidence for redirecting the customers to new location"
  },
  {
    "id": "01cc337d-a5e6-4a0f-b65d-6908cdbb8166",
    "templateName": "BruteForceCloudPC.yaml",
    "validationFailReason": "Since the content moved to new location, created dummy file with guidence for redirecting the customers to new location"
  },
  {
    "id": "e59d1916-19b2-4ddb-a6f7-dc6c4a252e30",
    "templateName": "BypassCondAccessRule.yaml",
    "validationFailReason": "Since the content moved to new location, created dummy file with guidence for redirecting the customers to new location"
  },
  {
    "id": "de67574e-790f-44a6-9ca0-92ebfa48817f",
    "templateName": "DisabledAccountSigninsAcrossManyApplications.yaml",
    "validationFailReason": "Since the content moved to new location, created dummy file with guidence for redirecting the customers to new location"
  },
  {
    "id": "87459d4d-6d12-4730-ba17-1a017fdb2774",
    "templateName": "DistribPassCrackAttempt.yaml",
    "validationFailReason": "Since the content moved to new location, created dummy file with guidence for redirecting the customers to new location"
  },
  {
    "id": "4bcf5724-c348-4f89-999a-f937f2246020",
    "templateName": "ExplicitMFADeny.yaml",
    "validationFailReason": "Since the content moved to new location, created dummy file with guidence for redirecting the customers to new location"
  },
  {
    "id": "149c628b-7ae8-421a-9ef9-76d30d57d7a5",
    "templateName": "FailedLogonToAzurePortal.yaml",
    "validationFailReason": "Since the content moved to new location, created dummy file with guidence for redirecting the customers to new location"
  },
  {
    "id": "f8100782-cb35-466b-831a-72ef4c53edfd",
    "templateName": "MFARejectedbyUser.yaml",
    "validationFailReason": "Since the content moved to new location, created dummy file with guidence for redirecting the customers to new location"
  },
  {
    "id": "f33e8879-bd6e-4313-9ffc-f3d43c74c41e",
    "templateName": "NRT_MFARejectedbyUser.yaml",
    "validationFailReason": "Since the content moved to new location, created dummy file with guidence for redirecting the customers to new location"
  },
  {
    "id": "15022eca-c933-4c3b-9e25-650c915df33c",
    "templateName": "SeamlessSSOPasswordSpray.yaml",
    "validationFailReason": "Since the content moved to new location, created dummy file with guidence for redirecting the customers to new location"
  },
  {
    "id": "5dab366d-efcb-422f-8b63-f91d688d8f28",
    "templateName": "SigninAttemptsByIPviaDisabledAccounts.yaml",
    "validationFailReason": "Since the content moved to new location, created dummy file with guidence for redirecting the customers to new location"
  },
  {
    "id": "fbc7167c-c6c9-4689-932a-affe3123de87",
    "templateName": "SigninBruteForce-AzurePortal.yaml",
    "validationFailReason": "Since the content moved to new location, created dummy file with guidence for redirecting the customers to new location"
  },
  {
    "id": "67bf9e2f-5454-4a95-95ae-28930915eb24",
    "templateName": "SigninPasswordSpray.yaml",
    "validationFailReason": "Since the content moved to new location, created dummy file with guidence for redirecting the customers to new location"
  },
  {
    "id": "f37ad409-e70d-4852-8996-7e0726015620",
    "templateName": "SuccessThenFail_DiffIP_SameUserandApp.yaml",
    "validationFailReason": "Since the content moved to new location, created dummy file with guidence for redirecting the customers to new location"
  },
  {
    "id": "0a148944-dbbb-454f-a032-48ef02d0a0d7",
    "templateName": "UserAccounts-CABlockedSigninSpikes.yaml",
    "validationFailReason": "Since the content moved to new location, created dummy file with guidence for redirecting the customers to new location"
  },
  {
    "id": "d0d9aa03-561a-4855-b386-99a858259404",
    "templateName": "WAF_log4j_vulnerability.yaml",
    "validationFailReason": "Since the content moved to new location, created dummy file with guidence for redirecting the customers to new location"
  },
  {
    "id": "06b7ca56-3869-4b7a-93b3-a0502e1c22b1",
    "templateName": "NetworkConnectionToNewExternalLDAPServer.yaml",
    "validationFailReason": "Since the content moved to new location, created dummy file with guidence for redirecting the customers to new location"
  },
  {
    "id": "d2e78738-1ae7-4453-baf4-3ec7142e0534",
    "templateName": "NetworkConnectionldap_log4j.yaml",
    "validationFailReason": "Since the content moved to new location, created dummy file with guidence for redirecting the customers to new location"
  },
  {
    "id": "cb637bc8-03e5-4c69-85c9-02fb36cf2e0c",
    "templateName": "Apache_log4j_Vulnerability.yaml",
    "validationFailReason": "Since the content moved to new location, created dummy file with guidence for redirecting the customers to new location"
  },
  {
    "id": "82cd9228-c724-4dfd-a14b-96af4af8974e",
    "templateName": "Base64_Download_Activity.yaml",
    "validationFailReason": "Since the content moved to new location, created dummy file with guidence for redirecting the customers to new location"
  },
  {
    "id": "e92cb2cb-6475-4984-8553-90d3f92f0a09",
    "templateName": "Container_Miner_Activity.yaml",
    "validationFailReason": "Since the content moved to new location, created dummy file with guidence for redirecting the customers to new location"
  },
  {
    "id": "7f220c5b-677e-44a1-9b50-56c03b208b85",
    "templateName": "Firewall_Disable_Activity.yaml",
    "validationFailReason": "Since the content moved to new location, created dummy file with guidence for redirecting the customers to new location"
  },
  {
    "id": "6bb091a5-ddda-419f-bc69-684a7a2b5945",
    "templateName": "Linux_Toolkit_Detected.yaml",
    "validationFailReason": "Since the content moved to new location, created dummy file with guidence for redirecting the customers to new location"
  },
  {
    "id": "df0add0f-de42-4099-9657-34ae9de7a7f8",
    "templateName": "Process_Termination_Activity.yaml",
    "validationFailReason": "Since the content moved to new location, created dummy file with guidence for redirecting the customers to new location"
  },
  {
    "id": "9700f1da-7b1c-4702-820e-9c9ec8f2ec55",
    "templateName": "Suspicious_ShellScript_Activity.yaml",
    "validationFailReason": "Since the content moved to new location, created dummy file with guidence for redirecting the customers to new location"
  },
  {
    "id": "7916a17d-d1d1-4ede-af52-46de56a4c467",
    "templateName": "ChiaCryptoMining_WindowsEvent.yaml",
    "validationFailReason": "Since the content moved to new location, created dummy file with guidence for redirecting the customers to new location"
  },
  {
    "id": "5c798a48-df20-4cc0-8b56-1e0878be29b0",
    "templateName": "SOURGUM_IOC_WindowsEvent.yaml",
    "validationFailReason": "Since the content moved to new location, created dummy file with guidence for redirecting the customers to new location"
  },
  {
    "id": "45a4ea87-ee44-4244-b9d6-b530d5c46938",
    "templateName": "AdditionalFilesUploadedByActor.yaml",
    "validationFailReason": "Since the content moved to new location, created dummy file with guidence for redirecting the customers to new location"
  },
  {
    "id": "c81732c7-d46d-4349-b8e3-4a2af143c983",
    "templateName": "KeyVaultSensitiveOperations.yaml",
    "validationFailReason": "Since the content moved to new location, created dummy file with guidence for redirecting the customers to new location"
  },
  {
    "id": "8cae6e77-e04e-42ce-b5cb-50d82bce26b1",
    "templateName": "KeyvaultMassSecretRetrieval.yaml",
    "validationFailReason": "Since the content moved to new location, created dummy file with guidence for redirecting the customers to new location"
  },
  {
    "id": "34c25eeb-7365-4037-a03b-70763ff65281",
    "templateName": "NRT_KeyVaultSensitiveOperations.yaml",
    "validationFailReason": "Since the content moved to new location, created dummy file with guidence for redirecting the customers to new location"
  },
  {
    "id": "509e4652-da8d-478d-a730-e9d4a1996ca4",
    "templateName": "TimeSeriesKeyvaultAccessAnomaly.yaml",
    "validationFailReason": "Since the content moved to new location, created dummy file with guidence for redirecting the customers to new location"
  },
  {
    "id": "fa6cfcf1-b267-46d4-b348-ae7870325507",
    "templateName": "CorrelateIPC_Unfamiliar-Atypical.yaml",
    "validationFailReason": "Since the content moved to new location, created dummy file with guidence for redirecting the customers to new location"
  },
  {
    "id": "2fef12fe-e61e-4af1-a286-d54ec47ae370",
    "templateName": "ADOAgentPoolCreatedDeleted.yaml",
    "validationFailReason": "Since the content moved to new location, created dummy file with guidence for redirecting the customers to new location"
  },
  {
    "id": "3da2706a-7dcb-4123-98f3-f849322229a1",
    "templateName": "ADOAuditStreamDisabled.yaml",
    "validationFailReason": "Since the content moved to new location, created dummy file with guidence for redirecting the customers to new location"
  },
  {
    "id": "c6e0943c-8095-471b-9caa-94ed9bd5b56f",
    "templateName": "ADONewExtensionAdded.yaml",
    "validationFailReason": "Since the content moved to new location, created dummy file with guidence for redirecting the customers to new location"
  },
  {
    "id": "75b439d0-1a23-4e87-9f45-176134263085",
    "templateName": "ADOPATUsedWithBrowser.yaml",
    "validationFailReason": "Since the content moved to new location, created dummy file with guidence for redirecting the customers to new location"
  },
  {
    "id": "460cceba-d28e-4265-be52-18481dbc7ff6",
    "templateName": "ADOPipelineModifiedbyNewUser.yaml",
    "validationFailReason": "Since the content moved to new location, created dummy file with guidence for redirecting the customers to new location"
  },
  {
    "id": "b05379de-a21e-4b1c-b4c3-672a14e5f1b3",
    "templateName": "ADORetentionReduced.yaml",
    "validationFailReason": "Since the content moved to new location, created dummy file with guidence for redirecting the customers to new location"
  },
  {
    "id": "8b964449-8d63-4718-afa3-5c79cbd3a9f5",
    "templateName": "ADOSecretNotSecured.yaml",
    "validationFailReason": "Since the content moved to new location, created dummy file with guidence for redirecting the customers to new location"
  },
  {
    "id": "43fb0b13-5a51-44f6-8a2b-a24ab642436b",
    "templateName": "ADOVariableModifiedByNewUser.yaml",
    "validationFailReason": "Since the content moved to new location, created dummy file with guidence for redirecting the customers to new location"
  },
  {
    "id": "d78e9b71-ca67-47a5-9a75-34f681074893",
    "templateName": "AzDOAdminGroupAdditions.yaml",
    "validationFailReason": "Since the content moved to new location, created dummy file with guidence for redirecting the customers to new location"
  },
  {
    "id": "f9d3041f-cb05-47b6-82c5-a0a82d51b8b7",
    "templateName": "AzDOHistoricPrPolicyBypassing.yaml",
    "validationFailReason": "Since the content moved to new location, created dummy file with guidence for redirecting the customers to new location"
  },
  {
    "id": "87fa4676-4fd4-430b-b158-3a5fd68cb7d6",
    "templateName": "AzDOHistoricServiceConnectionAdds.yaml",
    "validationFailReason": "Since the content moved to new location, created dummy file with guidence for redirecting the customers to new location"
  },
  {
    "id": "925f5fa0-179c-412f-8604-64f910f8bafd",
    "templateName": "AzDOPatSessionMisuse.yaml",
    "validationFailReason": "Since the content moved to new location, created dummy file with guidence for redirecting the customers to new location"
  },
  {
    "id": "02e7248e-c278-4c80-b3ed-9e8bfc9e9393",
    "templateName": "AzDOPipelineCreatedDeletedOneDay.yaml",
    "validationFailReason": "Since the content moved to new location, created dummy file with guidence for redirecting the customers to new location"
  },
  {
    "id": "2020b50a-64b5-42cc-811b-70426841d7bf",
    "templateName": "AzDOServiceConnectionUsage.yaml",
    "validationFailReason": "Since the content moved to new location, created dummy file with guidence for redirecting the customers to new location"
  },
  {
    "id": "ea428211-e04e-4709-9d75-7064f8150bfe",
    "templateName": "ExternalUpstreamSourceAddedtoAzureDevOpsFeed.yaml",
    "validationFailReason": "Since the content moved to new location, created dummy file with guidence for redirecting the customers to new location"
  },
  {
    "id": "1d62399b-90f0-44e2-9ef4-cf8dd6209c31",
    "templateName": "NewAgentAddedToPoolbyNewUserorofNewOS.yaml",
    "validationFailReason": "Since the content moved to new location, created dummy file with guidence for redirecting the customers to new location"
  },
  {
    "id": "13045624-b966-41ba-823f-f1e9bddc0cbe",
    "templateName": "NewPAPCAPCASaddedtoADO.yaml",
    "validationFailReason": "Since the content moved to new location, created dummy file with guidence for redirecting the customers to new location"
  },
  {
    "id": "c12f4d6e-b76c-4294-868d-3c058e005269",
    "templateName": "NRT_ADOAuditStreamDisable.yaml",
    "validationFailReason": "Since the content moved to new location, created dummy file with guidence for redirecting the customers to new location"
  },
  {
    "id": "db57233e-c058-4a5b-b609-ebe96c336e63",
    "templateName": "AAD Conditional Access Disabled.yaml",
    "validationFailReason": "Since the content moved to new location, created dummy file with guidence for redirecting the customers to new location"
  },
  {
    "id": "fab491b1-6a72-4028-95a0-8c1270933732",
    "templateName": "Addtional Org Admin Added.yaml",
    "validationFailReason": "Since the content moved to new location, created dummy file with guidence for redirecting the customers to new location"
  },
  {
    "id": "ddec3bb6-1db2-4de1-b2be-e9fe4b59c9bb",
    "templateName": "ADOBuildCheckDeleted.yaml",
    "validationFailReason": "Since the content moved to new location, created dummy file with guidence for redirecting the customers to new location"
  },
  {
    "id": "0e818400-499f-47f4-ba77-ba0f33d83818",
    "templateName": "ADOBuildDeletedAfterPipelineMod.yaml",
    "validationFailReason": "Since the content moved to new location, created dummy file with guidence for redirecting the customers to new location"
  },
  {
    "id": "733c3919-d4f9-430c-8d38-92a8f595439d",
    "templateName": "ADOInternalUpstreamPacakgeFeedAdded.yaml",
    "validationFailReason": "Since the content moved to new location, created dummy file with guidence for redirecting the customers to new location"
  },
  {
    "id": "4ed5b58e-c9e6-4b4f-9258-9e9ca42e3ce6",
    "templateName": "ADONewAgentPoolCreated.yaml",
    "validationFailReason": "Since the content moved to new location, created dummy file with guidence for redirecting the customers to new location"
  },
  {
    "id": "57bbaf80-9935-4c6f-ae2b-3c63138790dd",
    "templateName": "ADONewPackageFeedCreated.yaml",
    "validationFailReason": "Since the content moved to new location, created dummy file with guidence for redirecting the customers to new location"
  },
  {
    "id": "bec97b8f-569e-45eb-9c85-0e5ca88f6482",
    "templateName": "ADONewPATOperation.yaml",
    "validationFailReason": "Since the content moved to new location, created dummy file with guidence for redirecting the customers to new location"
  },
  {
    "id": "7f6b79cb-7201-4391-9bd3-c84ea7f97ea6",
    "templateName": "ADONewReleaseApprover.yaml",
    "validationFailReason": "Since the content moved to new location, created dummy file with guidence for redirecting the customers to new location"
  },
  {
    "id": "5cd2e5dc-e2e0-4d7f-9c94-9fe932bbd44b",
    "templateName": "ADOReleasePipelineCreated.yaml",
    "validationFailReason": "Since the content moved to new location, created dummy file with guidence for redirecting the customers to new location"
  },
  {
    "id": "83d08e81-fd3b-42e7-842b-02fb11da5350",
    "templateName": "ADOVariableCreatedDeleted.yaml",
    "validationFailReason": "Since the content moved to new location, created dummy file with guidence for redirecting the customers to new location"
  },
  {
    "id": "c56813d6-8e1e-4c36-8e54-ca18982fe60d",
    "templateName": "AzDODisplayNameSwapping.yaml",
    "validationFailReason": "Since the content moved to new location, created dummy file with guidence for redirecting the customers to new location"
  },
  {
    "id": "59ea15d5-22be-443f-9164-8a5aeaad8724",
    "templateName": "AzDOPrPolicyBypassers.yaml",
    "validationFailReason": "Since the content moved to new location, created dummy file with guidence for redirecting the customers to new location"
  },
  {
    "id": "8af62a18-d517-4ee1-a31e-5ea3814f8f9c",
    "templateName": "Guest users access enabled.yaml",
    "validationFailReason": "Since the content moved to new location, created dummy file with guidence for redirecting the customers to new location"
  },
  {
    "id": "c2548475-4695-4ad4-a915-2c6b8d5ea259",
    "templateName": "Project visibility changed to public.yaml",
    "validationFailReason": "Since the content moved to new location, created dummy file with guidence for redirecting the customers to new location"
  },
  {
    "id": "2976b248-ff39-412d-80dd-de06cf260b63",
    "templateName": "Public project created.yaml",
    "validationFailReason": "Since the content moved to new location, created dummy file with guidence for redirecting the customers to new location"
  },
  {
    "id": "f4c96c6f-79a6-4aaf-828e-2ddcf5465796",
    "templateName": "Public Projects enabled.yaml",
    "validationFailReason": "Since the content moved to new location, created dummy file with guidence for redirecting the customers to new location"
  },
  {
    "id": "ed6a0168-eb06-454d-8f8f-99c2fdd4ecd0",
    "templateName": "DNS_HighNXDomainCount_detection.yaml",
    "validationFailReason": "Since the content moved to new location, created dummy file with guidence for redirecting the customers to new location"
  },
  {
    "id": "0c672f3e-3f53-42fc-9ae0-c78efcfe54bd",
    "templateName": "DNS_HighReverseDNSCount_detection.yaml",
    "validationFailReason": "Since the content moved to new location, created dummy file with guidence for redirecting the customers to new location"
  },
  {
    "id": "ad318563-acbc-484e-8674-2b052966c09e",
    "templateName": "DNS_Miners.yaml",
    "validationFailReason": "Since the content moved to new location, created dummy file with guidence for redirecting the customers to new location"
  },
  {
    "id": "0bed3203-3659-44f6-a711-6ed53bab29db",
    "templateName": "DNS_TorProxies.yaml",
    "validationFailReason": "Since the content moved to new location, created dummy file with guidence for redirecting the customers to new location"
  },
  {
    "id": "138fab04-5d68-4ac9-9aa0-6fd260a0b089",
    "templateName": "NRT_DNS_Related_To_Mining_Pools.yaml",
    "validationFailReason": "Since the content moved to new location, created dummy file with guidence for redirecting the customers to new location"
  },
  {
    "id": "6bdfaf78-b93b-4629-8082-9f628a3129f6",
    "templateName": "DNS_CommonlyAbusedTLDs.yaml",
    "validationFailReason": "Since the content moved to new location, created dummy file with guidence for redirecting the customers to new location"
  },
  {
    "id": "ac96ee83-106e-4407-8e3b-c6b6702b735b",
    "templateName": "DNS_DomainAnomalousLookupIncrease.yaml",
    "validationFailReason": "Since the content moved to new location, created dummy file with guidence for redirecting the customers to new location"
  },
  {
    "id": "3565d81d-cccf-4e0a-ad6b-6cd53415608c",
    "templateName": "DNS_FullNameAnomalousLookupIncrease.yaml",
    "validationFailReason": "Since the content moved to new location, created dummy file with guidence for redirecting the customers to new location"
  },
  {
    "id": "cc7eba34-f268-438f-860f-e7059967e251",
    "templateName": "DNS_HighPercentNXDomainCount.yaml",
    "validationFailReason": "Since the content moved to new location, created dummy file with guidence for redirecting the customers to new location"
  },
  {
    "id": "6116c627-0aa1-4e4d-82ce-f3d86b0545e1",
    "templateName": "DNS_HighReverseDNSCount.yaml",
    "validationFailReason": "Since the content moved to new location, created dummy file with guidence for redirecting the customers to new location"
  },
  {
    "id": "f1a4a59b-fa6c-41c1-926e-0f52eb196d4b",
    "templateName": "DNS_LongURILookup.yaml",
    "validationFailReason": "Since the content moved to new location, created dummy file with guidence for redirecting the customers to new location"
  },
  {
    "id": "8c7ea0df-cd1b-4c65-bd54-926ddff85944",
    "templateName": "DNS_WannaCry.yaml",
    "validationFailReason": "Since the content moved to new location, created dummy file with guidence for redirecting the customers to new location"
  },
  {
    "id": "ef055f03-858e-496e-8029-b99c59273966",
    "templateName": "Solorigate-DNS-Pattern.yaml",
    "validationFailReason": "Since the content moved to new location, created dummy file with guidence for redirecting the customers to new location"
  },
  {
    "id": "82c41ab6-3ec7-44f8-80fd-8b829a4b390d",
    "templateName": "Solorigate-Encoded-Domain-URL.yaml",
    "validationFailReason": "Since the content moved to new location, created dummy file with guidence for redirecting the customers to new location"
  },
  {
    "id": "a7663271-964e-42da-a54f-df19d6ea4fcd",
    "templateName": "CoreBackupDeletionwithSecurityAlert.yaml",
    "validationFailReason": "Since the content moved to new location, created dummy file with guidence for redirecting the customers to new location"
  },
  {
    "id": "b4c7fb1b-17fc-43dc-b7d7-cc49a5fc48b7",
    "templateName": "ADFSDBNamedPipeConnection.yaml",
    "validationFailReason": "Since the content moved to new location, created dummy file with guidence for redirecting the customers to new location"
  },
  {
    "id": "4e909ec8-19b2-4193-9f4b-6edb254ca06d",
    "templateName": "ADFSRemoteAuthSyncConnection.yaml",
    "validationFailReason": "Since the content moved to new location, created dummy file with guidence for redirecting the customers to new location"
  },
  {
    "id": "5deb2e18-6c5a-43b7-a37d-2c66351e04bc",
    "templateName": "ADFSRemoteHTTPNetworkConnection.yaml",
    "validationFailReason": "Since the content moved to new location, created dummy file with guidence for redirecting the customers to new location"
  },
  {
    "id": "d59a5634-e1c2-4a86-8b46-24011e94e2a7",
    "templateName": "ExcessiveLogonFailures.yaml",
    "validationFailReason": "Since the content moved to new location, created dummy file with guidence for redirecting the customers to new location"
  },
  {
    "id": "964ab6fd-1ecb-4233-96a0-9646d56d0816",
    "templateName": "ExchangeOABVirtualDirectoryAttributeContainingPotentialWebshell.yaml",
    "validationFailReason": "Since the content moved to new location, created dummy file with guidence for redirecting the customers to new location"
  },
  {
    "id": "7b739379-85ed-448f-bfb2-9d7cb8ebc572",
    "templateName": "GainCodeExecutionADFSViaSMB.yaml",
    "validationFailReason": "Since the content moved to new location, created dummy file with guidence for redirecting the customers to new location"
  },
  {
    "id": "e6e43b3a-6fee-4c9d-9403-10a28b7078ab",
    "templateName": "LocalDeviceJoinInfoAndTransportKeyRegKeysAccess.yaml",
    "validationFailReason": "Since the content moved to new location, created dummy file with guidence for redirecting the customers to new location"
  },
  {
    "id": "3ee4eb8c-e134-479b-b1e5-be66077cac16",
    "templateName": "MultipleFailedFollowedBySuccess.yaml",
    "validationFailReason": "Since the content moved to new location, created dummy file with guidence for redirecting the customers to new location"
  },
  {
    "id": "31B2F340-016D-11D2-945F-00C04FB984F9",
    "templateName": "NewEXEdeployedviaDefaultDomainorDefaultDomainControllerPolicies.yaml",
    "validationFailReason": "Since the content moved to new location, created dummy file with guidence for redirecting the customers to new location"
  },
  {
    "id": "89e95b76-444d-4c62-991a-0facbeda640c",
    "templateName": "NonDCActiveDirectoryReplication.yaml",
    "validationFailReason": "Since the content moved to new location, created dummy file with guidence for redirecting the customers to new location"
  },
  {
    "id": "0ebc1856-4c7d-4e45-9e62-119e7c369771",
    "templateName": "NRT_base64_encoded_pefile.yaml",
    "validationFailReason": "Since the content moved to new location, created dummy file with guidence for redirecting the customers to new location"
  },
  {
    "id": "1391964c-db87-43ef-905a-35cf792e7d06",
    "templateName": "NRT_execute_base64_decodedpayload.yaml",
    "validationFailReason": "Since the content moved to new location, created dummy file with guidence for redirecting the customers to new location"
  },
  {
    "id": "0bbc22d2-0a6a-4dd3-a200-f465708c44a0",
    "templateName": "NRT_SecurityEventLogCleared.yaml",
    "validationFailReason": "Since the content moved to new location, created dummy file with guidence for redirecting the customers to new location"
  },
  {
    "id": "d17bc061-5994-4f18-8c97-7735bf9fbde9",
    "templateName": "password_not_set.yaml",
    "validationFailReason": "Since the content moved to new location, created dummy file with guidence for redirecting the customers to new location"
  },
  {
    "id": "d583fe35-01c5-48e1-a47e-6bdd25cdb6f8",
    "templateName": "PotentialFodhelperUACBypass.yaml",
    "validationFailReason": "Since the content moved to new location, created dummy file with guidence for redirecting the customers to new location"
  },
  {
    "id": "ea43148b-7fb4-49bd-8657-6a84067adbb4",
    "templateName": "Potentialre-namedsdeleteusage.yaml",
    "validationFailReason": "Since the content moved to new location, created dummy file with guidence for redirecting the customers to new location"
  },
  {
    "id": "8e557718-c3b3-4989-8b78-fc821f677e2c",
    "templateName": "ScheduleTaskHide.yaml",
    "validationFailReason": "Since the content moved to new location, created dummy file with guidence for redirecting the customers to new location"
  },
  {
    "id": "7a900c97-2e6e-4ac6-bd4b-f030a131fa3a",
    "templateName": "SdeletedeployedviaGPOandrunrecursively.yaml",
    "validationFailReason": "Since the content moved to new location, created dummy file with guidence for redirecting the customers to new location"
  },
  {
    "id": "ee0e2ee4-42e7-41c1-ba76-7d8e9954b81c",
    "templateName": "StartStopHealthService.yaml",
    "validationFailReason": "Since the content moved to new location, created dummy file with guidence for redirecting the customers to new location"
  },
  {
    "id": "b48c9fc6-d765-472e-b441-5eddd1738f28",
    "templateName": "TimeSeriesAnomaly-ProcessExecutions.yaml",
    "validationFailReason": "Since the content moved to new location, created dummy file with guidence for redirecting the customers to new location"
  },
  {
    "id": "8d5f8c5b-fccb-4fff-a901-c0ed9e48641c",
    "templateName": "CommandsexecutedbyWMIonnewhosts-potentialImpacket.yaml",
    "validationFailReason": "Since the content moved to new location, created dummy file with guidence for redirecting the customers to new location"
  },
  {
    "id": "2998bc9b-0ffb-4829-a583-4d868ff460ad",
    "templateName": "Crashdumpdisabledonhost.yaml",
    "validationFailReason": "Since the content moved to new location, created dummy file with guidence for redirecting the customers to new location"
  },
  {
    "id": "7ba21612-85a4-4c72-b3ea-5a51c1fddb51",
    "templateName": "cscript_summary.yaml",
    "validationFailReason": "Since the content moved to new location, created dummy file with guidence for redirecting the customers to new location"
  },
  {
    "id": "55c47120-7050-466b-8fea-f27a5b50ab9f",
    "templateName": "CustomUserList_FailedLogons.yaml",
    "validationFailReason": "Since the content moved to new location, created dummy file with guidence for redirecting the customers to new location"
  },
  {
    "id": "ed78fc57-7bf4-420d-be69-40845a7f9026",
    "templateName": "DecoyUserAccountAuthenticationAttempt.yaml",
    "validationFailReason": "Since the content moved to new location, created dummy file with guidence for redirecting the customers to new location"
  },
  {
    "id": "c4cf5e50-bc8a-4b6d-9385-69e0e68dd711",
    "templateName": "Discorddownloadinvokedfromcmdline.yaml",
    "validationFailReason": "Since the content moved to new location, created dummy file with guidence for redirecting the customers to new location"
  },
  {
    "id": "6908f79e-1f30-458e-b012-e23cab145c14",
    "templateName": "enumeration_user_and_group.yaml",
    "validationFailReason": "Since the content moved to new location, created dummy file with guidence for redirecting the customers to new location"
  },
  {
    "id": "13e3f63b-34a1-4411-89dd-87e7fc1779b3",
    "templateName": "ExchangePowerShellSnapin.yaml",
    "validationFailReason": "Since the content moved to new location, created dummy file with guidence for redirecting the customers to new location"
  },
  {
    "id": "8e855858-a7a5-4dfc-9bf4-96b2e82e7997",
    "templateName": "FailedUserLogons.yaml",
    "validationFailReason": "Since the content moved to new location, created dummy file with guidence for redirecting the customers to new location"
  },
  {
    "id": "606d455c-c97c-40b6-bb18-cad76d24159d",
    "templateName": "GroupAddedToPrivlegeGroup.yaml",
    "validationFailReason": "Since the content moved to new location, created dummy file with guidence for redirecting the customers to new location"
  },
  {
    "id": "9004f639-59e3-4d3f-992b-68c7c83c447b",
    "templateName": "HostExportingMailboxAndRemovingExport.yaml",
    "validationFailReason": "Since the content moved to new location, created dummy file with guidence for redirecting the customers to new location"
  },
  {
    "id": "7c407f49-a498-41cb-871e-497fa86949fb",
    "templateName": "HostsWithNewLogons.yaml",
    "validationFailReason": "Since the content moved to new location, created dummy file with guidence for redirecting the customers to new location"
  },
  {
    "id": "3e750b94-88d3-4911-9102-09601f30348d",
    "templateName": "Invoke-PowerShellTcpOneLine.yaml",
    "validationFailReason": "Since the content moved to new location, created dummy file with guidence for redirecting the customers to new location"
  },
  {
    "id": "f7bfc2c2-0900-424b-bc3a-fe2bf5659371",
    "templateName": "Least_Common_Parent_Child_Process.yaml",
    "validationFailReason": "Since the content moved to new location, created dummy file with guidence for redirecting the customers to new location"
  },
  {
    "id": "542c8a57-fe1e-4229-913a-d9466917fc43",
    "templateName": "Least_Common_Process_Command_Lines.yaml",
    "validationFailReason": "Since the content moved to new location, created dummy file with guidence for redirecting the customers to new location"
  },
  {
    "id": "23d1a6c4-6c46-4e28-b091-7252660cb2c7",
    "templateName": "Least_Common_Process_With_Depth.yaml",
    "validationFailReason": "Since the content moved to new location, created dummy file with guidence for redirecting the customers to new location"
  },
  {
    "id": "34b026e1-622f-4cd6-9a5a-d59ff067a12c",
    "templateName": "masquerading_files.yaml",
    "validationFailReason": "Since the content moved to new location, created dummy file with guidence for redirecting the customers to new location"
  },
  {
    "id": "5bfdeabd-5f85-440e-baf0-13dfed4dc1f9",
    "templateName": "MSRPRN_Printer_Bug_Exploitation.yaml",
    "validationFailReason": "Since the content moved to new location, created dummy file with guidence for redirecting the customers to new location"
  },
  {
    "id": "fe00f86f-523b-4e3c-9b4a-4a64e961248a",
    "templateName": "MultipleExplicitCredentialUsage4648Events.yaml",
    "validationFailReason": "Since the content moved to new location, created dummy file with guidence for redirecting the customers to new location"
  },
  {
    "id": "2a09665a-9c60-4dc1-8d72-66611bb85580",
    "templateName": "new_processes.yaml",
    "validationFailReason": "Since the content moved to new location, created dummy file with guidence for redirecting the customers to new location"
  },
  {
    "id": "d95d2a06-64ff-4eb7-a2a0-93954e14f016",
    "templateName": "NewChildProcessOfW3WP.yaml",
    "validationFailReason": "Since the content moved to new location, created dummy file with guidence for redirecting the customers to new location"
  },
  {
    "id": "8c26819f-87d6-4cce-8024-0b2f254295a4",
    "templateName": "NishangReverseTCPShellBase64.yaml",
    "validationFailReason": "Since the content moved to new location, created dummy file with guidence for redirecting the customers to new location"
  },
  {
    "id": "9730f589-8726-466b-9dbb-69c9428c9992",
    "templateName": "persistence_create_account.yaml",
    "validationFailReason": "Since the content moved to new location, created dummy file with guidence for redirecting the customers to new location"
  },
  {
    "id": "37e19244-0359-430a-999c-2e6f091f07f5",
    "templateName": "PowerCatDownload.yaml",
    "validationFailReason": "Since the content moved to new location, created dummy file with guidence for redirecting the customers to new location"
  },
  {
    "id": "8519a7d1-db41-4f60-93af-aac86c8231c8",
    "templateName": "powershell_downloads.yaml",
    "validationFailReason": "Since the content moved to new location, created dummy file with guidence for redirecting the customers to new location"
  },
  {
    "id": "a1752686-2ac1-4b33-bb1f-8baa8abba9c6",
    "templateName": "powershell_newencodedscipts.yaml",
    "validationFailReason": "Since the content moved to new location, created dummy file with guidence for redirecting the customers to new location"
  },
  {
    "id": "d3f6ba66-1a8c-40f6-a473-fa768603ee3f",
    "templateName": "ProcessEntropy.yaml",
    "validationFailReason": "Since the content moved to new location, created dummy file with guidence for redirecting the customers to new location"
  },
  {
    "id": "6c17f205-bda3-41ee-8a21-77fe61af39ea",
    "templateName": "RareProcbyServiceAccount.yaml",
    "validationFailReason": "Since the content moved to new location, created dummy file with guidence for redirecting the customers to new location"
  },
  {
    "id": "41c3f295-8920-4070-951c-4c78625cacf5",
    "templateName": "RareProcess_forWinHost.yaml",
    "validationFailReason": "Since the content moved to new location, created dummy file with guidence for redirecting the customers to new location"
  },
  {
    "id": "ddc93cc2-154e-4acd-9691-73dbda5736e9",
    "templateName": "RareProcessPath.yaml",
    "validationFailReason": "Since the content moved to new location, created dummy file with guidence for redirecting the customers to new location"
  },
  {
    "id": "c98cee55-3ad0-451b-a9fd-95cd781b517d",
    "templateName": "RareProcessWithCmdLine.yaml",
    "validationFailReason": "Since the content moved to new location, created dummy file with guidence for redirecting the customers to new location"
  },
  {
    "id": "90b0efe8-56d4-46eb-9ac2-f4d72cca5c07",
    "templateName": "ServiceInstallationFromUsersWritableDirectory.yaml",
    "validationFailReason": "Since the content moved to new location, created dummy file with guidence for redirecting the customers to new location"
  },
  {
    "id": "2841b25a-54d1-4c2a-8d06-3e73ef3b6dbc",
    "templateName": "SuspectedLSASSDump.yaml",
    "validationFailReason": "Since the content moved to new location, created dummy file with guidence for redirecting the customers to new location"
  },
  {
    "id": "5b6770dc-8490-42fd-8f20-93087a744633",
    "templateName": "Suspicious_enumeration_using_adfind.yaml",
    "validationFailReason": "Since the content moved to new location, created dummy file with guidence for redirecting the customers to new location"
  },
  {
    "id": "484e561d-94ad-4626-bbc6-586558f1f069",
    "templateName": "Suspicious_Windows_Login_outside_normal_hours.yaml",
    "validationFailReason": "Since the content moved to new location, created dummy file with guidence for redirecting the customers to new location"
  },
  {
    "id": "667cc590-c81c-4592-8764-aaca9dad6cf4",
    "templateName": "uncommon_processes.yaml",
    "validationFailReason": "Since the content moved to new location, created dummy file with guidence for redirecting the customers to new location"
  },
  {
    "id": "275b65d2-f621-4503-aacd-44c3cf6ad6c2",
    "templateName": "User Logons By Logon Type.yaml",
    "validationFailReason": "Since the content moved to new location, created dummy file with guidence for redirecting the customers to new location"
  },
  {
    "id": "ace1a7a8-25c1-4b80-9103-2e3e11713f31",
    "templateName": "UserAccountAddedToPrivlegeGroup.yaml",
    "validationFailReason": "Since the content moved to new location, created dummy file with guidence for redirecting the customers to new location"
  },
  {
    "id": "09d3679e-2ad0-4663-bc35-65f6e82a759c",
    "templateName": "UserAccountCreatedDeleted.yaml",
    "validationFailReason": "Since the content moved to new location, created dummy file with guidence for redirecting the customers to new location"
  },
  {
    "id": "1f73fda4-4892-4a44-8359-9363f473c969",
    "templateName": "UserAdd_RemToGroupByUnauthorizedUser.yaml",
    "validationFailReason": "Since the content moved to new location, created dummy file with guidence for redirecting the customers to new location"
  },
  {
    "id": "b9ebdc07-9fd1-49c6-8cea-45467b2ec468",
    "templateName": "UserCreatedByUnauthorizedUser.yaml",
    "validationFailReason": "Since the content moved to new location, created dummy file with guidence for redirecting the customers to new location"
  },
  {
    "id": "d5b1e835-3a4c-4c8a-ab53-dbe7a85a345c",
    "templateName": "VIPAccountFailedLogons.yaml",
    "validationFailReason": "Since the content moved to new location, created dummy file with guidence for redirecting the customers to new location"
  },
  {
    "id": "4c5efcbe-e420-49c8-8263-6c0928cabad3",
    "templateName": "WindowsSystemTimeChange.yaml",
    "validationFailReason": "Since the content moved to new location, created dummy file with guidence for redirecting the customers to new location"
  },
  {
    "id": "b3130fa0-9f9b-4f55-b7ea-f7569814c95d",
    "templateName": "AWS_ChangeToRDSDatabase.yaml",
    "validationFailReason": "Since the content moved to new location, created dummy file with guidence for redirecting the customers to new location"
  },
  {
    "id": "3ac541b4-ae7b-4d92-aa0b-af2680ebadaf",
    "templateName": "AWS_ChangeToVPC.yaml",
    "validationFailReason": "Since the content moved to new location, created dummy file with guidence for redirecting the customers to new location"
  },
  {
    "id": "33b5d770-62ed-4c12-8803-d2d82a7d0b4d",
    "templateName": "AWS_ClearStopChangeTrailLogs.yaml",
    "validationFailReason": "Since the content moved to new location, created dummy file with guidence for redirecting the customers to new location"
  },
  {
    "id": "fb75da4f-8510-489d-a647-b370569b6df9",
    "templateName": "AWS_ConsoleLogonWithoutMFA.yaml",
    "validationFailReason": "Since the content moved to new location, created dummy file with guidence for redirecting the customers to new location"
  },
  {
    "id": "c2f0bc12-3975-4b76-9b4a-6c056097297b",
    "templateName": "AWS_CredentialHijack.yaml",
    "validationFailReason": "Since the content moved to new location, created dummy file with guidence for redirecting the customers to new location"
  },
  {
    "id": "15643adf-dc26-4951-a1c1-3d9c6968fc0f",
    "templateName": "AWS_FullAdminPolicyAttachedToRolesUsersGroups.yaml",
    "validationFailReason": "Since the content moved to new location, created dummy file with guidence for redirecting the customers to new location"
  },
  {
    "id": "60c59ec8-c579-4d0a-b759-5cf0321dfc74",
    "templateName": "AWS_GuardDuty_template.yaml",
    "validationFailReason": "Since the content moved to new location, created dummy file with guidence for redirecting the customers to new location"
  },
  {
    "id": "06a2c253-1549-4fc3-8afa-d9c5e1888da7",
    "templateName": "AWS_IngressEgressSecurityGroupChange.yaml",
    "validationFailReason": "Since the content moved to new location, created dummy file with guidence for redirecting the customers to new location"
  },
  {
    "id": "be364eb8-4b32-4136-90ef-4104d4cd9255",
    "templateName": "AWS_LoadBalancerSecGroupChange.yaml",
    "validationFailReason": "Since the content moved to new location, created dummy file with guidence for redirecting the customers to new location"
  },
  {
    "id": "aaa32b85-9f9e-4fe7-8e71-7f0c579af0ca",
    "templateName": "NRT_AWS_ConsoleLogonWithoutMFA.yaml",
    "validationFailReason": "Since the content moved to new location, created dummy file with guidence for redirecting the customers to new location"
  },
  {
    "id": "f8a0808c-4c22-44a8-8aa4-a6caa35afc31",
    "templateName": "AWS_IAM_PolicyChange.yaml",
    "validationFailReason": "Since the content moved to new location, created dummy file with guidence for redirecting the customers to new location"
  },
  {
    "id": "4b746dd8-80e6-4f5f-a2a4-881ba9f1ee00",
    "templateName": "AWS_IAM_PrivilegeEscalationbyAttachment.yaml",
    "validationFailReason": "Since the content moved to new location, created dummy file with guidence for redirecting the customers to new location"
  },
  {
    "id": "c9c217f3-1540-4293-b328-d0c5f736244f",
    "templateName": "AWS_PrivilegedRoleAttachedToInstance.yaml",
    "validationFailReason": "Since the content moved to new location, created dummy file with guidence for redirecting the customers to new location"
  },
  {
    "id": "13258fd7-2ee6-4204-b5fb-15c48b5dea49",
    "templateName": "AWS_SuspiciousCredentialTokenAccessOfValid_IAM_Roles.yaml",
    "validationFailReason": "Since the content moved to new location, created dummy file with guidence for redirecting the customers to new location"
  },
  {
    "id": "06bc1995-6e36-4cd0-be2b-53789476aec6",
    "templateName": "AWS_Unused_UnsupportedCloudRegions.yaml",
    "validationFailReason": "Since the content moved to new location, created dummy file with guidence for redirecting the customers to new location"
  },
  {
    "id": "4f971586-9624-429b-80c4-3c0c940c1962",
    "templateName": "AzureWAFmatching_log4j_vuln.yaml",
    "validationFailReason": "Since the content moved to new location, created dummy file with guidence for redirecting the customers to new location"
  },
  {
    "id": "85695071-6425-4ebf-a2f9-e7a827569848",
    "templateName": "Log4jVulnerableMachines.yaml",
    "validationFailReason": "Since the content moved to new location, created dummy file with guidence for redirecting the customers to new location"
  },
  {
    "id": "9bbf2a02-a20d-4eaa-ab74-3b60cfe6f3d3",
    "templateName": "Log4J_IPIOC_Dec112021.yaml",
    "validationFailReason": "Since the content moved to new location, created dummy file with guidence for redirecting the customers to new location"
  },
  {
    "id": "939d1daa-9ee5-43ae-ae96-12c30c41e528",
    "templateName": "UserAgentSearch_log4j.yaml",
    "validationFailReason": "Since the content moved to new location, created dummy file with guidence for redirecting the customers to new location"
  },
  {
    "id": "d43ecbe5-361e-4569-8bc9-e6a97ccf02b2",
    "templateName": "MFADisable.yaml",
    "validationFailReason": "Since the content moved to new location, created dummy file with guidence for redirecting the customers to new location"
  },
  {
    "id": "aadf8376-561a-4e35-a1c2-2a471515a3d5",
    "templateName": "NewExtUserGrantedAdmin.yaml",
    "validationFailReason": "Since the content moved to new location, created dummy file with guidence for redirecting the customers to new location"
  },
  {
    "id": "8efb258d-1987-4add-8fab-df6cb2e7886c",
    "templateName": "ApplicationGrantedEWSPermissions.yaml",
    "validationFailReason": "Since the content moved to new location, created dummy file with guidence for redirecting the customers to new location"
  },
  {
    "id": "1d78a512-ca1c-4370-8cd0-05b338a253ef",
    "templateName": "DisabledAccountSigninAttempts.yaml",
    "validationFailReason": "Since the content moved to new location, created dummy file with guidence for redirecting the customers to new location"
  },
  {
    "id": "2a0096b0-85df-4fce-8f5d-e12eb65d18d0",
    "templateName": "DisabledAccountSigninAttemptsByIP.yaml",
    "validationFailReason": "Since the content moved to new location, created dummy file with guidence for redirecting the customers to new location"
  },
  {
    "id": "afac3fac-bbd9-4dfa-a2b1-b974982cd6ab",
    "templateName": "Signins-From-VPS-Providers.yaml",
    "validationFailReason": "Since the content moved to new location, created dummy file with guidence for redirecting the customers to new location"
  },
  {
    "id": "0fb3574a-3b04-415c-9eb8-512c5bea775f",
    "templateName": "Signins-from-NordVPN-Providers.yaml",
    "validationFailReason": "Since the content moved to new location, created dummy file with guidence for redirecting the customers to new location"
  },
  {
    "id": "10486bfd-70f6-4ba6-9ffb-1217c31d8deb",
    "templateName": "StsRefreshTokenModification.yaml",
    "validationFailReason": "Since the content moved to new location, created dummy file with guidence for redirecting the customers to new location"
  },
  {
    "id": "e8a66d91-2de6-4050-8eb5-e12d190e96dc",
    "templateName": "SuspiciousSignintoPrivilegedAccount.yaml",
    "validationFailReason": "Since the content moved to new location, created dummy file with guidence for redirecting the customers to new location"
  },
  {
    "id": "9ef19cf3-3478-437c-a5f5-7718bd317183",
    "templateName": "UserGrantedAccess_GrantsOthersAccess.yaml",
    "validationFailReason": "Since the content moved to new location, created dummy file with guidence for redirecting the customers to new location"
  },
  {
    "id": "0f28250d-5a01-4be3-83f0-6e16199652d0",
    "templateName": "Malicious_Inbox_Rule.yaml",
    "validationFailReason": "Since the content moved to new location, created dummy file with guidence for redirecting the customers to new location"
  },
  {
    "id": "dcc82219-c8e4-474a-9bbd-3169c138160e",
    "templateName": "MultipleTeamsDeletes.yaml",
    "validationFailReason": "Since the content moved to new location, created dummy file with guidence for redirecting the customers to new location"
  },
  {
    "id": "84c1c385-c3b7-4885-a92f-285e8411be2b",
    "templateName": "Office_MailForwarding.yaml",
    "validationFailReason": "Since the content moved to new location, created dummy file with guidence for redirecting the customers to new location"
  },
  {
    "id": "2458128d-a3c7-4af3-9476-f8a9bbb24f49",
    "templateName": "office_policytampering.yaml",
    "validationFailReason": "Since the content moved to new location, created dummy file with guidence for redirecting the customers to new location"
  },
  {
    "id": "3821c666-f600-49dd-ac2a-19c61bcae619",
    "templateName": "Office_Uploaded_Executables.yaml",
    "validationFailReason": "Since the content moved to new location, created dummy file with guidence for redirecting the customers to new location"
  },
  {
    "id": "642f20de-b4cb-4cf3-8879-6073ef504fcd",
    "templateName": "RareOfficeOperations.yaml",
    "validationFailReason": "Since the content moved to new location, created dummy file with guidence for redirecting the customers to new location"
  },
  {
    "id": "8630a18a-60a1-428a-ae63-59b5129a1c72",
    "templateName": "SharePoint_Downloads_byNewIP.yaml",
    "validationFailReason": "Since the content moved to new location, created dummy file with guidence for redirecting the customers to new location"
  },
  {
    "id": "c4f6f1e2-2cbb-4e48-90f4-cd8c11b45483",
    "templateName": "SharePoint_Downloads_byNewUserAgent.yaml",
    "validationFailReason": "Since the content moved to new location, created dummy file with guidence for redirecting the customers to new location"
  },
  {
    "id": "ad6882a8-7749-471e-b7d6-6c7e42a8eca3",
    "templateName": "StrontiumCredHarvesting.yaml",
    "validationFailReason": "Since the content moved to new location, created dummy file with guidence for redirecting the customers to new location"
  },
  {
    "id": "c1c2d0a6-aab4-4f6d-8786-8bb0d37eba03",
    "templateName": "exchange_auditlogdisabled.yaml",
    "validationFailReason": "Since the content moved to new location, created dummy file with guidence for redirecting the customers to new location"
  },
  {
    "id": "e027ec78-39eb-4cdc-8fda-ed41c8cd3d4f",
    "templateName": "External User added to Team and immediately uploads file.yaml",
    "validationFailReason": "Since the content moved to new location, created dummy file with guidence for redirecting the customers to new location"
  },
  {
    "id": "ea60f4af-d37c-442f-a83e-6d9f9c5d0d2d",
    "templateName": "ExternalUserAddedRemovedInTeams.yaml",
    "validationFailReason": "Since the content moved to new location, created dummy file with guidence for redirecting the customers to new location"
  },
  {
    "id": "a0dde092-d143-449d-8cbc-b5e4b5b261b8",
    "templateName": "Mail_redirect_via_ExO_transport_rule.yaml",
    "validationFailReason": "Since the content moved to new location, created dummy file with guidence for redirecting the customers to new location"
  },
  {
    "id": "94f9ffe1-7d9a-4fe9-8949-93322f090d04",
    "templateName": "MailItemsAccessedTimeSeries.yaml",
    "validationFailReason": "Since the content moved to new location, created dummy file with guidence for redirecting the customers to new location"
  },
  {
    "id": "80456d9e-6fd4-11ed-aaa7-87fe23a5a9c4",
    "templateName": "ExternalUserAddedRemovedInTeams_HuntVersion.yaml",
    "validationFailReason": "Since the content moved to new location, created dummy file with guidence for redirecting the customers to new location"
  },
  {
    "id": "804570c8-6fd4-11ed-aaa8-3365d1f2a229",
    "templateName": "AnomolousUserAccessingOtherUsersMailbox.yaml",
    "validationFailReason": "Since the content moved to new location, created dummy file with guidence for redirecting the customers to new location"
  },
  {
    "id": "8045710e-6fd4-11ed-aaa9-bba9e9e32da9",
    "templateName": "WindowsReservedFileNamesOnOfficeFileServices.yaml",
    "validationFailReason": "Since the content moved to new location, created dummy file with guidence for redirecting the customers to new location"
  },
  {
    "id": "80457136-6fd4-11ed-aaaa-bb6bde6b7259",
    "templateName": "UserAddToTeamsAndUploadsFile.yaml",
    "validationFailReason": "Since the content moved to new location, created dummy file with guidence for redirecting the customers to new location"
  },
  {
    "id": "80457154-6fd4-11ed-aaab-bbdc2a72ca08",
    "templateName": "TeamsFilesUploaded.yaml",
    "validationFailReason": "Since the content moved to new location, created dummy file with guidence for redirecting the customers to new location"
  },
  {
    "id": "8045717c-6fd4-11ed-aaac-5f8ae810c44f",
    "templateName": "double_file_ext_exes.yaml",
    "validationFailReason": "Since the content moved to new location, created dummy file with guidence for redirecting the customers to new location"
  },
  {
    "id": "804571a4-6fd4-11ed-aaad-ff7d3c4c320c",
    "templateName": "sharepoint_downloads.yaml",
    "validationFailReason": "Since the content moved to new location, created dummy file with guidence for redirecting the customers to new location"
  },
  {
    "id": "804571cc-6fd4-11ed-aaae-1f20f5f80e73",
    "templateName": "powershell_or_nonbrowser_MailboxLogin.yaml",
    "validationFailReason": "Since the content moved to new location, created dummy file with guidence for redirecting the customers to new location"
  },
  {
    "id": "80457212-6fd4-11ed-aab0-5f10cb6ef07d",
    "templateName": "OfficeMailForwarding_hunting.yaml",
    "validationFailReason": "Since the content moved to new location, created dummy file with guidence for redirecting the customers to new location"
  },
  {
    "id": "80457230-6fd4-11ed-aab1-8f2a540d3bbc",
    "templateName": "ExternalUserFromNewOrgAddedToTeams.yaml",
    "validationFailReason": "Since the content moved to new location, created dummy file with guidence for redirecting the customers to new location"
  },
  {
    "id": "80457258-6fd4-11ed-aab2-7b8775c65927",
    "templateName": "Mail_redirect_via_ExO_transport_rule_hunting.yaml",
    "validationFailReason": "Since the content moved to new location, created dummy file with guidence for redirecting the customers to new location"
  },
  {
    "id": "80457276-6fd4-11ed-aab3-4b896bf3d0c8",
    "templateName": "MultipleTeamsDeletes.yaml",
    "validationFailReason": "Since the content moved to new location, created dummy file with guidence for redirecting the customers to new location"
  },
  {
    "id": "8045729e-6fd4-11ed-aab4-4b0d5d503128",
    "templateName": "MultiTeamBot.yaml",
    "validationFailReason": "Since the content moved to new location, created dummy file with guidence for redirecting the customers to new location"
  },
  {
    "id": "804572c6-6fd4-11ed-aab5-eb054d2b19b2",
    "templateName": "MultiTeamOwner.yaml",
    "validationFailReason": "Since the content moved to new location, created dummy file with guidence for redirecting the customers to new location"
  },
  {
    "id": "804572ee-6fd4-11ed-aab6-6b48e66d78dc",
    "templateName": "new_adminaccountactivity.yaml",
    "validationFailReason": "Since the content moved to new location, created dummy file with guidence for redirecting the customers to new location"
  },
  {
    "id": "8045730c-6fd4-11ed-aab7-b330235d721e",
    "templateName": "new_sharepoint_downloads_by_IP.yaml",
    "validationFailReason": "Since the content moved to new location, created dummy file with guidence for redirecting the customers to new location"
  },
  {
    "id": "80457334-6fd4-11ed-aab8-272fa377d740",
    "templateName": "new_sharepoint_downloads_by_UserAgent.yaml",
    "validationFailReason": "Since the content moved to new location, created dummy file with guidence for redirecting the customers to new location"
  },
  {
    "id": "8045735c-6fd4-11ed-aab9-c398e5e6c591",
    "templateName": "New_WindowsReservedFileNamesOnOfficeFileServices.yaml",
    "validationFailReason": "Since the content moved to new location, created dummy file with guidence for redirecting the customers to new location"
  },
  {
    "id": "80457384-6fd4-11ed-aaba-036dbd3b13f3",
    "templateName": "NewBotAddedToTeams.yaml",
    "validationFailReason": "Since the content moved to new location, created dummy file with guidence for redirecting the customers to new location"
  },
  {
    "id": "804573ac-6fd4-11ed-aabb-a7ea58f63edb",
    "templateName": "nonowner_MailboxLogin.yaml",
    "validationFailReason": "Since the content moved to new location, created dummy file with guidence for redirecting the customers to new location"
  },
  {
    "id": "b226c3e4-b909-45ef-9c03-5ae9db8dc2de",
    "templateName": "AzureKeyVaultAccessManipulation.yaml",
    "validationFailReason": "Since the content moved to new location, created dummy file with guidence for redirecting the customers to new location"
  },
  {
    "id": "fedcfc8f-8bc5-463e-ad35-ae68790f7d65",
    "templateName": "AzureResourceAssignedPublicIP.yaml",
    "validationFailReason": "Since the content moved to new location, created dummy file with guidence for redirecting the customers to new location"
  },
  {
    "id": "216630a8-b01a-4028-a987-659eabc6c3bc",
    "templateName": "AdFind_Usage.yaml",
    "validationFailReason": "Since the content moved to new location, created dummy file with guidence for redirecting the customers to new location"
  },
  {
    "id": "e7494988-910e-49a2-83fb-0d3ff0a3bb3e",
    "templateName": "CredentialDumpingServiceInstallation.yaml",
    "validationFailReason": "Since the content moved to new location, created dummy file with guidence for redirecting the customers to new location"
  },
  {
    "id": "81becf02-9f95-456c-8dba-661f5383dcf2",
    "templateName": "CredentialDumpingToolsFileArtifacts.yaml",
    "validationFailReason": "Since the content moved to new location, created dummy file with guidence for redirecting the customers to new location"
  },
  {
    "id": "d5496a8e-7651-463c-8430-da0d96e5528e",
    "templateName": "powershell_empire.yaml",
    "validationFailReason": "Since the content moved to new location, created dummy file with guidence for redirecting the customers to new location"
  },
  {
    "id": "49ac87df-b0e4-417d-b915-20185f669833",
    "templateName": "CobaltDNSBeacon.yaml",
    "validationFailReason": "Since the content moved to new location, created dummy file with guidence for redirecting the customers to new location"
  },
  {
    "id": "11c3b83c-39e6-4ad1-8067-90eac05b27b3",
    "templateName": "PotentialImpacketExecution.yaml",
    "validationFailReason": "Since the content moved to new location, created dummy file with guidence for redirecting the customers to new location"
  },
  {
    "id": "e8f35698-1bdd-4f8d-b416-8d1e4f7ae195",
    "templateName": "FileEntity_OfficeActivity.yaml",
    "validationFailReason": "Since the content moved to new location, created dummy file with guidence for redirecting the customers to new location"
  },
  {
    "id": "4fb17aa0-d404-4a66-aa68-b37156c8c506",
    "templateName": "FileEntity_SecurityEvent.yaml",
    "validationFailReason": "Since the content moved to new location, created dummy file with guidence for redirecting the customers to new location"
  },
  {
    "id": "d5a41ea2-3dbb-476f-94fe-8df6521af740",
    "templateName": "FileEntity_Syslog.yaml",
    "validationFailReason": "Since the content moved to new location, created dummy file with guidence for redirecting the customers to new location"
  },
  {
    "id": "c23db0e9-0caa-4904-96fb-e72d2317b0af",
    "templateName": "FileEntity_VMConnection.yaml",
    "validationFailReason": "Since the content moved to new location, created dummy file with guidence for redirecting the customers to new location"
  },
  {
    "id": "629ecb36-3d3c-4567-8e13-7688b0ed4414",
    "templateName": "FileEntity_WireData.yaml",
    "validationFailReason": "Since the content moved to new location, created dummy file with guidence for redirecting the customers to new location"
  },
  {
    "id": "1e010080-cadc-40f2-a281-f5c43c56d15c",
    "templateName": "DomainEntity_CommonSecurityLog.yaml",
    "validationFailReason": "Since the content moved to new location, created dummy file with guidence for redirecting the customers to new location"
  },
  {
    "id": "08e2db6e-18a8-44b8-a3fe-3f7d90a0e94f",
    "templateName": "DomainEntity_DnsEvents.yaml",
    "validationFailReason": "Since the content moved to new location, created dummy file with guidence for redirecting the customers to new location"
  },
  {
    "id": "433db69c-98e2-4a62-a007-0ca6a6268d32",
    "templateName": "DomainEntity_PaloAlto.yaml",
    "validationFailReason": "Since the content moved to new location, created dummy file with guidence for redirecting the customers to new location"
  },
  {
    "id": "d2599aab-5956-432a-a73a-2674f0b7f000",
    "templateName": "DomainEntity_SecurityAlert.yaml",
    "validationFailReason": "Since the content moved to new location, created dummy file with guidence for redirecting the customers to new location"
  },
  {
    "id": "e2ee2c85-1caf-409f-b57d-22c64ae3e196",
    "templateName": "DomainEntity_Syslog.yaml",
    "validationFailReason": "Since the content moved to new location, created dummy file with guidence for redirecting the customers to new location"
  },
  {
    "id": "d9cc42ff-4485-4762-9726-6ecfe96a609c",
    "templateName": "DomainEntity_imWebSession.yaml",
    "validationFailReason": "Since the content moved to new location, created dummy file with guidence for redirecting the customers to new location"
  },
  {
    "id": "ac77f22a-7280-4f24-abc4-988bd13dc38e",
    "templateName": "EmailEntity_AzureActivity.yaml",
    "validationFailReason": "Since the content moved to new location, created dummy file with guidence for redirecting the customers to new location"
  },
  {
    "id": "9af36b10-cab1-4372-9cbc-46a2f008ed49",
    "templateName": "EmailEntity_OfficeActivity.yaml",
    "validationFailReason": "Since the content moved to new location, created dummy file with guidence for redirecting the customers to new location"
  },
  {
    "id": "6bb63ef4-9083-4dc3-bc48-7aeb569b13b2",
    "templateName": "EmailEntity_PaloAlto.yaml",
    "validationFailReason": "Since the content moved to new location, created dummy file with guidence for redirecting the customers to new location"
  },
  {
    "id": "6db4b928-4029-454e-a4e3-cf761db681e8",
    "templateName": "EmailEntity_SecurityAlert.yaml",
    "validationFailReason": "Since the content moved to new location, created dummy file with guidence for redirecting the customers to new location"
  },
  {
    "id": "e098d139-17f2-4ac7-b80d-fcf40dde423f",
    "templateName": "EmailEntity_SecurityEvent.yaml",
    "validationFailReason": "Since the content moved to new location, created dummy file with guidence for redirecting the customers to new location"
  },
  {
    "id": "6d33f647-149a-4339-9db7-0cbf7d7c4e60",
    "templateName": "EmailEntity_SigninLogs.yaml",
    "validationFailReason": "Since the content moved to new location, created dummy file with guidence for redirecting the customers to new location"
  },
  {
    "id": "6bbefa0a-d0f2-4a45-91a5-9b8f332edb41",
    "templateName": "FileHashEntity_CommonSecurityLog.yaml",
    "validationFailReason": "Since the content moved to new location, created dummy file with guidence for redirecting the customers to new location"
  },
  {
    "id": "2729127c-fc57-4bc8-9c4f-0ddec154e737",
    "templateName": "FileHashEntity_SecurityEvent.yaml",
    "validationFailReason": "Since the content moved to new location, created dummy file with guidence for redirecting the customers to new location"
  },
  {
    "id": "c3591644-c626-4b21-9513-48b6e6671d1c",
    "templateName": "IPEntity_AWSCloudTrail.yaml",
    "validationFailReason": "Since the content moved to new location, created dummy file with guidence for redirecting the customers to new location"
  },
  {
    "id": "af732dbd-af8d-42e6-8b62-a69150a0d35d",
    "templateName": "IPEntity_AppServiceHTTPLogs.yaml",
    "validationFailReason": "Since the content moved to new location, created dummy file with guidence for redirecting the customers to new location"
  },
  {
    "id": "2e98fb56-1cd4-40c0-97fa-7005244206ec",
    "templateName": "IPEntity_AzureActivity.yaml",
    "validationFailReason": "Since the content moved to new location, created dummy file with guidence for redirecting the customers to new location"
  },
  {
    "id": "299e2855-1197-47ef-9684-e65037b7d200",
    "templateName": "IPEntity_AzureFirewall.yaml",
    "validationFailReason": "Since the content moved to new location, created dummy file with guidence for redirecting the customers to new location"
  },
  {
    "id": "39790330-df61-427b-a315-0aad296ab755",
    "templateName": "IPEntity_AzureKeyVault.yaml",
    "validationFailReason": "Since the content moved to new location, created dummy file with guidence for redirecting the customers to new location"
  },
  {
    "id": "a5bc4f1d-a51a-4882-bb1b-a0fd11fb156a",
    "templateName": "IPEntity_AzureNetworkAnalytics.yaml",
    "validationFailReason": "Since the content moved to new location, created dummy file with guidence for redirecting the customers to new location"
  },
  {
    "id": "1fdf0323-ec15-4828-9782-e4fc29278ae7",
    "templateName": "IPEntity_AzureSQL.yaml",
    "validationFailReason": "Since the content moved to new location, created dummy file with guidence for redirecting the customers to new location"
  },
  {
    "id": "3da03ca8-f09d-4ef3-b1a2-5c5326dcffcf",
    "templateName": "IPEntity_CustomSecurityLog.yaml",
    "validationFailReason": "Since the content moved to new location, created dummy file with guidence for redirecting the customers to new location"
  },
  {
    "id": "7569d97b-6166-4d7c-82a4-73fb2a53c0ed",
    "templateName": "IPEntity_DnsEvents.yaml",
    "validationFailReason": "Since the content moved to new location, created dummy file with guidence for redirecting the customers to new location"
  },
  {
    "id": "1cf29277-c906-4f59-a8fa-6b8662e00b2a",
    "templateName": "IPEntity_OfficeActivity.yaml",
    "validationFailReason": "Since the content moved to new location, created dummy file with guidence for redirecting the customers to new location"
  },
  {
    "id": "cf09fd1c-aeaa-49fc-a471-a7aafc2174c0",
    "templateName": "IPEntity_VMConnection.yaml",
    "validationFailReason": "Since the content moved to new location, created dummy file with guidence for redirecting the customers to new location"
  },
  {
    "id": "4e497233-983d-472f-b696-e7205a7cdeb0",
    "templateName": "IPEntity_W3CIISLog.yaml",
    "validationFailReason": "Since the content moved to new location, created dummy file with guidence for redirecting the customers to new location"
  },
  {
    "id": "13f9a355-c09d-4e44-bf92-1c3aa800278e",
    "templateName": "IPEntity_imWebSession.yaml",
    "validationFailReason": "Since the content moved to new location, created dummy file with guidence for redirecting the customers to new location"
  },
  {
    "id": "f43ca70c-614f-4c86-bf77-6cd37f51a787",
    "templateName": "IPentity_SigninLogs.yaml",
    "validationFailReason": "Since the content moved to new location, created dummy file with guidence for redirecting the customers to new location"
  },
  {
    "id": "690f4f6d-8a8c-4791-a9c3-1a716d350eab",
    "templateName": "URLEntity_AuditLogs.yaml",
    "validationFailReason": "Since the content moved to new location, created dummy file with guidence for redirecting the customers to new location"
  },
  {
    "id": "ef706d36-91e2-4335-b81e-b96303f95e14",
    "templateName": "URLEntity_OfficeActivity.yaml",
    "validationFailReason": "Since the content moved to new location, created dummy file with guidence for redirecting the customers to new location"
  },
  {
    "id": "577522eb-a970-4a77-98f9-80612adebbcc",
    "templateName": "URLEntity_PaloAlto.yaml",
    "validationFailReason": "Since the content moved to new location, created dummy file with guidence for redirecting the customers to new location"
  },
  {
    "id": "b1a1623b-32a7-4b6d-a45f-3ee41911a2a8",
    "templateName": "URLEntity_SecurityAlerts.yaml",
    "validationFailReason": "Since the content moved to new location, created dummy file with guidence for redirecting the customers to new location"
  },
  {
    "id": "e0284ea8-882b-4a68-a189-954a1f41f35e",
    "templateName": "URLEntity_Syslog.yaml",
    "validationFailReason": "Since the content moved to new location, created dummy file with guidence for redirecting the customers to new location"
  },
  {
    "id": "7bce901b-9bc8-4948-8dfc-8f68878092d5",
    "templateName": "ServerOrientedWithUserOrientedAdministration.yaml",
    "validationFailReason": "The name 'canonicalName' does not refer to any known column, table, variable or function."
  },
  {
    "id": "7bce901b-9bc8-4948-8dfc-8f68878092d5",
    "templateName": "ServerOrientedWithUserOrientedAdministration.yaml",
    "validationFailReason": "The name 'userPrincipalName' does not refer to any known column, table, variable or function."
  },
  {
    "id": "7bce901b-9bc8-4948-8dfc-8f68878092d5",
    "templateName": "ServerOrientedWithUserOrientedAdministration.yaml",
    "validationFailReason": "The name 'objectGUID' does not refer to any known column, table, variable or function."
  },
  {
    "id": "7bce901b-9bc8-4948-8dfc-8f68878092d5",
    "templateName": "ServerOrientedWithUserOrientedAdministration.yaml",
    "validationFailReason": "The name 'sAMAccountName' does not refer to any known column, table, variable or function."
  },
  {
    "id": "2438bfb0-4217-4b0c-917a-34566d11d3e8",
    "templateName": "AADHybridHealthADFSNewServer.yaml",
    "validationFailReason": "Since the content moved to new location, created dummy file with guidence for redirecting the customers to new location"
  },
  {
    "id": "e7af6711-6eb2-43bd-b9b8-4aa2193f5b54",
    "templateName": "AADHybridHealthADFSServiceDelete.yaml",
    "validationFailReason": "Since the content moved to new location, created dummy file with guidence for redirecting the customers to new location"
  },
  {
    "id": "49677316-622c-4935-a033-490a17b10d3f",
    "templateName": "AADHybridHealthADFSSuspApp.yaml",
    "validationFailReason": "Since the content moved to new location, created dummy file with guidence for redirecting the customers to new location"
  },
  {
    "id": "4f2dd864-d7fb-4874-b1a7-da9a82db0b2a",
    "templateName": "Creating_Anomalous_Number_Of_Resources_detection.yaml",
    "validationFailReason": "Since the content moved to new location, created dummy file with guidence for redirecting the customers to new location"
  },
  {
    "id": "4b1083c9-3147-4409-b6f2-808d2d247856",
    "templateName": "Creation_of_Expensive_Computes_in_Azure.yaml",
    "validationFailReason": "Since the content moved to new location, created dummy file with guidence for redirecting the customers to new location"
  },
  {
    "id": "bbb39a4b-9d88-49c3-a08f-321146fe1af1",
    "templateName": "Granting_Permissions_To_Account_detection.yaml",
    "validationFailReason": "Since the content moved to new location, created dummy file with guidence for redirecting the customers to new location"
  },
  {
    "id": "dea7b33f-9c4d-4437-84b5-aa8436e406d7",
    "templateName": "New-CloudShell-User.yaml",
    "validationFailReason": "Since the content moved to new location, created dummy file with guidence for redirecting the customers to new location"
  },
  {
    "id": "1d4b66f1-9ab1-49a6-aed4-2ff4d8adf4ef",
    "templateName": "NewResourceGroupsDeployedTo.yaml",
    "validationFailReason": "Since the content moved to new location, created dummy file with guidence for redirecting the customers to new location"
  },
  {
    "id": "50b055d6-c726-4be0-b2e5-2f81227b6290",
    "templateName": "NRT_Creation_of_Expensive_Computes_in_Azure.yaml",
    "validationFailReason": "Since the content moved to new location, created dummy file with guidence for redirecting the customers to new location"
  },
  {
    "id": "e0aa0b90-addb-4c42-8a1a-d3327dc7ebff",
    "templateName": "RareOperations.yaml",
    "validationFailReason": "Since the content moved to new location, created dummy file with guidence for redirecting the customers to new location"
  },
  {
    "id": "cbc96b1a-efd8-42b6-aeae-db9dbc555819",
    "templateName": "NRT-AADHybridHealthADFSNewServer.yaml",
    "validationFailReason": "Since the content moved to new location, created dummy file with guidence for redirecting the customers to new location"
  },
  {
    "id": "39234d5e-6869-489c-9803-30077ef17419",
    "templateName": "TimeSeriesAnomaly_Mass_Cloud_Resource_Deletions.yaml",
    "validationFailReason": "Since the content moved to new location, created dummy file with guidence for redirecting the customers to new location"
  },
  {
    "id": "15d2ee4a-3c49-41a0-a8e9-a86d1827532d",
    "templateName": "Granting_Permissions_to_Account.yaml",
    "validationFailReason": "Since the content moved to new location, created dummy file with guidence for redirecting the customers to new location"
  },
  {
    "id": "c3a0996e-76d2-4713-9c32-a421b2210b2c",
    "templateName": "PortOpenedForAzureResource.yaml",
    "validationFailReason": "Since the content moved to new location, created dummy file with guidence for redirecting the customers to new location"
  },
  {
    "id": "a88a1c7f-915c-400b-8e2e-37b802066017",
    "templateName": "AzureSentinelWorkbooks_AdministrativeOperation.yaml",
    "validationFailReason": "Since the content moved to new location, created dummy file with guidence for redirecting the customers to new location"
  },
  {
    "id": "bc672304-7544-44f9-b634-26ed98093767",
    "templateName": "AzureVirtualNetworkSubnets_AdministrativeOperationset.yaml",
    "validationFailReason": "Since the content moved to new location, created dummy file with guidence for redirecting the customers to new location"
  },
  {
    "id": "f761816b-71ca-42d0-a26d-2434621933ba",
    "templateName": "Common_Deployed_Resources.yaml",
    "validationFailReason": "Since the content moved to new location, created dummy file with guidence for redirecting the customers to new location"
  },
  {
    "id": "6374d3b9-5fe2-4025-b6d7-621a5755fc8b",
    "templateName": "Creating_Anomalous_Number_Of_Resources.yaml",
    "validationFailReason": "Since the content moved to new location, created dummy file with guidence for redirecting the customers to new location"
  },
  {
    "id": "a10a33bd-b31b-4249-bf3f-68e141782b18",
    "templateName": "AnalyticsRulesAdministrativeOperations.yaml",
    "validationFailReason": "Since the content moved to new location, created dummy file with guidence for redirecting the customers to new location"
  },
  {
    "id": "1820b16e-8c42-4458-b1b3-41443e0c5518",
    "templateName": "Anomalous_Listing_Of_Storage_Keys.yaml",
    "validationFailReason": "Since the content moved to new location, created dummy file with guidence for redirecting the customers to new location"
  },
  {
    "id": "815ed3e6-73be-4af7-9811-eb92e90357ed",
    "templateName": "AnomalousAzureOperationModel.yaml",
    "validationFailReason": "Since the content moved to new location, created dummy file with guidence for redirecting the customers to new location"
  },
  {
    "id": "5c1086ae-4298-4772-9e11-d1be506d1d11",
    "templateName": "AzureAdministrationFromVPS.yaml",
    "validationFailReason": "Since the content moved to new location, created dummy file with guidence for redirecting the customers to new location"
  },
  {
    "id": "c868574f-7301-4eff-b4e3-60a3145f8a97",
    "templateName": "AzureNSG_AdministrativeOperations.yaml",
    "validationFailReason": "Since the content moved to new location, created dummy file with guidence for redirecting the customers to new location"
  },
  {
    "id": "8c076f9f-ebc5-4018-8795-e1ed4879f68e",
    "templateName": "AzureRunCommandFromAzureIP.yaml",
    "validationFailReason": "Since the content moved to new location, created dummy file with guidence for redirecting the customers to new location"
  },
  {
    "id": "9d19882e-6380-4ca8-bae3-ac8bd0e3c852",
    "templateName": "AzureSentinelConnectors_AdministrativeOperations.yaml",
    "validationFailReason": "Since the content moved to new location, created dummy file with guidence for redirecting the customers to new location"
  },
  {
    "id": "cf97363c-aa66-4069-bf02-68941f3a1cb1",
    "templateName": "Rare_Custom_Script_Extension.yaml",
    "validationFailReason": "Since the content moved to new location, created dummy file with guidence for redirecting the customers to new location"
  },
  {
    "id": "5dcdd936-da7a-44ee-9ecf-efee9425fa53",
    "templateName": "NetworkEndpointCorrelation.yaml",
    "validationFailReason": "Since the content moved to new location, created dummy file with guidence for redirecting the customers to new location"
  },
  {
    "id": "8607dcbc-ba62-42c6-9076-8aec11279c92",
    "templateName": "NewUserAgentLast24h.yaml",
    "validationFailReason": "Since the content moved to new location, created dummy file with guidence for redirecting the customers to new location"
  },
  {
    "id": "b7b9051d-ce6c-45a1-bb33-2e106db10be5",
    "templateName": "B64IPInURL.yaml",
    "validationFailReason": "Since the content moved to new location, created dummy file with guidence for redirecting the customers to new location"
  },
  {
    "id": "10d67da4-b434-4b77-ab33-c4e24afe0591",
    "templateName": "RiskyCommandB64EncodedInUrl.yaml",
    "validationFailReason": "Since the content moved to new location, created dummy file with guidence for redirecting the customers to new location"
  },
  {
    "id": "4d52434d-c5cf-4e46-9a0c-d22a8b9f3d60",
    "templateName": "UseragentExploitPentest.yaml",
    "validationFailReason": "Since the content moved to new location, created dummy file with guidence for redirecting the customers to new location"
  },
  {
    "id": "cf40c2f6-2d70-4ff4-9d7b-c6ae12282b0a",
    "templateName": "IPEntity_DuoSecurity.yaml",
    "validationFailReason": "Since the content moved to new location, created dummy file with guidence for redirecting the customers to new location"
  },
  {
    "id": "a73bd4e7-3408-4c2a-8066-4e22452d1425",
    "templateName": "SQL-Failed SQL Logons.yaml",
    "validationFailReason": "Since the content moved to new location, created dummy file with guidence for redirecting the customers to new location"
  },
  {
    "id": "938af80b-6727-44bb-8694-c399e326b5e8",
    "templateName": "SQL-MultipleFailedLogon_FromSameIP.yaml",
    "validationFailReason": "Since the content moved to new location, created dummy file with guidence for redirecting the customers to new location"
  },
  {
    "id": "a303d4cd-2ca3-4f0b-a46c-8be9f64182fc",
    "templateName": "SQL-MultipleFailedLogon_InShortSpan.yaml",
    "validationFailReason": "Since the content moved to new location, created dummy file with guidence for redirecting the customers to new location"
  },
  {
    "id": "792d3c90-66ce-4c35-809b-6b66e7d2f9d9",
    "templateName": "SQL-New_UserCreated.yaml",
    "validationFailReason": "Since the content moved to new location, created dummy file with guidence for redirecting the customers to new location"
  },
  {
    "id": "1df731d9-0d6c-4ea3-9498-fca874e45d0c",
    "templateName": "SQL-UserAdded_to_SecurityAdmin.yaml",
    "validationFailReason": "Since the content moved to new location, created dummy file with guidence for redirecting the customers to new location"
  },
  {
    "id": "a0384314-baf6-4bf9-8cfd-2952697d71dd",
    "templateName": "SQL-UserDeletedFromDatabase.yaml",
    "validationFailReason": "Since the content moved to new location, created dummy file with guidence for redirecting the customers to new location"
  },
  {
    "id": "b36464d3-0135-4df0-a5b0-0d61bc6e2da5",
    "templateName": "SQL-UserRemovedFromSecurityAdmin.yaml",
    "validationFailReason": "Since the content moved to new location, created dummy file with guidence for redirecting the customers to new location"
  },
  {
    "id": "8f20e85c-33e2-42cd-80ff-0ae7fa504b58",
    "templateName": "SQL-UserRemovedFromServerRole.yaml",
    "validationFailReason": "Since the content moved to new location, created dummy file with guidence for redirecting the customers to new location"
  },
  {
    "id": "45ba87e7-e052-4dd4-b68b-789d3f9b507f",
    "templateName": "SQL-UserRoleChanged.yaml",
    "validationFailReason": "Since the content moved to new location, created dummy file with guidence for redirecting the customers to new location"
  },
  {
    "id": "2850f994-0815-4b67-814c-c6281099b861",
    "templateName": "Dev-0270PowershellSep2022.yaml",
    "validationFailReason": "Since the content moved to new location, created dummy file with guidence for redirecting the customers to new location"
  },
  {
    "id": "a0303f4d-1eb2-417d-a02a-fedeb31821d4",
    "templateName": "Dev-0270RegistryIOCSep2022.yaml",
    "validationFailReason": "Since the content moved to new location, created dummy file with guidence for redirecting the customers to new location"
  },
  {
    "id": "5cea0706-86b7-4a00-8b4e-e5b2b78316fd",
    "templateName": "Dev-0270WMICDiscoverySep2022.yaml",
    "validationFailReason": "Since the content moved to new location, created dummy file with guidence for redirecting the customers to new location"
  },
  {
    "id": "63645035-93cc-40e3-b9cc-a5ffeacf82f0",
    "templateName": "ProofpointPODBinaryInAttachment.yaml",
    "validationFailReason": "Since the content moved to new location, created dummy file with guidence for redirecting the customers to new location"
  },
  {
    "id": "d26f70bb-cc10-499a-8360-cdabeed0258c",
    "templateName": "ProofpointPODDataExfiltrationToPrivateEmail.yaml",
    "validationFailReason": "Since the content moved to new location, created dummy file with guidence for redirecting the customers to new location"
  },
  {
    "id": "6377ad71-a68f-48b0-98a8-dc6a4d7a05fd",
    "templateName": "ProofpointPODHighRiskNotDiscarded.yaml",
    "validationFailReason": "Since the content moved to new location, created dummy file with guidence for redirecting the customers to new location"
  },
  {
    "id": "e3a396c8-2c78-43b3-9650-15bf226b2a67",
    "templateName": "ProofpointPODMultipleArchivedAttachmentsToSameRecipient.yaml",
    "validationFailReason": "Since the content moved to new location, created dummy file with guidence for redirecting the customers to new location"
  },
  {
    "id": "5d4cf6cf-3aca-4298-a6c2-360fcaa43ff3",
    "templateName": "ProofpointPODMultipleLargeEmailsToSameRecipient.yaml",
    "validationFailReason": "Since the content moved to new location, created dummy file with guidence for redirecting the customers to new location"
  },
  {
    "id": "2d1b3bfc-4647-4b48-8fff-faabc3210866",
    "templateName": "ProofpointPODMultipleProtectedEmailsToUnknownRecipient.yaml",
    "validationFailReason": "Since the content moved to new location, created dummy file with guidence for redirecting the customers to new location"
  },
  {
    "id": "e6028912-5c26-4eef-80dc-ea785771e01a",
    "templateName": "ProofpointPODSuspiciousAttachment.yaml",
    "validationFailReason": "Since the content moved to new location, created dummy file with guidence for redirecting the customers to new location"
  },
  {
    "id": "8e111d19-fe03-4205-aa39-9ddeef3fb23a",
    "templateName": "ProofpointPODWeakCiphers.yaml",
    "validationFailReason": "Since the content moved to new location, created dummy file with guidence for redirecting the customers to new location"
  },
  {
    "id": "826bd4b8-6fb2-11ed-a14d-7f86986dd42d",
    "templateName": "ProofpointPODHighScoreSuspectValue.yaml",
    "validationFailReason": "Since the content moved to new location, created dummy file with guidence for redirecting the customers to new location"
  },
  {
    "id": "826bd8fa-6fb2-11ed-a14e-d33d5809058a",
    "templateName": "ProofpointPODLargeOutboundEmails.yaml",
    "validationFailReason": "Since the content moved to new location, created dummy file with guidence for redirecting the customers to new location"
  },
  {
    "id": "826bd940-6fb2-11ed-a14f-db057fd91a76",
    "templateName": "ProofpointPODRecipientsHighNumberDiscardReject.yaml",
    "validationFailReason": "Since the content moved to new location, created dummy file with guidence for redirecting the customers to new location"
  },
  {
    "id": "826bd972-6fb2-11ed-a150-837b68593a8e",
    "templateName": "ProofpointPODRecipientsLargeNumberOfCorruptedEmails.yaml",
    "validationFailReason": "Since the content moved to new location, created dummy file with guidence for redirecting the customers to new location"
  },
  {
    "id": "826bd99a-6fb2-11ed-a151-0be010c9700a",
    "templateName": "ProofpointPODSendersLargeNumberOfCorruptedEmails.yaml",
    "validationFailReason": "Since the content moved to new location, created dummy file with guidence for redirecting the customers to new location"
  },
  {
    "id": "826bd9c2-6fb2-11ed-a152-ff12ca35c88e",
    "templateName": "ProofpointPODSuspiciousFileTypesInAttachments.yaml",
    "validationFailReason": "Since the content moved to new location, created dummy file with guidence for redirecting the customers to new location"
  },
  {
    "id": "826bd9ea-6fb2-11ed-a153-57d6ef85adfe",
    "templateName": "ProofpointPODHighScoreAdultValue.yaml",
    "validationFailReason": "Since the content moved to new location, created dummy file with guidence for redirecting the customers to new location"
  },
  {
    "id": "826bda12-6fb2-11ed-a154-832181844031",
    "templateName": "ProofpointPODHighScoreMalwareValue.yaml",
    "validationFailReason": "Since the content moved to new location, created dummy file with guidence for redirecting the customers to new location"
  },
  {
    "id": "826bda44-6fb2-11ed-a155-eb5d8f41b479",
    "templateName": "ProofpointPODHighScorePhishValue.yaml",
    "validationFailReason": "Since the content moved to new location, created dummy file with guidence for redirecting the customers to new location"
  },
  {
    "id": "826bda6c-6fb2-11ed-a156-e3bee5b06d53",
    "templateName": "ProofpointPODHighScoreSpamValue.yaml",
    "validationFailReason": "Since the content moved to new location, created dummy file with guidence for redirecting the customers to new location"
  },
  {
    "id": "26cf7f7c-a1bb-4dae-a2fd-6b25060e8e6a",
    "templateName": "ZincOctober2022_AVHits_IOC.yaml",
    "validationFailReason": "Since the content moved to new location, created dummy file with guidence for redirecting the customers to new location"
  },
  {
    "id": "5c21eb3b-afe5-4d38-be4a-58465f6a51f7",
    "templateName": "ZincOctober2022_Filename_Commandline_IOC.yaml",
    "validationFailReason": "Since the content moved to new location, created dummy file with guidence for redirecting the customers to new location"
  },
  {
    "id": "04651b8c-813b-4280-b0f2-fba37af08902",
    "templateName": "ZincOctober2022_IP_Domain_Hash_IOC.yaml",
    "validationFailReason": "Since the content moved to new location, created dummy file with guidence for redirecting the customers to new location"
  },
  {
    "id": "7c04ce81-0e18-43a1-8936-0b6a00c41c1b",
    "templateName": "FailedLogonAttempts_UnknownUser.yaml",
    "validationFailReason": "Since the content moved to new location, created dummy file with guidence for redirecting the customers to new location"
  },
  {
    "id": "c6cce259-a44a-4f9e-aa09-1a83c768fddd",
    "templateName": "NRT_squid_events_for_mining_pools.yaml",
    "validationFailReason": "Since the content moved to new location, created dummy file with guidence for redirecting the customers to new location"
  },
  {
    "id": "2e7bb903-8a01-4f3a-b201-e6a8839ce29f",
    "templateName": "squid_cryptomining_pools.yaml",
    "validationFailReason": "Since the content moved to new location, created dummy file with guidence for redirecting the customers to new location"
  },
  {
    "id": "8fbc4a12-39a1-4021-bf74-d174d4d70be0",
    "templateName": "squid_tor_proxies.yaml",
    "validationFailReason": "Since the content moved to new location, created dummy file with guidence for redirecting the customers to new location"
  },
  {
    "id": "e94c00f4-a809-493b-91d4-c46f9a86fde5",
    "templateName": "ssh_potentialBruteForce.yaml",
    "validationFailReason": "Since the content moved to new location, created dummy file with guidence for redirecting the customers to new location"
  },
  {
    "id": "5e90f8fb-2966-49cf-9dd3-be6c22babb9a",
    "templateName": "CryptoCurrencyMiners.yaml",
    "validationFailReason": "Since the content moved to new location, created dummy file with guidence for redirecting the customers to new location"
  },
  {
    "id": "782d2776-789f-42e1-92bb-7e6d662f3c6b",
    "templateName": "CryptoThreatActivity.yaml",
    "validationFailReason": "Since the content moved to new location, created dummy file with guidence for redirecting the customers to new location"
  },
  {
    "id": "47a9a19a-724b-443d-bda3-01a25bb2aeb5",
    "templateName": "RareProcess_ForLxHost.yaml",
    "validationFailReason": "Since the content moved to new location, created dummy file with guidence for redirecting the customers to new location"
  },
  {
    "id": "6963e4f9-ac8e-4b6d-933e-a7fc2142a78e",
    "templateName": "SCXExecuteRunAsProviders.yaml",
    "validationFailReason": "Since the content moved to new location, created dummy file with guidence for redirecting the customers to new location"
  },
  {
    "id": "deb432fc-683b-4f8d-976e-d65e2bcf9a4e",
    "templateName": "SchedTaskAggregation.yaml",
    "validationFailReason": "Since the content moved to new location, created dummy file with guidence for redirecting the customers to new location"
  },
  {
    "id": "4dbfdd9c-187a-49d8-8744-2af0f91f36b5",
    "templateName": "SchedTaskEditViaCrontab.yaml",
    "validationFailReason": "Since the content moved to new location, created dummy file with guidence for redirecting the customers to new location"
  },
  {
    "id": "2115e5f0-7dca-4469-8e67-e7a100f1f6ab",
    "templateName": "squid_abused_tlds.yaml",
    "validationFailReason": "Since the content moved to new location, created dummy file with guidence for redirecting the customers to new location"
  },
  {
    "id": "5a615b8f-a22c-48a7-9014-b2d3da112a44",
    "templateName": "squid_malformed_requests.yaml",
    "validationFailReason": "Since the content moved to new location, created dummy file with guidence for redirecting the customers to new location"
  },
  {
    "id": "c43430c6-0d03-4be5-9549-535a61770bf2",
    "templateName": "squid_volume_anomalies.yaml",
    "validationFailReason": "Since the content moved to new location, created dummy file with guidence for redirecting the customers to new location"
  },
  {
    "id": "38f9d721-70a9-4570-9aff-1471eae7c844",
    "templateName": "ActiniumFeb2022.yaml",
    "validationFailReason": "Since the content moved to new location, created dummy file with guidence for redirecting the customers to new location"
  },
  {
    "id": "54f3e0f1-7ab4-45c6-87b0-1cf774d54588",
    "templateName": "BariumDomainIOC112020.yaml",
    "validationFailReason": "Since the content moved to new location, created dummy file with guidence for redirecting the customers to new location"
  },
  {
    "id": "f9017237-af8a-455c-a7e6-a54f3fb039c5",
    "templateName": "BariumIPIOC112020.yaml",
    "validationFailReason": "Since the content moved to new location, created dummy file with guidence for redirecting the customers to new location"
  },
  {
    "id": "50bf97ef-43f9-470a-a3cd-de15a9204050",
    "templateName": "CERIUMOct292020IOCs.yaml",
    "validationFailReason": "Since the content moved to new location, created dummy file with guidence for redirecting the customers to new location"
  },
  {
    "id": "886024e0-e38e-4fae-aa3b-e30a0b8ee2c0",
    "templateName": "ChiaCryptoMining.yaml",
    "validationFailReason": "Since the content moved to new location, created dummy file with guidence for redirecting the customers to new location"
  },
  {
    "id": "6688d4c9-16e2-46a9-b2b6-564d9367a8b1",
    "templateName": "DEV-0322_SolarWinds_Serv-U_IOC.yaml",
    "validationFailReason": "Since the content moved to new location, created dummy file with guidence for redirecting the customers to new location"
  },
  {
    "id": "1028a99a-a549-4843-abfb-f83c9d4fff79",
    "templateName": "Dev-0530_July2022.yaml",
    "validationFailReason": "Since the content moved to new location, created dummy file with guidence for redirecting the customers to new location"
  },
  {
    "id": "d0edc52e-2f0a-4183-b5fb-9a73b3cd0393",
    "templateName": "Dev-0586_Jan2022_IOC.yaml",
    "validationFailReason": "Since the content moved to new location, created dummy file with guidence for redirecting the customers to new location"
  },
  {
    "id": "698afbd8-2fc5-48b1-b701-00294e26b510",
    "templateName": "ExchangeServerVulnerabilitiesMarch2021IoCs.yaml",
    "validationFailReason": "Since the content moved to new location, created dummy file with guidence for redirecting the customers to new location"
  },
  {
    "id": "00f44734-35a9-4103-b6b9-fd7752e70385",
    "templateName": "GalliumIOCs.yaml",
    "validationFailReason": "Since the content moved to new location, created dummy file with guidence for redirecting the customers to new location"
  },
  {
    "id": "dd7201f2-8e9b-4f9d-ba2a-1e97a785caa7",
    "templateName": "HAFNIUMUmServiceSuspiciousFile.yaml",
    "validationFailReason": "Since the content moved to new location, created dummy file with guidence for redirecting the customers to new location"
  },
  {
    "id": "5e343198-38c7-4057-ac53-2f306c6cb1c3",
    "templateName": "HiveRansomwareJuly2022.yaml",
    "validationFailReason": "Since the content moved to new location, created dummy file with guidence for redirecting the customers to new location"
  },
  {
    "id": "d9fabf56-2688-454e-a2f3-d0a28c6ff0b8",
    "templateName": "IridiumIOCs.yaml",
    "validationFailReason": "Since the content moved to new location, created dummy file with guidence for redirecting the customers to new location"
  },
  {
    "id": "69fe6e85-8867-4872-a707-f589d3554375",
    "templateName": "KNOTWEEDAVDetection.yaml",
    "validationFailReason": "Since the content moved to new location, created dummy file with guidence for redirecting the customers to new location"
  },
  {
    "id": "357ce603-e6ac-4afe-a2d8-b3dd8ab1d6e8",
    "templateName": "KNOTWEEDC2DomainsJuly2022.yaml",
    "validationFailReason": "Since the content moved to new location, created dummy file with guidence for redirecting the customers to new location"
  },
  {
    "id": "24e91fb1-01e5-47d0-845d-75d74e9b8a61",
    "templateName": "KNOTWEEDFileHashesJuly2022.yaml",
    "validationFailReason": "Since the content moved to new location, created dummy file with guidence for redirecting the customers to new location"
  },
  {
    "id": "1bcfc5db-042d-4009-9989-45c3abd61352",
    "templateName": "KnownPHOSPHORUSDomainsIP-October2020.yaml",
    "validationFailReason": "Since the content moved to new location, created dummy file with guidence for redirecting the customers to new location"
  },
  {
    "id": "15223e74-d05a-4d76-8932-f5598d09118b",
    "templateName": "MSHTMLVuln.yaml",
    "validationFailReason": "Since the content moved to new location, created dummy file with guidence for redirecting the customers to new location"
  },
  {
    "id": "416239cd-d0d1-4a91-90f9-b1f0b95e0663",
    "templateName": "Manganese_VPN-IOCs.yaml",
    "validationFailReason": "Since the content moved to new location, created dummy file with guidence for redirecting the customers to new location"
  },
  {
    "id": "286559b0-d88d-4c9f-bbc4-3b4a57485e5d",
    "templateName": "NICKELIOCsNov2021.yaml",
    "validationFailReason": "Since the content moved to new location, created dummy file with guidence for redirecting the customers to new location"
  },
  {
    "id": "943923cb-1b6d-4a44-aeee-b0cf393748b3",
    "templateName": "NOBELIUM_DomainIOCsMarch2021.yaml",
    "validationFailReason": "Since the content moved to new location, created dummy file with guidence for redirecting the customers to new location"
  },
  {
    "id": "173be96f-c41a-4f83-a8c0-0bd2609cda14",
    "templateName": "NOBELIUM_IOCsMay2021.yaml",
    "validationFailReason": "Since the content moved to new location, created dummy file with guidence for redirecting the customers to new location"
  },
  {
    "id": "18119187-a22f-4042-8941-ffcaf62b730f",
    "templateName": "Nobelium_FoggyWeb.yaml",
    "validationFailReason": "Since the content moved to new location, created dummy file with guidence for redirecting the customers to new location"
  },
  {
    "id": "4f9ac632-7153-4545-9c3d-3e6354c62149",
    "templateName": "PHOSPHORUSMarch2019IOCs.yaml",
    "validationFailReason": "Since the content moved to new location, created dummy file with guidence for redirecting the customers to new location"
  },
  {
    "id": "a514564b-b010-4c0b-bd71-20e0ce814c66",
    "templateName": "POLONIUMIPIoC.yaml",
    "validationFailReason": "Since the content moved to new location, created dummy file with guidence for redirecting the customers to new location"
  },
  {
    "id": "2b68903a-cb95-4e31-a2db-4a0a15803761",
    "templateName": "SOURGUM_IOC.yaml",
    "validationFailReason": "Since the content moved to new location, created dummy file with guidence for redirecting the customers to new location"
  },
  {
    "id": "9fc7eaad-3cff-4ed0-837a-868ceb3e0886",
    "templateName": "STRONTIUMOct292020IOCs.yaml",
    "validationFailReason": "Since the content moved to new location, created dummy file with guidence for redirecting the customers to new location"
  },
  {
    "id": "a36b1ebf-41c9-43a3-9913-edcc0675bab5",
    "templateName": "SUNSPOTLogFile.yaml",
    "validationFailReason": "Since the content moved to new location, created dummy file with guidence for redirecting the customers to new location"
  },
  {
    "id": "618edc72-5dd3-4147-94af-78689c30ca03",
    "templateName": "Solorigate-Network-Beacon.yaml",
    "validationFailReason": "Since the content moved to new location, created dummy file with guidence for redirecting the customers to new location"
  },
  {
    "id": "2fe07162-8988-41b2-9aaa-462e5eef61d3",
    "templateName": "Solorigate-VM-Network.yaml",
    "validationFailReason": "Since the content moved to new location, created dummy file with guidence for redirecting the customers to new location"
  },
  {
    "id": "09446fbf-8873-4f97-b834-43b4f211a77b",
    "templateName": "TarraskHashIoC.yaml",
    "validationFailReason": "Since the content moved to new location, created dummy file with guidence for redirecting the customers to new location"
  },
  {
    "id": "993b32e3-f097-4fcb-b555-3078a4af63be",
    "templateName": "ThalliumIOCs.yaml",
    "validationFailReason": "Since the content moved to new location, created dummy file with guidence for redirecting the customers to new location"
  },
  {
    "id": "98e912e2-9e9c-4b95-8989-c5aedd1fd09d",
    "templateName": "WSLMalwareCorrelation.yaml",
    "validationFailReason": "Since the content moved to new location, created dummy file with guidence for redirecting the customers to new location"
  },
  {
    "id": "17184571-f7cd-42fb-a6a5-3478f09f5fa0",
    "templateName": "ZincJan272021IOCs.yaml",
    "validationFailReason": "Since the content moved to new location, created dummy file with guidence for redirecting the customers to new location"
  },
  {
    "id": "ba2433b7-da6b-4faa-bdf1-1eae065ef7e9",
    "templateName": "ZincOct292020IOCs.yaml",
    "validationFailReason": "Since the content moved to new location, created dummy file with guidence for redirecting the customers to new location"
  },
  {
    "id": "16d0fc8a-04d2-4c98-8e66-312a045d042c",
    "templateName": "MaliciousWAFSessions.yaml",
    "validationFailReason": "Since the content moved to new location, created dummy file with guidence for redirecting the customers to new location"
  },
  {
    "id": "b776c001-fec5-4954-96b1-602e56f8399e",
    "templateName": "DumpingLSASSProcessIntoaFile.yaml",
    "validationFailReason": "Since the content moved to new location, created dummy file with guidence for redirecting the customers to new location"
  },
  {
    "id": "59ed5e53-23b7-4ed3-b144-7d5863ca5335",
    "templateName": "LateralMovementViaDCOM.yaml",
    "validationFailReason": "Since the content moved to new location, created dummy file with guidence for redirecting the customers to new location"
  },
  {
    "id": "13a38884-79b5-4d04-ae61-b2747b3d7296",
    "templateName": "MacroInvokingShellBrowserWindowCOMObjects.yaml",
    "validationFailReason": "Since the content moved to new location, created dummy file with guidence for redirecting the customers to new location"
  },
  {
    "id": "59b6e6b6-f967-413c-b110-55328b31d9e2",
    "templateName": "PotentialRemoteDesktopTunneling.yaml",
    "validationFailReason": "Since the content moved to new location, created dummy file with guidence for redirecting the customers to new location"
  },
  {
    "id": "acf86ae4-a493-4acd-95a7-8123fbf3b554",
    "templateName": "RegistryPersistenceViaAppCertDLLModification.yaml",
    "validationFailReason": "Since the content moved to new location, created dummy file with guidence for redirecting the customers to new location"
  },
  {
    "id": "1045e473-ccd5-4a70-8ba9-f776ca5fd6ab",
    "templateName": "RegistryPersistenceViaAppInt_DLLsModification.yaml",
    "validationFailReason": "Since the content moved to new location, created dummy file with guidence for redirecting the customers to new location"
  },
  {
    "id": "2141523d-e043-4192-b5cf-8a080929c11c",
    "templateName": "SecurityEventLogCleared.yaml",
    "validationFailReason": "Since the content moved to new location, created dummy file with guidence for redirecting the customers to new location"
  },
  {
    "id": "d66805bd-2659-4873-8385-36a9badcb0c6",
    "templateName": "WDigestDowngradeAttack.yaml",
    "validationFailReason": "Since the content moved to new location, created dummy file with guidence for redirecting the customers to new location"
  },
  {
    "id": "cc76793b-9d35-4f06-a243-c344f5ad789d",
    "templateName": "WindowsBinariesExecutedfromNon-DefaultDirectory.yaml",
    "validationFailReason": "Since the content moved to new location, created dummy file with guidence for redirecting the customers to new location"
  },
  {
    "id": "e299a991-e435-4692-ae59-1e495c090139",
    "templateName": "WindowsBinariesLolbinsRenamed.yaml",
    "validationFailReason": "Since the content moved to new location, created dummy file with guidence for redirecting the customers to new location"
  },
  {
    "id": "33ce5aae-a721-4970-8923-03a1e9488be5",
    "templateName": "base64_encoded_pefile.yaml",
    "validationFailReason": "Since the content moved to new location, created dummy file with guidence for redirecting the customers to new location"
  },
  {
    "id": "6927dcf6-af78-43c1-bf82-b9e3e01179cc",
    "templateName": "execute_base64_decodedpayload.yaml",
    "validationFailReason": "Since the content moved to new location, created dummy file with guidence for redirecting the customers to new location"
  },
  {
    "id": "020992d0-4c17-4633-9b3f-8485a158a6fd",
    "templateName": "malware_in_recyclebin.yaml",
    "validationFailReason": "Since the content moved to new location, created dummy file with guidence for redirecting the customers to new location"
  },
  {
    "id": "80e284b1-af29-4e92-bb08-466d709afb16",
    "templateName": "BackupDeletion.yaml",
    "validationFailReason": "Since the content moved to new location, created dummy file with guidence for redirecting the customers to new location"
  },
  {
    "id": "a27a8907-bc7a-4a3c-aa6d-d5d19b54832b",
    "templateName": "Certutil-LOLBins.yaml",
    "validationFailReason": "Since the content moved to new location, created dummy file with guidence for redirecting the customers to new location"
  },
  {
    "id": "62d07703-b192-4a13-b4e9-18594eb4f0f2",
    "templateName": "FileExecutionWithOneCharacterInTheName.yaml",
    "validationFailReason": "Since the content moved to new location, created dummy file with guidence for redirecting the customers to new location"
  },
  {
    "id": "a77f1518-7aeb-42d6-87da-1ebb30160760",
    "templateName": "PersistViaIFEORegistryKey.yaml",
    "validationFailReason": "Since the content moved to new location, created dummy file with guidence for redirecting the customers to new location"
  },
  {
    "id": "d653db8d-3512-40ea-b8ac-b7cd0c36d71a",
    "templateName": "PotentialMicrosoftSecurityServicesTampering.yaml",
    "validationFailReason": "Since the content moved to new location, created dummy file with guidence for redirecting the customers to new location"
  },
  {
    "id": "0434ad80-c059-40eb-9d8a-ce4e75d5897b",
    "templateName": "RemoteLoginPerformedwithWMI.yaml",
    "validationFailReason": "Since the content moved to new location, created dummy file with guidence for redirecting the customers to new location"
  },
  {
    "id": "5f8c7e58-e105-47bd-a87f-7488111beb82",
    "templateName": "RemoteScheduledTaskCreationUpdateUsingATSVCNamedPipe.yaml",
    "validationFailReason": "Since the content moved to new location, created dummy file with guidence for redirecting the customers to new location"
  },
  {
    "id": "a9c5c660-e2cf-4229-89a7-4266467ca94c",
    "templateName": "ScheduledTaskCreationUpdateFromUserWritableDrectory.yaml",
    "validationFailReason": "Since the content moved to new location, created dummy file with guidence for redirecting the customers to new location"
  },
  {
    "id": "18b565c8-79c7-44f2-84eb-ffc4b509900c",
    "templateName": "SignedBinaryProxyExecutionRundll32.yaml",
    "validationFailReason": "Since the content moved to new location, created dummy file with guidence for redirecting the customers to new location"
  },
  {
    "id": "aa96fa15-a3a0-4772-9409-321306b04836",
    "templateName": "UnicodeObfuscationInCommandLine.yaml",
    "validationFailReason": "Since the content moved to new location, created dummy file with guidence for redirecting the customers to new location"
  },
  {
    "id": "c22a046b-8c2b-49e6-b8de-9b03bc615118",
    "templateName": "Dev-0056CommandLineActivityNovember2021.yaml",
    "validationFailReason": "Since the content moved to new location, created dummy file with guidence for redirecting the customers to new location"
  },
  {
    "id": "bbc72d37-8f67-4a8b-950e-657ef9c8cea7",
    "templateName": "Dev-0322CommandLineActivityNovember2021(ASIMVersion).yaml",
    "validationFailReason": "Since the content moved to new location, created dummy file with guidence for redirecting the customers to new location"
  },
  {
    "id": "19214a3a-eae4-4ed0-9bf1-7b02e9e95229",
    "templateName": "Dev-0322CommandLineActivityNovember2021.yaml",
    "validationFailReason": "Since the content moved to new location, created dummy file with guidence for redirecting the customers to new location"
  },
  {
    "id": "ae9ac609-dac3-4b5e-8919-e16a005d7d98",
    "templateName": "Dev-0322FileDropActivityNovember2021(ASIMVersion).yaml",
    "validationFailReason": "Since the content moved to new location, created dummy file with guidence for redirecting the customers to new location"
  },
  {
    "id": "2030cf0f-220f-4e57-bb61-10a89797bf81",
    "templateName": "Dev-0322FileDropActivityNovember2021.yaml",
    "validationFailReason": "Since the content moved to new location, created dummy file with guidence for redirecting the customers to new location"
  },
  {
    "id": "b05a2ccb-b683-4462-9a87-d878c36e3c28",
    "templateName": "NICKELCommandLineActivity-Nov2021.yaml",
    "validationFailReason": "Since the content moved to new location, created dummy file with guidence for redirecting the customers to new location"
  },
  {
    "id": "6c1a3159-cced-40ba-923d-2f0a871febf8",
    "templateName": "NetworkConnectiontoOMIPorts.yaml",
    "validationFailReason": "Since the content moved to new location, created dummy file with guidence for redirecting the customers to new location"
  },
  {
    "id": "0516dd04-5944-4ff0-b61f-d80666e433e4",
    "templateName": "NickelRegIOCPatterns.yaml",
    "validationFailReason": "Since the content moved to new location, created dummy file with guidence for redirecting the customers to new location"
  },
  {
    "id": "68f31c3e-2d0c-4984-9700-2fc0b9feed7b",
    "templateName": "STRONTIUM_IOC_RetroHunt.yaml",
    "validationFailReason": "Since the content moved to new location, created dummy file with guidence for redirecting the customers to new location"
  },
  {
    "id": "7eafa7f4-6071-4e88-a031-b91c316200ae",
    "templateName": "SolarWindsInventory.yaml",
    "validationFailReason": "Since the content moved to new location, created dummy file with guidence for redirecting the customers to new location"
  },
  {
    "id": "353b839b-0cef-465e-b366-8203ea577380",
    "templateName": "NRT Two Factor Authentication Disabled.yaml",
    "validationFailReason": "Since the content moved to new location, created dummy file with guidence for redirecting the customers to new location"
  },
  {
    "id": "5e7581e8-39e3-42bb-9104-f4b1e0dc53ec",
    "templateName": "Security Vulnerability in Repo.yaml",
    "validationFailReason": "Since the content moved to new location, created dummy file with guidence for redirecting the customers to new location"
  },
  {
    "id": "4555b590-1983-4b09-8aca-ecbf5d885019",
    "templateName": "Cross-tenantAccessSettingsOrganizationAdded.yaml",
    "validationFailReason": "Since the content moved to new location, created dummy file with guidence for redirecting the customers to new location"
  },
  {
    "id": "c2da132e-6c27-4f50-9e40-f684ca94e5b2",
    "templateName": "Cross-tenantAccessSettingsOrganizationDeleted.yaml",
    "validationFailReason": "Since the content moved to new location, created dummy file with guidence for redirecting the customers to new location"
  },
  {
    "id": "d1b60e24-4f06-4bed-af66-275e13fe7182",
    "templateName": "Cross-tenantAccessSettingsOrganizationInboundCollaborationSettingsChanged.yaml",
    "validationFailReason": "Since the content moved to new location, created dummy file with guidence for redirecting the customers to new location"
  },
  {
    "id": "637697be-2fc5-4c57-a7b0-ac79d181a7ab",
    "templateName": "Cross-tenantAccessSettingsOrganizationInboundDirectSettingsChanged.yaml",
    "validationFailReason": "Since the content moved to new location, created dummy file with guidence for redirecting the customers to new location"
  },
  {
    "id": "7d44c4a7-f4a4-4f48-bd37-be333951a131",
    "templateName": "Cross-tenantAccessSettingsOrganizationOutboundCollaborationSettingsChanged.yaml",
    "validationFailReason": "Since the content moved to new location, created dummy file with guidence for redirecting the customers to new location"
  },
  {
    "id": "d6de1625-8d18-44da-9991-fbdc607b7643",
    "templateName": "Cross-tenantAccessSettingsOrganizationOutboundDirectSettingsChanged.yaml",
    "validationFailReason": "Since the content moved to new location, created dummy file with guidence for redirecting the customers to new location"
  },
  {
    "id": "4cc63b34-61ec-4043-ae2f-c1424bf303da",
    "templateName": "GuestAccountsAddedinAADGroupsOtherThanTheOnesSpecified.yaml",
    "validationFailReason": "Since the content moved to new location, created dummy file with guidence for redirecting the customers to new location"
  },
  {
    "id": "7cfa479a-7026-4727-8f96-6e9826a42014",
    "templateName": "NRT_AuthenticationMethodsChangedforVIPUsers.yaml",
    "validationFailReason": "Since the content moved to new location, created dummy file with guidence for redirecting the customers to new location"
  },
  {
    "id": "5336c0fe-e897-4857-9254-728617941477",
    "templateName": "nrt_FirstAppOrServicePrincipalCredential.yaml",
    "validationFailReason": "Since the content moved to new location, created dummy file with guidence for redirecting the customers to new location"
  },
  //Skipping templates with hunting query issues temporarily, we will remove these gradually once we fix the issue
  {
    "id": "33aa0e01-87e2-43ea-87f9-2f7e3ff1d532",
    "templateName": "WireDataBeacon.yaml",
    "validationFailReason": "Temporarily Added for Hunting Query validation"
  },
  {
    "id": "ab8b5893-0c82-4a8c-ae19-43669b3d1eba",
    "templateName": "VulnComputers.yaml",
    "validationFailReason": "Temporarily Added for Hunting Query validation"
  },
  {
    "id": "5e3e6cd2-1fba-44c0-8ddf-ad599a06a9df",
    "templateName": "VectraUnsecuredCredsGPP.yaml",
    "validationFailReason": "Temporarily Added for Hunting Query validation"
  },
  {
    "id": "b8bacbda-3faa-49fb-b000-9334b2b51c8e",
    "templateName": "VectraSuspiciousNbOfSubDomains.yaml",
    "validationFailReason": "Temporarily Added for Hunting Query validation"
  },
  {
    "id": "3826de45-7300-44d7-800d-a2b457439dda",
    "templateName": "VectraSuspiciousLongDNSQueries.yaml",
    "validationFailReason": "Temporarily Added for Hunting Query validation"
  },
  {
    "id": "b8661942-b3ba-48a4-ae9d-db7c326ebd46",
    "templateName": "VectraSuspiciousBeacon.yaml",
    "validationFailReason": "Temporarily Added for Hunting Query validation"
  },
  {
    "id": "98ce0ffc-eb1d-458e-835f-6c72ff4d53d1",
    "templateName": "VectraSuspectedKali.yaml",
    "validationFailReason": "Temporarily Added for Hunting Query validation"
  },
  {
    "id": "489d1c70-5fe2-426b-afbe-371ab58605fe",
    "templateName": "VectraPotentialDCSync.yaml",
    "validationFailReason": "Temporarily Added for Hunting Query validation"
  },
  {
    "id": "797a5246-351e-407a-92cd-f60f9d9f890c",
    "templateName": "VectraPoshC2.yaml",
    "validationFailReason": "Temporarily Added for Hunting Query validation"
  },
  {
    "id": "59aae46b-38a4-4540-b6da-caa59bc34685",
    "templateName": "VectraNetbiosLLMNRUsage.yaml",
    "validationFailReason": "Temporarily Added for Hunting Query validation"
  },
  {
    "id": "e10782ff-f379-4b59-bccf-4724b73e21f9",
    "templateName": "VectraMaliciousToolFileCopy.yaml",
    "validationFailReason": "Temporarily Added for Hunting Query validation"
  },
  {
    "id": "9e8038a8-926f-48cd-9075-5f69b15f5192",
    "templateName": "VectraHighVolumeOfNXDOMAIN.yaml",
    "validationFailReason": "Temporarily Added for Hunting Query validation"
  },
  {
    "id": "8699df3f-f89e-431f-9dea-056c4ce7014a",
    "templateName": "UserReturningMoreDataThanDailyAverage.yaml",
    "validationFailReason": "Temporarily Added for Hunting Query validation"
  },
  {
    "id": "a2fca6ac-1155-4eec-934b-65aa62cdbb09",
    "templateName": "UserRunningMultipleQueriesThatFail.yaml",
    "validationFailReason": "Temporarily Added for Hunting Query validation"
  },
  {
    "id": "f56b2223-0d4d-4347-9de4-822d195624ee",
    "templateName": "UserAccounts-UnusualLogonTimes.yaml",
    "validationFailReason": "Temporarily Added for Hunting Query validation"
  },
  {
    "id": "8eace93b-f38c-47b7-a21d-739556d31db6",
    "templateName": "UserAccounts-NewSingleFactorAuth.yaml",
    "validationFailReason": "Temporarily Added for Hunting Query validation"
  },
  {
    "id": "dbc82bc1-c7df-44e3-838a-5846a313cf35",
    "templateName": "UserAccounts-BlockedAccounts.yaml",
    "validationFailReason": "Temporarily Added for Hunting Query validation"
  },
  {
    "id": "bafc1446-1cc4-4f6d-ad76-1250b8c3b60c",
    "templateName": "unusual-volume-of-file-sharing.yaml",
    "validationFailReason": "Temporarily Added for Hunting Query validation"
  },
  {
    "id": "ccef3c74-4b4f-445b-8109-06d38687e4a4",
    "templateName": "Unusual Number of Repository Clones.yaml",
    "validationFailReason": "Temporarily Added for Hunting Query validation"
  },
  {
    "id": "6962473c-bcb8-421d-a0db-826078cad280",
    "templateName": "UnfamiliarsignincorrelationwithPortalSigninandAuditlogs.yaml",
    "validationFailReason": "Temporarily Added for Hunting Query validation"
  },
  {
    "id": "431cccd3-2dff-46ee-b34b-61933e45f556",
    "templateName": "TrackingPrivAccounts.yaml",
    "validationFailReason": "Temporarily Added for Hunting Query validation"
  },
  {
    "id": "506955be-648f-11ec-90d6-0242ac120003",
    "templateName": "TMApexOneSpywareDetection.yaml",
    "validationFailReason": "Temporarily Added for Hunting Query validation"
  },
  {
    "id": "6c7f9bfe-67b5-11ec-90d6-0242ac120003",
    "templateName": "TMApexOneDataLossPreventionAction.yaml",
    "validationFailReason": "Temporarily Added for Hunting Query validation"
  },
  {
    "id": "14a4a824-67b6-11ec-90d6-0242ac120003",
    "templateName": "TMApexOneBehaviorMonitoringTriggeredPolicy.yaml",
    "validationFailReason": "Temporarily Added for Hunting Query validation"
  },
  {
    "id": "e091e85d-4376-48cd-9bff-4beaa2ed4280",
    "templateName": "terminatedEmployeeActivity.yaml",
    "validationFailReason": "Temporarily Added for Hunting Query validation"
  },
  {
    "id": "f0ad3b3f-72ac-48b1-9f01-ad408b3af88e",
    "templateName": "terminatedEmployeeAccessHVA.yaml",
    "validationFailReason": "Temporarily Added for Hunting Query validation"
  },
  {
    "id": "959f8d6a-53b8-488f-a628-999b3410702e",
    "templateName": "SuspiciousUrlClicked.yaml",
    "validationFailReason": "Temporarily Added for Hunting Query validation"
  },
  {
    "id": "bc17381e-07ee-48a2-931f-06a3d9e149c9",
    "templateName": "SuccessThenFail_SameUserDiffApp.yaml",
    "validationFailReason": "Temporarily Added for Hunting Query validation"
  },
  {
    "id": "3c82774a-df78-44eb-9ab3-13ef37c63ae4",
    "templateName": "Sticky Keys.yaml",
    "validationFailReason": "Temporarily Added for Hunting Query validation"
  },
  {
    "id": "80a420b3-6a97-4b8f-9d86-4b43ee522fb2",
    "templateName": "SQL-UserRoleChanged.yaml",
    "validationFailReason": "Temporarily Added for Hunting Query validation"
  },
  {
    "id": "5dd79877-8066-4ce4-ae03-eedd8ebf04f8",
    "templateName": "SQL-UserRemovedFromServerRole.yaml",
    "validationFailReason": "Temporarily Added for Hunting Query validation"
  },
  {
    "id": "f35b879c-c836-4502-94f2-c76b7f06f02d",
    "templateName": "SQL-UserRemovedFromSecurityAdmin.yaml",
    "validationFailReason": "Temporarily Added for Hunting Query validation"
  },
  {
    "id": "7b8fa5f5-4f5b-4698-a4cf-720bbb215bea",
    "templateName": "SQL-UserDeletedFromDatabase.yaml",
    "validationFailReason": "Temporarily Added for Hunting Query validation"
  },
  {
    "id": "363ea6d1-b30d-4a44-b56a-63c3c8a99621",
    "templateName": "SQL-UserAdded_to_SecurityAdmin.yaml",
    "validationFailReason": "Temporarily Added for Hunting Query validation"
  },
  {
    "id": "2b96760d-5307-44f0-94bd-8cf0ec52b1fb",
    "templateName": "SQL-New_UserCreated.yaml",
    "validationFailReason": "Temporarily Added for Hunting Query validation"
  },
  {
    "id": "aef212b5-c770-42e1-9abf-bc513e4e749c",
    "templateName": "SQL-MultipleFailedLogon_InShortSpan.yaml",
    "validationFailReason": "Temporarily Added for Hunting Query validation"
  },
  {
    "id": "72727649-6445-46a3-b249-997a009fad89",
    "templateName": "SQL-MultipleFailedLogon_FromSameIP.yaml",
    "validationFailReason": "Temporarily Added for Hunting Query validation"
  },
  {
    "id": "d98256d5-0c9a-4ffc-8618-66a3404412f8",
    "templateName": "SQL-Failed SQL Logons.yaml",
    "validationFailReason": "Temporarily Added for Hunting Query validation"
  },
  {
    "id": "86d343dd-1b7c-496f-adba-be52469574d6",
    "templateName": "SensitiveLdaps.yaml",
    "validationFailReason": "Temporarily Added for Hunting Query validation"
  },
  {
    "id": "89ce68d5-dd48-4f3f-b102-336fc4ebdda9",
    "templateName": "SAM-Name-Changes-CVE-2021-42278.yaml",
    "validationFailReason": "Temporarily Added for Hunting Query validation"
  },
  {
    "id": "17a34f6c-b3ba-42a0-810a-1746281e672d",
    "templateName": "Roasting.yaml",
    "validationFailReason": "Temporarily Added for Hunting Query validation"
  },
  {
    "id": "0f57238b-e764-4246-b101-f78bf8c942a7",
    "templateName": "riskySignInToNewMFAMethod.yaml",
    "validationFailReason": "Temporarily Added for Hunting Query validation"
  },
  {
    "id": "158b565b-411b-4dec-81de-2d2bcaf0c34c",
    "templateName": "riskySignInToElevateAccess.yaml",
    "validationFailReason": "Temporarily Added for Hunting Query validation"
  },
  {
    "id": "ce2b03f8-92a4-4ec7-b55b-e9fa562fafa4",
    "templateName": "riskySignInToDeviceRegistration.yaml",
    "validationFailReason": "Temporarily Added for Hunting Query validation"
  },
  {
    "id": "2b2e8b89-ba54-48f9-a24f-b9ae16a7ef6d",
    "templateName": "Renamed Rclone Exfil.yaml",
    "validationFailReason": "Temporarily Added for Hunting Query validation"
  },
  {
    "id": "66fb97d1-55c3-4268-ac22-b9742d0fdccc",
    "templateName": "RareDomainsInCloudLogs.yaml",
    "validationFailReason": "Temporarily Added for Hunting Query validation"
  },
  {
    "id": "06c52a66-fffe-4d3b-a05a-646ff65b7ec2",
    "templateName": "RareDNSLookupWithDataTransfer.yaml",
    "validationFailReason": "Temporarily Added for Hunting Query validation"
  },
  {
    "id": "a787a819-40df-4c9f-a5ae-850d5a2a0cf6",
    "templateName": "RareClientFileAccess.yaml",
    "validationFailReason": "Temporarily Added for Hunting Query validation"
  },
  {
    "id": "f4506828-36f5-4668-8203-de062963be63",
    "templateName": "Ransomware hits healthcare - Possible compromised accounts.yaml",
    "validationFailReason": "Temporarily Added for Hunting Query validation"
  },
  {
    "id": "b0188e2d-734d-4d54-8e70-c4157a195bb1",
    "templateName": "Ransomware hits healthcare - Backup deletion.yaml",
    "validationFailReason": "Temporarily Added for Hunting Query validation"
  },
  {
    "id": "2bf19f27-0466-4c16-a821-ce84e524476d",
    "templateName": "QueryLookingForSecrets.yaml",
    "validationFailReason": "Temporarily Added for Hunting Query validation"
  },
  {
    "id": "97543188-a4e8-4439-980d-17b231149617",
    "templateName": "QueryDataVolumeAnomolies.yaml",
    "validationFailReason": "Temporarily Added for Hunting Query validation"
  },
  {
    "id": "97ff9459-dade-404a-b90e-d93b9acde1a4",
    "templateName": "PotentialProcessDoppelganging.yaml",
    "validationFailReason": "Temporarily Added for Hunting Query validation"
  },
  {
    "id": "95db9b9c-7a12-4c0b-85c8-1c54f67c5ac7",
    "templateName": "Potential ransomware activity related to Cobalt Strike.yaml",
    "validationFailReason": "Temporarily Added for Hunting Query validation"
  },
  {
    "id": "2d1a3e86-f1a0-49d0-b88a-55789e1d6660",
    "templateName": "PossibleCommandInjectionagainstAzureIR.yaml",
    "validationFailReason": "Temporarily Added for Hunting Query validation"
  },
  {
    "id": "ee0f4b76-c9dc-4d54-96c2-78145d6a0fe0",
    "templateName": "possible-affected-software-orion[Nobelium].yaml",
    "validationFailReason": "Temporarily Added for Hunting Query validation"
  },
  {
    "id": "f82c89fa-c969-4d12-832f-04d55d14522c",
    "templateName": "PersistViaIFEORegistryKey.yaml",
    "validationFailReason": "Temporarily Added for Hunting Query validation"
  },
  {
    "id": "ba3da496-7559-4288-834e-8de26a90eb6e",
    "templateName": "PasswordSearch.yaml",
    "validationFailReason": "Temporarily Added for Hunting Query validation"
  },
  {
    "id": "6e4b6758-23a5-409b-a444-9bdef78e9dcc",
    "templateName": "PaloAltoCDLOutdatedConfigVersions.yaml",
    "validationFailReason": "Temporarily Added for Hunting Query validation"
  },
  {
    "id": "555bf415-e171-4ad2-920f-1a4a96a9644c",
    "templateName": "PaloAltoCDLOutdatedAgentVersions.yaml",
    "validationFailReason": "Temporarily Added for Hunting Query validation"
  },
  {
    "id": "67be3fdd-6942-45f8-8663-d825b61d1ab9",
    "templateName": "Open email link.yaml",
    "validationFailReason": "Temporarily Added for Hunting Query validation"
  },
  {
    "id": "bb30abbc-9af6-4a37-9536-e9207e023989",
    "templateName": "NICKELCommandLineActivity-Nov2021.yaml",
    "validationFailReason": "Temporarily Added for Hunting Query validation"
  },
  {
    "id": "bfb4c0e1-aa4b-45c4-9035-75c9ae63ce21",
    "templateName": "NotOnboarded Devices by DeviceName Suffix.yaml",
    "validationFailReason": "Temporarily Added for Hunting Query validation"
  },
  {
    "id": "6ed94608-316e-4a2d-85dd-91fc9294749e",
    "templateName": "NotOnboarded Devices by DeviceName Prefix.yaml",
    "validationFailReason": "Temporarily Added for Hunting Query validation"
  },
  {
    "id": "435fead8-a25e-44be-9508-1985f8d724e6",
    "templateName": "Non-local logons with -500 account.yaml",
    "validationFailReason": "Temporarily Added for Hunting Query validation"
  },
  {
    "id": "f090f8f4a-b986-42d2-b536-e0795c723e25",
    "templateName": "NickelRegIOCPatterns.yaml",
    "validationFailReason": "Temporarily Added for Hunting Query validation"
  },
  {
    "id": "58ad26ee-3bed-11ec-8d3d-0242ac130003",
    "templateName": "NGINXTopURLsServerErrors.yaml",
    "validationFailReason": "Temporarily Added for Hunting Query validation"
  },
  {
    "id": "d8dd00ec-3bec-11ec-8d3d-0242ac130003",
    "templateName": "NGINXTopURLsClientErrors.yaml",
    "validationFailReason": "Temporarily Added for Hunting Query validation"
  },
  {
    "id": "a7d4b6f2-3bec-11ec-8d3d-0242ac130003",
    "templateName": "NGINXTopFilesWithErrorRequests.yaml",
    "validationFailReason": "Temporarily Added for Hunting Query validation"
  },
  {
    "id": "98e4df23-7bd2-480d-814a-a03f77efc670",
    "templateName": "NewServicePrincipalRunningQueries.yaml",
    "validationFailReason": "Temporarily Added for Hunting Query validation"
  },
  {
    "id": "1dd98313-f43f-4d8b-9870-5a1dfb2cf93f",
    "templateName": "NewClientRunningQueries.yaml",
    "validationFailReason": "Temporarily Added for Hunting Query validation"
  },
  {
    "id": "767b8f6d-8029-4c92-afe1-282167d9d49a",
    "templateName": "NetworkConnectiontoOMIPorts.yaml",
    "validationFailReason": "Temporarily Added for Hunting Query validation"
  },
  {
    "id": "36582cd7-ddd2-43bc-be79-293a61c42cbe",
    "templateName": "MultipleSensitiveLdaps.yaml",
    "validationFailReason": "Temporarily Added for Hunting Query validation"
  },
  {
    "id": "e119c365-9213-45a1-bbd7-8faf6d103d30",
    "templateName": "MultipleRegistrationDenies.yaml",
    "validationFailReason": "Temporarily Added for Hunting Query validation"
  },
  {
    "id": "13476066-24d0-4b19-8fd5-28fe42ab35f6",
    "templateName": "MultipleLdaps.yaml",
    "validationFailReason": "Temporarily Added for Hunting Query validation"
  },
  {
    "id": "cd11d6a1-e2ad-47fa-9a9f-4c70b143d4fd",
    "templateName": "MultipleLargeQueriesByUser.yaml",
    "validationFailReason": "Temporarily Added for Hunting Query validation"
  },
  {
    "id": "4a5e9079-8fca-451a-99f5-a3384755a6e8",
    "templateName": "Most Common Services.yaml",
    "validationFailReason": "Temporarily Added for Hunting Query validation"
  },
  {
    "id": "9FDDF2F5-88AC-4186-BA48-7A4187A4F755",
    "templateName": "Microsoft Defender AV mode device count.yaml",
    "validationFailReason": "Temporarily Added for Hunting Query validation"
  },
  {
    "id": "FEE07B7B-E704-4216-BBFC-3B1344136E07",
    "templateName": "Microsoft Defender AV details.yaml",
    "validationFailReason": "Temporarily Added for Hunting Query validation"
  },
  {
    "id": "0F2179FB-BACC-4B71-80B3-29DE436E965C",
    "templateName": "Microsoft Defender Anti virus Security Intelligence details.yaml",
    "validationFailReason": "Temporarily Added for Hunting Query validation"
  },
  {
    "id": "4EBA78B0-8E8E-4E9A-9AFF-160372BDD201",
    "templateName": "Microsoft Defender Anti virus Platform details.yaml",
    "validationFailReason": "Temporarily Added for Hunting Query validation"
  },
  {
    "id": "02BE358B-8733-46B7-8E3D-624B1F918237",
    "templateName": "Microsoft Defender Anti virus Engine details.yaml",
    "validationFailReason": "Temporarily Added for Hunting Query validation"
  },
  {
    "id": "30035880-b7af-4d5e-8617-be7f070a5c1c",
    "templateName": "MD AV Signature and Platform Version.yaml",
    "validationFailReason": "Temporarily Added for Hunting Query validation"
  },
  {
    "id": "3d217bb4-9cc2-4aba-838a-48e606e910e6",
    "templateName": "LowAndSlowPasswordAttempt.yaml",
    "validationFailReason": "Temporarily Added for Hunting Query validation"
  },
  {
    "id": "562900b1-39c4-4baf-a050-9cad1641db35",
    "templateName": "LogonwithExpiredAccount.yaml",
    "validationFailReason": "Temporarily Added for Hunting Query validation"
  },
  {
    "id": "44a5c680-d2ac-4bed-8210-c3aafea47308",
    "templateName": "logon-attempts-after-malicious-email.yaml",
    "validationFailReason": "Temporarily Added for Hunting Query validation"
  },
  {
    "id": "392533b7-a31a-488e-a553-5223811092de",
    "templateName": "Linux Agent Age Report.yaml",
    "validationFailReason": "Temporarily Added for Hunting Query validation"
  },
  {
    "id": "720e10a2-d005-4d0d-bbae-0c31ed952d83",
    "templateName": "known-affected-software-orion[Nobelium].yaml",
    "validationFailReason": "Temporarily Added for Hunting Query validation"
  },
  {
    "id": "24b0f252-08fd-4f70-b387-9015bea1b34c",
    "templateName": "KNOTWEED-AVDetections.yaml",
    "validationFailReason": "Temporarily Added for Hunting Query validation"
  },
  {
    "id": "c3f1606e-48eb-464e-a60c-d53af5a5796e",
    "templateName": "imProcess_SolarWindsInventory.yaml",
    "validationFailReason": "Temporarily Added for Hunting Query validation"
  },
  {
    "id": "93a4ed6c-83e6-4202-8df4-e340dbd20a38",
    "templateName": "imProcess_powershell_downloads.yaml",
    "validationFailReason": "Temporarily Added for Hunting Query validation"
  },
  {
    "id": "98fdd28d-9c13-431b-aca9-e6cfbb90a5a9",
    "templateName": "imProcess_Dev-0056CommandLineActivityNovember2021(ASIMVersion).yaml",
    "validationFailReason": "Temporarily Added for Hunting Query validation"
  },
  {
    "id": "aeb65be9-7a40-409e-a227-56ebbcf33de4",
    "templateName": "ImpersonatedUserFootprint.yaml",
    "validationFailReason": "Temporarily Added for Hunting Query validation"
  },
  {
    "id": "28558a10-d431-443b-886d-543a5b5d1871",
    "templateName": "identify-accounts-logged-on-to-endpoints-affected-by-cobalt-strike.yaml",
    "validationFailReason": "Temporarily Added for Hunting Query validation"
  },
  {
    "id": "d02275d6-45ba-4ddc-be90-8fa260aebe55",
    "templateName": "Identify Microsoft Defender Antivirus detection related to EUROPIUM.yaml",
    "validationFailReason": "Temporarily Added for Hunting Query validation"
  },
  {
    "id": "e0944dec-3c92-4b2d-8e81-a950afeaba69",
    "templateName": "HuntingQuery-TimeBasedQuerySizeAnomaly.yaml",
    "validationFailReason": "Temporarily Added for Hunting Query validation"
  },
  {
    "id": "db5b0a77-1b1d-4a31-8ebb-c508ebc3bb38",
    "templateName": "HuntingQuery-SuspiciousStoredProcedures.yaml",
    "validationFailReason": "Temporarily Added for Hunting Query validation"
  },
  {
    "id": "2a21303e-be48-404f-a6f6-883a6acfe5ad",
    "templateName": "HuntingQuery-PrevalenceBasedQuerySizeAnomaly.yaml",
    "validationFailReason": "Temporarily Added for Hunting Query validation"
  },
  {
    "id": "af55d5b0-6b4a-4874-8299-9d845bf7c1fd",
    "templateName": "HuntingQuery-ExecutionTimeAnomaly.yaml",
    "validationFailReason": "Temporarily Added for Hunting Query validation"
  },
  {
    "id": "4cda0673-37f9-4765-af1f-556de2295cd7",
    "templateName": "HuntingQuery-BooleanBlindSQLi.yaml",
    "validationFailReason": "Temporarily Added for Hunting Query validation"
  },
  {
    "id": "724c7010-0afe-4d46-95ab-32f6737e658b",
    "templateName": "HuntingQuery-AffectedRowAnomaly.yaml",
    "validationFailReason": "Temporarily Added for Hunting Query validation"
  },
  {
    "id": "4a6030de-c11c-4206-b4ea-cd005ebf80a2",
    "templateName": "hunt_LOLBins.yaml",
    "validationFailReason": "Temporarily Added for Hunting Query validation"
  },
  {
    "id": "79cf4646-0959-442f-9707-60fc66eb8145",
    "templateName": "HighCPURoom.yaml",
    "validationFailReason": "Temporarily Added for Hunting Query validation"
  },
  {
    "id": "c8796d76-9a84-4cc8-91b5-d01f882869d4",
    "templateName": "Gootkit-malware.yaml",
    "validationFailReason": "Temporarily Added for Hunting Query validation"
  },
  {
    "id": "11d725f5-93d8-4b34-a64f-bf8450cdb184",
    "templateName": "Gootkit File Delivery.yaml",
    "validationFailReason": "Temporarily Added for Hunting Query validation"
  },
  {
    "id": "c4c6a792-2309-4218-bd2c-13f3cbe0600f",
    "templateName": "fireeye-red-team-tools-CVEs [Nobelium].yaml",
    "validationFailReason": "Temporarily Added for Hunting Query validation"
  },
  {
    "id": "21444f27-9184-45bf-a335-7b7169a56790",
    "templateName": "File Backup Deletion Alerts.yaml",
    "validationFailReason": "Temporarily Added for Hunting Query validation"
  },
  {
    "id": "521f58f9-92b8-407b-9434-798a9f527b3c",
    "templateName": "ExploitGuardBlockOfficeChildProcess (3).yaml",
    "validationFailReason": "Temporarily Added for Hunting Query validation"
  },
  {
    "id": "fed32a95-bba6-47a6-8519-8d2a2cee97f9",
    "templateName": "ExploitGuardBlockOfficeChildProcess (1).yaml",
    "validationFailReason": "Temporarily Added for Hunting Query validation"
  },
  {
    "id": "c4955324-02ff-46fa-a642-64952334482d",
    "templateName": "Events surrounding alert (3).yaml",
    "validationFailReason": "Temporarily Added for Hunting Query validation"
  },
  {
    "id": "55a29d46-2cd5-44af-80aa-20d0ac4c86f8",
    "templateName": "Events surrounding alert (1).yaml",
    "validationFailReason": "Temporarily Added for Hunting Query validation"
  },
  {
    "id": "64c0f54f-9a8d-4630-95c8-aa2751e5da0c",
    "templateName": "Endpoint Agent Health Status Report.yaml",
    "validationFailReason": "Temporarily Added for Hunting Query validation"
  },
  {
    "id": "c561bf69-6a6c-4d0a-960a-b69e0e7c8f51",
    "templateName": "EncodedDomainURL [Nobelium].yaml",
    "validationFailReason": "Temporarily Added for Hunting Query validation"
  },
  {
    "id": "afe13b7c-test-11ec-8d3d-0242ac130003",
    "templateName": "Empty.yaml",
    "validationFailReason": "Temporarily Added for Hunting Query validation"
  },
  {
    "id": "6c87bdb8-a44e-452a-b782-542640d985e3",
    "templateName": "DNSPattern [Nobelium].yaml",
    "validationFailReason": "Temporarily Added for Hunting Query validation"
  },
  {
    "id": "4e070afe-7a9b-4313-a964-c3168fffc1e2",
    "templateName": "Distribution from remote location.yaml",
    "validationFailReason": "Temporarily Added for Hunting Query validation"
  },
  {
    "id": "3169dc83-9e97-452c-afcc-baebdb0ddf7c",
    "templateName": "Discorddownloadinvokedfromcmdline(ASIMVersion).yaml",
    "validationFailReason": "Temporarily Added for Hunting Query validation"
  },
  {
    "id": "fbcb7ff3-0d5a-4565-9caa-fc454138081f",
    "templateName": "devices_with_vuln_and_users_received_payload.yaml",
    "validationFailReason": "Temporarily Added for Hunting Query validation"
  },
  {
    "id": "611ebbc2-c789-42ad-93e3-6dc02bfa5e3d",
    "templateName": "unusual-volume-of-file-deletion.yaml",
    "validationFailReason": "Temporarily Added for Hunting Query validation"
  },
  {
    "id": "dd2c4f48-b732-4a75-b2c4-b44bacc66d00",
    "templateName": "LocalAdminGroupChanges.yaml",
    "validationFailReason": "Temporarily Added for Hunting Query validation"
  },
  {
    "id": "24e66452-2aaa-455f-b0c6-a0d8216bbe79",
    "templateName": "imProcess_ProcessEntropy.yaml",
    "validationFailReason": "Temporarily Added for Hunting Query validation"
  },
  {
    "id": "929d1046-11a9-40c1-977e-bd1984b30c31",
    "templateName": "Find Software By Name and Version.yaml",
    "validationFailReason": "Temporarily Added for Hunting Query validation"
  },
  {
    "id": "9c2ba784-c664-40f1-b0df-8f34c6626be5",
    "templateName": "devices_with_vuln_and_users_received_payload (1).yaml",
    "validationFailReason": "Temporarily Added for Hunting Query validation"
  },
  {
    "id": "f0f222ae-a6c9-4992-9fdb-4b1601da244c",
    "templateName": "Devices with Log4j vulnerability alerts and additional other alert related context.yaml",
    "validationFailReason": "Temporarily Added for Hunting Query validation"
  },
  {
    "id": "88adf141-5058-4f0f-a665-cd56eed754a5",
    "templateName": "Devices By Specific DeviceType and DeviceSubtype.yaml",
    "validationFailReason": "Temporarily Added for Hunting Query validation"
  },
  {
    "id": "a6d76204-efb2-4ccd-a068-d5a9e6876236",
    "templateName": "Device Logons from Unknown IPs.yaml",
    "validationFailReason": "Temporarily Added for Hunting Query validation"
  },
  {
    "id": "6bfea14f-2122-46b3-8f8b-3947e0fb6d92",
    "templateName": "Dev-0322CommandLineActivityNovember2021(ASIMVersion).yaml",
    "validationFailReason": "Temporarily Added for Hunting Query validation"
  },
  {
    "id": "9131b716-334f-416e-a50f-809927d63b42",
    "templateName": "Detect-Not-Active-AD-User-Accounts.yaml",
    "validationFailReason": "Temporarily Added for Hunting Query validation"
  },
  {
    "id": "755f0151-223f-4234-b534-9fc74b19903d",
    "templateName": "Detect_CISA_Alert_AA22-117A2021_Top_Routinely_Exploited_Vulnerabilities.yaml",
    "validationFailReason": "Temporarily Added for Hunting Query validation"
  },
  {
    "id": "8f18c6ea-fcd0-4d9a-a8fd-19a6aaa1660c",
    "templateName": "CrossWorkspaceQueryAnomolies.yaml",
    "validationFailReason": "Temporarily Added for Hunting Query validation"
  },
  {
    "id": "58b17f82-f594-4d36-9b78-4e4b03992708",
    "templateName": "CrossServiceADXQueries.yaml",
    "validationFailReason": "Temporarily Added for Hunting Query validation"
  },
  {
    "id": "37b7a9cb-1304-49c3-84e6-9de8545f4043",
    "templateName": "Count and Percentage of DeviceType.yaml",
    "validationFailReason": "Temporarily Added for Hunting Query validation"
  },
  {
    "id": "5a540d69-a196-4e1f-9029-df8a100aa4a7",
    "templateName": "Commonality of Operating Systems.yaml",
    "validationFailReason": "Temporarily Added for Hunting Query validation"
  },
  {
    "id": "0a6e58fa-0689-418e-b05c-758c41664081",
    "templateName": "cobalt-strike.yaml",
    "validationFailReason": "Temporarily Added for Hunting Query validation"
  },
  {
    "id": "1212ae5c-43cc-4c17-bcbb-d23cf9ad3483",
    "templateName": "Cobalt Strike Lateral Movement.yaml",
    "validationFailReason": "Temporarily Added for Hunting Query validation"
  },
  {
    "id": "eb7b88ab-47b1-483f-95b3-2b315d98d465",
    "templateName": "CloudflareTopNetworkRules.yaml",
    "validationFailReason": "Temporarily Added for Hunting Query validation"
  },
  {
    "id": "cdac93ef-56c0-45bf-9e7f-9cbf0ad034234",
    "templateName": "Check for spoofing attempts on the domain with Authentication failures.yaml",
    "validationFailReason": "Temporarily Added for Hunting Query validation"
  },
  {
    "id": "90f30a21-5de6-4c5e-85cf-d81347361aec",
    "templateName": "Can Be Onboarded Devices.yaml",
    "validationFailReason": "Temporarily Added for Hunting Query validation"
  },
  {
    "id": "10a55c6e-8cce-4c6a-891c-99ead1771446",
    "templateName": "c2-lookup-response[Nobelium] (1).yaml",
    "validationFailReason": "Temporarily Added for Hunting Query validation"
  },
  {
    "id": "58899f81-6ad4-4f42-9003-5e315c43585e",
    "templateName": "c2-lookup-from-nonbrowser[Nobelium] (1).yaml",
    "validationFailReason": "Temporarily Added for Hunting Query validation"
  },
  {
    "id": "4d17ae75-87e8-4272-9aec-16448b1430bc",
    "templateName": "Baseline Comparison.yaml",
    "validationFailReason": "Temporarily Added for Hunting Query validation"
  },
  {
    "id": "56ebae61-89cf-42d9-99f4-3dff8ba33885",
    "templateName": "BackupDeletion.yaml",
    "validationFailReason": "Temporarily Added for Hunting Query validation"
  },
  {
    "id": "1df2054c-5c63-4a2c-943b-0069af45bd38",
    "templateName": "backup-deletion.yaml",
    "validationFailReason": "Temporarily Added for Hunting Query validation"
  },
  {
    "id": "0ef8dee1-eb94-44c8-b59b-2eb096a4b983",
    "templateName": "AWSBucketAPILogs-S3BucketDataTransferTimeSeriesAnomaly.yaml",
    "validationFailReason": "Temporarily Added for Hunting Query validation"
  },
  {
    "id": "669e1338-b1a2-4d73-b720-a1e60d5d1474",
    "templateName": "AWSBucketAPILogs-SuspiciousDataAccessToS3BucketsfromUnknownIP",
    "validationFailReason": "Temporarily Added for Hunting Query validation"
  },
  {
    "id": "6eb59239-78c5-401d-acfa-5cb9b3d31cd4",
    "templateName": "AWS_S3BucketEncryptionModified.yaml",
    "validationFailReason": "Temporarily Added for Hunting Query validation"
  },
  {
    "id": "77d0aadc-aaea-4346-b61a-bf7ac6b71bba",
    "templateName": "AWS_LambdaLayerImportedExternalAccount.yaml",
    "validationFailReason": "Temporarily Added for Hunting Query validation"
  },
  {
    "id": "77d0aadc-aaea-4346-b61a-bf7ac6b71bba",
    "templateName": "AWS_LambdaLayerImportedExternalAccount.yaml",
    "validationFailReason": "Temporarily Added for Hunting Query validation"
  },
  {
    "id": "05250700-5123-45be-826d-dd14c623fade",
    "templateName": "Antivirus detections (1).yaml",
    "validationFailReason": "Temporarily Added for Hunting Query validation"
  },
  {
    "id": "9ec67c0b-e319-4f1c-bbea-67119d03740a",
    "templateName": "Anomalous Device Models.yaml",
    "validationFailReason": "Temporarily Added for Hunting Query validation"
  },
  {
    "id": "11d808a1-32fe-4618-946a-cfd43523347a",
    "templateName": "AlertsWithFile.yaml",
    "validationFailReason": "Temporarily Added for Hunting Query validation"
  },
  {
    "id": "61a6edc0-e71a-4084-8f3c-05a58e1b9012",
    "templateName": "AlertsOnHost.yaml",
    "validationFailReason": "Temporarily Added for Hunting Query validation"
  },
  {
    "id": "ef76733a-86ab-4592-b341-64a4b369f4b7",
    "templateName": "Alerts related to Log4j vulnerability.yaml",
    "validationFailReason": "Temporarily Added for Hunting Query validation"
  },
  {
    "id": "f936ddfa-58e3-4db1-834b-fb50e8bd55c5",
    "templateName": "Alert Events from Internal IP Address.yaml",
    "validationFailReason": "Temporarily Added for Hunting Query validation"
  },
  {
    "id": "9644e2ae-07a2-4086-a85a-6ee2bca45f4e",
    "templateName": "AddedCredentialFromContryXAndSigninFromCountryY.yaml",
    "validationFailReason": "Temporarily Added for Hunting Query validation"
  },
  {
    "id": "20774145-ef68-42ab-9f3f-19fecbcdbac9",
    "templateName": "Active Directory Sensitive Group Modifications.yaml",
    "validationFailReason": "Temporarily Added for Hunting Query validation"
  },
  {
    "id": "532133dd-a8ed-4062-bf0d-f04dc97bb71a",
    "templateName": "ActionableAlerts.yaml",
    "validationFailReason": "Temporarily Added for Hunting Query validation"
  },
  {
    "id": "87210ca1-49a4-4a7d-bb4a-4988752f978c",
    "templateName": "AzurePortalSigninfromanotherAzureTenant.yaml",
    "validationFailReason": "Temporarily Added whilst ipv6_is_in_any_range supported in validation"
  },
  {
    "id": "aaa811e7-673b-50a0-ba97-27ddee2d40b5",
    "templateName": "vimFileEventNative.yaml",
    "validationFailReason": "The name 'ASimFileEventLogs' does not refer to any known table, tabular variable or function"
  },
  {
    "id": "16daa67c-b137-48dc-8eb7-76598a44791a",
    "templateName": "PossibleAiTMPhishingAttemptAgainstAAD.yaml",
    "validationFailReason": "The argument name does not refer to a declared parameter for built in Parsers"
  },
  {
<<<<<<< HEAD
=======
    "id": "8e4a010a-972c-4124-8c27-1efcd7e3125a",
    "templateName": "DNSRequestToKnownDomainIOCs.yaml",
    "validationFailReason": "KQL validation is failing to validate schema since Watchlist custom columns are used being used in query. This is a known issue when using Watchlist"
  },
  {
    "id": "89ba52fa-96a7-4653-829a-ca49bb13336c",
    "templateName": "PotentialDGADetectedviaRepetitiveFailuresStaticThresholdBased.yaml",
    "validationFailReason": "KQL validation is failing to validate schema since Watchlist custom columns are used being used in query. This is a known issue when using Watchlist"
  },
  {
    "id": "5b8344eb-fa28-4ac3-bcff-bc19d5d63089",
    "templateName": "MultipleErrorsReportedForSameDNSQueryStaticThresholdBased.yaml",
    "validationFailReason": "KQL validation is failing to validate schema since Watchlist custom columns are used being used in query. This is a known issue when using Watchlist"
  },
  {
    "id": "01191239-274e-43c9-b154-3a042692af06",
    "templateName": "PotentialDGADetectedviaRepetitiveFailuresAnomalyBased.yaml",
    "validationFailReason": "KQL validation is failing to validate schema since Watchlist custom columns are used being used in query. This is a known issue when using Watchlist"
  },
  {
    "id": "77b7c820-5f60-4779-8bdb-f06e21add5f1",
    "templateName": "RareClientObservedWithHighReverseDNSLookupCountStaticThresholdBased.yaml",
    "validationFailReason": "KQL validation is failing to validate schema since Watchlist custom columns are used being used in query. This is a known issue when using Watchlist"
  },
  {
    "id": "02f23312-1a33-4390-8b80-f7cd4df4dea0",
    "templateName": "ExcessiveNXDOMAINDNSQueriesAnomalyBased.yaml",
    "validationFailReason": "KQL validation is failing to validate schema since Watchlist custom columns are used being used in query. This is a known issue when using Watchlist"
  },
  {
    "id": "cf687598-5a2c-46f8-81c8-06b15ed489b1",
    "templateName": "MultipleErrorsReportedForSameDNSQueryAnomalyBased.yaml",
    "validationFailReason": "KQL validation is failing to validate schema since Watchlist custom columns are used being used in query. This is a known issue when using Watchlist"
  },
  {
    "id": "4ab8b09e-3c23-4974-afbe-7e653779eb2b",
    "templateName": "ExcessiveNXDOMAINDNSQueriesStaticThresholdBased.yaml",
    "validationFailReason": "KQL validation is failing to validate schema since Watchlist custom columns are used being used in query. This is a known issue when using Watchlist"
  },
  {
    "id": "0fe6bde4-b215-480c-99b4-84a96edcdbd7",
    "templateName": "RareClientObservedWithHighReverseDNSLookupCountAnomalyBased.yaml",
    "validationFailReason": "KQL validation is failing to validate schema since Watchlist custom columns are used being used in query. This is a known issue when using Watchlist"
  },
  {
    "id": "50f0cdfb-8b01-4eca-823d-2bbe6b8a5b95",
    "templateName": "AnomalousIncreaseInDNSActivityByClients.yaml",
    "validationFailReason": "KQL validation is failing to validate schema since Watchlist custom columns are used being used in query. This is a known issue when using Watchlist"
  },
  {
    "id": "c5d0fea4-dc84-437e-b859-692b6358238e",
    "templateName": "DNSRequestToKnownDomainIOCs.yaml",
    "validationFailReason": "KQL validation is failing to validate schema since Watchlist custom columns are used being used in query. This is a known issue when using Watchlist"
  },
  {
>>>>>>> 260a1486
    "id": "f4c30666-406d-49fe-b8ba-e742721bf8d1",
    "templateName": "ExcessiveHTTPFailuresFromSource.yaml",
    "validationFailReason": "Since the content moved to new location, created dummy file with guidence for redirecting the customers to new location"
  },
  {
    "id": "3b6ea896-c6a5-4aab-a781-7b27b8a0a008",
    "templateName": "PortScan.yaml",
    "validationFailReason": "Since the content moved to new location, created dummy file with guidence for redirecting the customers to new location"
  },
  {
    "id": "21e68ac2-5f13-49e4-be7d-55fa976c8ea4",
    "templateName": "MultipleUsersEmailForwardedToSameDestination.yaml",
    "validationFailReason": "Since the content moved to new location, created dummy file with guidence for redirecting the customers to new location"
  },
  {
    "id": "7317a6a9-5a0a-4f91-a15b-928cbe0b313d",
    "templateName": "PossibleBeaconingActivity.yaml",
    "validationFailReason": "Since the content moved to new location, created dummy file with guidence for redirecting the customers to new location"
  },
  {
    "id": "cbf07406-fa2a-48b0-82b8-efad58db14ec",
    "templateName": "DetectPortMisuseByAnomalyBasedDetection.yaml",
    "validationFailReason": "KQL validation is failing to validate schema since Watchlist custom columns are used being used in query. This is a known issue when using Watchlist"
  },
  {
    "id": "156997bd-da0f-4729-b47a-0a3e02dd50c8",
    "templateName": "DetectPortMisuseByStaticThreshold.yaml",
    "validationFailReason": "KQL validation is failing to validate schema since Watchlist custom columns are used being used in query. This is a known issue when using Watchlist"
  },
  {
    "id": "906c20c6-b62c-4af7-be91-d7300e3bded2",
    "templateName": "DetectPortMisuseByAnomalyHunting.yaml",
    "validationFailReason": "KQL validation is failing to validate schema since Watchlist custom columns are used being used in query. This is a known issue when using Watchlist"
  },
  {
    "id": "70e2a349-87f0-4266-809c-e92fc71e0830",
    "templateName": "DetectPortMisuseByStaticThresholdHunting.yaml",
    "validationFailReason": "KQL validation is failing to validate schema since Watchlist custom columns are used being used in query. This is a known issue when using Watchlist"
  },
  {
    "id": "320e7a40-d60e-4e07-9ef7-798f5383625d",
    "templateName": "AFD-Premium-WAF-XSSDetection.yaml",
    "validationFailReason": "Since the content moved to new location, created dummy file with guidence for redirecting the customers to new location"
  },
  {
    "id": "490c00eb-f489-40f8-bf77-a18ae99033d5",
    "templateName": "AFD-Premium-WAF-SQLiDetection.yaml",
    "validationFailReason": "Since the content moved to new location, created dummy file with guidence for redirecting the customers to new location"
  },
  {
    "id": "babdb16b-f624-475a-810f-d2af5f8d7873",
    "templateName": "DEV-0270 New User Creation",
    "validationFailReason": "Since the content moved to new location, created dummy file with guidence for redirecting the customers to new location"
  },
  {
    "id": "3696c136-8054-483a-bfed-dfa087ab97d3",
    "templateName": "IPEntity_imNetworkSession.yaml",
    "validationFailReason": "Since the content moved to new location, created dummy file with guidence for redirecting the customers to new location"
  },
  {
    "id": "89ad9013-a5d3-44e0-b3a0-2bd10af5e248",
    "templateName": "Threat Intel Matches to GitHub Audit Logs.yaml",
    "validationFailReason": "Since the content moved to new location, created dummy file with guidence for redirecting the customers to new location"
  },
  {
    "id": "418c14b8-3870-460a-91d4-041ee5fa53e1",
    "templateName": "imDns_DomainEntity_DnsEvents.yaml",
    "validationFailReason": "Since the content moved to new location, created dummy file with guidence for redirecting the customers to new location"
  },
  {
    "id": "cc0a1f32-5bad-412c-96cc-67319dbcd735",
    "templateName": "imDns_IPEntity_DnsEvents.yaml",
    "validationFailReason": "Since the content moved to new location, created dummy file with guidence for redirecting the customers to new location"
  }
]<|MERGE_RESOLUTION|>--- conflicted
+++ resolved
@@ -3226,64 +3226,6 @@
     "validationFailReason": "The argument name does not refer to a declared parameter for built in Parsers"
   },
   {
-<<<<<<< HEAD
-=======
-    "id": "8e4a010a-972c-4124-8c27-1efcd7e3125a",
-    "templateName": "DNSRequestToKnownDomainIOCs.yaml",
-    "validationFailReason": "KQL validation is failing to validate schema since Watchlist custom columns are used being used in query. This is a known issue when using Watchlist"
-  },
-  {
-    "id": "89ba52fa-96a7-4653-829a-ca49bb13336c",
-    "templateName": "PotentialDGADetectedviaRepetitiveFailuresStaticThresholdBased.yaml",
-    "validationFailReason": "KQL validation is failing to validate schema since Watchlist custom columns are used being used in query. This is a known issue when using Watchlist"
-  },
-  {
-    "id": "5b8344eb-fa28-4ac3-bcff-bc19d5d63089",
-    "templateName": "MultipleErrorsReportedForSameDNSQueryStaticThresholdBased.yaml",
-    "validationFailReason": "KQL validation is failing to validate schema since Watchlist custom columns are used being used in query. This is a known issue when using Watchlist"
-  },
-  {
-    "id": "01191239-274e-43c9-b154-3a042692af06",
-    "templateName": "PotentialDGADetectedviaRepetitiveFailuresAnomalyBased.yaml",
-    "validationFailReason": "KQL validation is failing to validate schema since Watchlist custom columns are used being used in query. This is a known issue when using Watchlist"
-  },
-  {
-    "id": "77b7c820-5f60-4779-8bdb-f06e21add5f1",
-    "templateName": "RareClientObservedWithHighReverseDNSLookupCountStaticThresholdBased.yaml",
-    "validationFailReason": "KQL validation is failing to validate schema since Watchlist custom columns are used being used in query. This is a known issue when using Watchlist"
-  },
-  {
-    "id": "02f23312-1a33-4390-8b80-f7cd4df4dea0",
-    "templateName": "ExcessiveNXDOMAINDNSQueriesAnomalyBased.yaml",
-    "validationFailReason": "KQL validation is failing to validate schema since Watchlist custom columns are used being used in query. This is a known issue when using Watchlist"
-  },
-  {
-    "id": "cf687598-5a2c-46f8-81c8-06b15ed489b1",
-    "templateName": "MultipleErrorsReportedForSameDNSQueryAnomalyBased.yaml",
-    "validationFailReason": "KQL validation is failing to validate schema since Watchlist custom columns are used being used in query. This is a known issue when using Watchlist"
-  },
-  {
-    "id": "4ab8b09e-3c23-4974-afbe-7e653779eb2b",
-    "templateName": "ExcessiveNXDOMAINDNSQueriesStaticThresholdBased.yaml",
-    "validationFailReason": "KQL validation is failing to validate schema since Watchlist custom columns are used being used in query. This is a known issue when using Watchlist"
-  },
-  {
-    "id": "0fe6bde4-b215-480c-99b4-84a96edcdbd7",
-    "templateName": "RareClientObservedWithHighReverseDNSLookupCountAnomalyBased.yaml",
-    "validationFailReason": "KQL validation is failing to validate schema since Watchlist custom columns are used being used in query. This is a known issue when using Watchlist"
-  },
-  {
-    "id": "50f0cdfb-8b01-4eca-823d-2bbe6b8a5b95",
-    "templateName": "AnomalousIncreaseInDNSActivityByClients.yaml",
-    "validationFailReason": "KQL validation is failing to validate schema since Watchlist custom columns are used being used in query. This is a known issue when using Watchlist"
-  },
-  {
-    "id": "c5d0fea4-dc84-437e-b859-692b6358238e",
-    "templateName": "DNSRequestToKnownDomainIOCs.yaml",
-    "validationFailReason": "KQL validation is failing to validate schema since Watchlist custom columns are used being used in query. This is a known issue when using Watchlist"
-  },
-  {
->>>>>>> 260a1486
     "id": "f4c30666-406d-49fe-b8ba-e742721bf8d1",
     "templateName": "ExcessiveHTTPFailuresFromSource.yaml",
     "validationFailReason": "Since the content moved to new location, created dummy file with guidence for redirecting the customers to new location"
