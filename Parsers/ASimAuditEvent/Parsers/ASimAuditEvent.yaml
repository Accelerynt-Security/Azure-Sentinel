--- conflicted
+++ resolved
@@ -23,11 +23,8 @@
   - _ASim_AuditEvent_MicrosoftWindowsEvents
   - _ASim_AuditEvent_CiscoISE
   - _ASim_AuditEvent_CiscoMeraki
-<<<<<<< HEAD
+  - _ASim_AuditEvent_BarracudaWAF
   - _ASim_AuditEvent_SentinelOne
-=======
-  - _ASim_AuditEvent_BarracudaWAF
->>>>>>> f090e6bf
 
 ParserParams:
   - Name: pack
@@ -42,12 +39,7 @@
     ASimAuditEventMicrosoftExchangeAdmin365  (BuiltInDisabled or ('ExcludeASimAuditEventMicrosoftExchangeAdmin365' in (DisabledParsers))),
     ASimAuditEventMicrosoftWindowsEvents  (BuiltInDisabled or ('ExcludeASimAuditEventMicrosoftWindowsEvents' in (DisabledParsers))),
     ASimAuditEventAzureActivity  (BuiltInDisabled or ('ExcludeASimAuditEventAzureActivity' in (DisabledParsers))),
-<<<<<<< HEAD
-    ASimAuditEventCiscoISE  (BuiltInDisabled or ('ExcludeASimAuditEventCiscoISE' in (DisabledParsers))),
-    ASimAuditEventCiscoMeraki  (BuiltInDisabled or ('ExcludeASimAuditEventCiscoMeraki' in (DisabledParsers))),
-    ASimAuditEventSentinelOne  (BuiltInDisabled or ('ExcludeASimAuditEventSentinelOne' in (DisabledParsers)))
-=======
     ASimAuditEventCiscoMeraki  (BuiltInDisabled or ('ExcludeASimAuditEventCiscoMeraki' in (DisabledParsers))),
     ASimAuditEventBarracudaWAF (BuiltInDisabled or ('ExcludeASimAuditEventBarracudaWAF' in (DisabledParsers))),
-    ASimAuditEventCiscoISE  (BuiltInDisabled or ('ExcludeASimAuditEventCiscoISE' in (DisabledParsers)))
->>>>>>> f090e6bf
+    ASimAuditEventCiscoISE  (BuiltInDisabled or ('ExcludeASimAuditEventCiscoISE' in (DisabledParsers))),
+    ASimAuditEventSentinelOne  (BuiltInDisabled or ('ExcludeASimAuditEventSentinelOne' in (DisabledParsers)))