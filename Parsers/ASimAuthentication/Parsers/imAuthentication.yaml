Parser:
  Title: Authentication ASIM filtering parser
  Version: '0.2'
  LastUpdated: Jul 27, 2023
Product:
  Name: Source agnostic
Normalization:
  Schema: Authentication
  Version: '0.1.0'
References:
- Title: ASIM Authentication Schema
  Link: https://aka.ms/ASimAuthenticationDoc
- Title: ASIM
  Link: https:/aka.ms/AboutASIM
Description: |
  This ASIM parser supports filtering and normalizing Authentication logs from all supported sources to the ASIM Authentication normalized schema.
ParserName: imAuthentication
ParserParams:
  - Name: starttime
    Type: datetime
    Default: datetime(null)
  - Name: endtime
    Type: datetime
    Default: datetime(null)
  - Name: targetusername_has
    Type: string
    Default: '*'
ParserQuery: |
  let Generic=(starttime:datetime=datetime(null), endtime:datetime=datetime(null), targetusername_has:string="*") {
    let DisabledParsers=materialize(_GetWatchlist('ASimDisabledParsers') | where SearchKey in ('Any', 'ExcludeimAuthentication') | extend SourceSpecificParser=column_ifexists('SourceSpecificParser','') | distinct SourceSpecificParser);
    let imAuthenticationDisabled=toscalar('ExcludeimAuthentication' in (DisabledParsers) or 'Any' in (DisabledParsers)); 
    union isfuzzy=true
      vimAuthenticationEmpty
      , vimAuthenticationAADManagedIdentitySignInLogs   (starttime, endtime, targetusername_has, (imAuthenticationDisabled or('ExcludevimAuthenticationAADManagedIdentitySignInLogs'      in (DisabledParsers) )))
      , vimAuthenticationAADNonInteractiveUserSignInLogs(starttime, endtime, targetusername_has, (imAuthenticationDisabled or('ExcludevimAuthenticationAADNonInteractiveUserSignInLogs'   in (DisabledParsers) )))
      , vimAuthenticationAADServicePrincipalSignInLogs  (starttime, endtime, targetusername_has, (imAuthenticationDisabled or('ExcludevimAuthenticationAADServicePrincipalSignInLogs'     in (DisabledParsers) )))
      , vimAuthenticationSigninLogs                     (starttime, endtime, targetusername_has, (imAuthenticationDisabled or('ExcludevimAuthenticationSigninLogs'                        in (DisabledParsers) )))
      , vimAuthenticationAWSCloudTrail                  (starttime, endtime, targetusername_has, (imAuthenticationDisabled or('ExcludevimAuthenticationAWSCloudTrail'                     in (DisabledParsers) )))
      , vimAuthenticationOktaSSO                        (starttime, endtime, targetusername_has, (imAuthenticationDisabled or('ExcludevimAuthenticationOktaSSO'                           in (DisabledParsers) )))
      , vimAuthenticationM365Defender                   (starttime, endtime, targetusername_has, (imAuthenticationDisabled or('ExcludevimAuthenticationM365Defender'                      in (DisabledParsers) )))
      , vimAuthenticationMicrosoftWindowsEvent          (starttime, endtime, targetusername_has, (imAuthenticationDisabled or('ExcludevimAuthenticationMicrosoftWindowsEvent'             in (DisabledParsers) )))
      , vimAuthenticationMD4IoT                         (starttime, endtime, targetusername_has, (imAuthenticationDisabled or('ExcludevimAuthenticationMD4IoT'                            in (DisabledParsers) )))
      , vimAuthenticationPostgreSQL                     (starttime, endtime, targetusername_has, (imAuthenticationDisabled or('ExcludevimAuthenticationPostgreSQL'                    in (DisabledParsers) )))
      , vimAuthenticationSshd                           (starttime, endtime, targetusername_has, (imAuthenticationDisabled or('ExcludevimAuthenticationSshd' in (DisabledParsers) )))
      , vimAuthenticationSu                             (starttime, endtime, targetusername_has, (imAuthenticationDisabled or('ExcludevimAuthenticationSu' in (DisabledParsers) )))
<<<<<<< HEAD
      , vimAuthenticationSalesforceSC                   (starttime, endtime, targetusername_has, (imAuthenticationDisabled or('ExcludevimAuthenticationSalesforceSC' in (DisabledParsers) )))
=======
      , vimAuthenticationCiscoMeraki                    (starttime, endtime, targetusername_has, (imAuthenticationDisabled or('ExcludevimAuthenticationCiscoMeraki' in (DisabledParsers) )))
      , vimAuthenticationCiscoISE                       (starttime, endtime, targetusername_has, (imAuthenticationDisabled or('ExcludevimAuthenticationCiscoISE' in (DisabledParsers) )))
      , vimAuthenticationBarracudaWAF                   (starttime, endtime, targetusername_has, (imAuthenticationDisabled or('ExcludevimAuthenticationBarracudaWAF' in (DisabledParsers) )))
      , vimAuthenticationVectraXDRAudit               (starttime, endtime, (imAuthenticationDisabled or('ExcludevimAuthenticationVectraXDRAudit' in (DisabledParsers) )))
>>>>>>> ff43125f
  };
  Generic(starttime, endtime, targetusername_has)

Parsers:
  - vimAuthenticationEmpty
  - vimAuthenticationAADManagedIdentitySignInLogs  
  - vimAuthenticationAADNonInteractiveUserSignInLog
  - vimAuthenticationAADServicePrincipalSignInLogs 
  - vimAuthenticationSigninLogs                    
  - vimAuthenticationAWSCloudTrail                 
  - vimAuthenticationOktaSSO         
  - vimAuthenticationM365Defender                  
  - vimAuthenticationMicrosoftWindowsEvent         
  - vimAuthenticationMD4IoT 
  - vimAuthenticationSshd
  - vimAuthenticationSu
<<<<<<< HEAD
  - vimAuthenticationSalesforceSC
=======
  - vimAuthenticationCiscoMeraki
  - vimAuthenticationCiscoISE
  - vimAuthenticationBarracudaWAF
  - vimAuthenticationVectraXDRAudit
>>>>>>> ff43125f
<|MERGE_RESOLUTION|>--- conflicted
+++ resolved
@@ -43,14 +43,11 @@
       , vimAuthenticationPostgreSQL                     (starttime, endtime, targetusername_has, (imAuthenticationDisabled or('ExcludevimAuthenticationPostgreSQL'                    in (DisabledParsers) )))
       , vimAuthenticationSshd                           (starttime, endtime, targetusername_has, (imAuthenticationDisabled or('ExcludevimAuthenticationSshd' in (DisabledParsers) )))
       , vimAuthenticationSu                             (starttime, endtime, targetusername_has, (imAuthenticationDisabled or('ExcludevimAuthenticationSu' in (DisabledParsers) )))
-<<<<<<< HEAD
       , vimAuthenticationSalesforceSC                   (starttime, endtime, targetusername_has, (imAuthenticationDisabled or('ExcludevimAuthenticationSalesforceSC' in (DisabledParsers) )))
-=======
       , vimAuthenticationCiscoMeraki                    (starttime, endtime, targetusername_has, (imAuthenticationDisabled or('ExcludevimAuthenticationCiscoMeraki' in (DisabledParsers) )))
       , vimAuthenticationCiscoISE                       (starttime, endtime, targetusername_has, (imAuthenticationDisabled or('ExcludevimAuthenticationCiscoISE' in (DisabledParsers) )))
       , vimAuthenticationBarracudaWAF                   (starttime, endtime, targetusername_has, (imAuthenticationDisabled or('ExcludevimAuthenticationBarracudaWAF' in (DisabledParsers) )))
       , vimAuthenticationVectraXDRAudit               (starttime, endtime, (imAuthenticationDisabled or('ExcludevimAuthenticationVectraXDRAudit' in (DisabledParsers) )))
->>>>>>> ff43125f
   };
   Generic(starttime, endtime, targetusername_has)
 
@@ -67,11 +64,8 @@
   - vimAuthenticationMD4IoT 
   - vimAuthenticationSshd
   - vimAuthenticationSu
-<<<<<<< HEAD
   - vimAuthenticationSalesforceSC
-=======
   - vimAuthenticationCiscoMeraki
   - vimAuthenticationCiscoISE
   - vimAuthenticationBarracudaWAF
-  - vimAuthenticationVectraXDRAudit
->>>>>>> ff43125f
+  - vimAuthenticationVectraXDRAudit