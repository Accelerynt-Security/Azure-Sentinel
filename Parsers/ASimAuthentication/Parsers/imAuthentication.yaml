Parser:
  Title: Authentication ASIM filtering parser
  Version: '0.2.2'
  LastUpdated: Sept 18, 2023
Product:
  Name: Source agnostic
Normalization:
  Schema: Authentication
  Version: '0.1.0'
References:
- Title: ASIM Authentication Schema
  Link: https://aka.ms/ASimAuthenticationDoc
- Title: ASIM
  Link: https:/aka.ms/AboutASIM
Description: |
  This ASIM parser supports filtering and normalizing Authentication logs from all supported sources to the ASIM Authentication normalized schema.
ParserName: imAuthentication
EquivalentBuiltInParser: _Im_Authentication
ParserParams:
  - Name: starttime
    Type: datetime
    Default: datetime(null)
  - Name: endtime
    Type: datetime
    Default: datetime(null)
  - Name: targetusername_has
    Type: string
    Default: '*'
ParserQuery: |
  let Generic=(starttime:datetime=datetime(null), endtime:datetime=datetime(null), targetusername_has:string="*") {
    let DisabledParsers=materialize(_GetWatchlist('ASimDisabledParsers') | where SearchKey in ('Any', 'ExcludeimAuthentication') | extend SourceSpecificParser=column_ifexists('SourceSpecificParser','') | distinct SourceSpecificParser);
    let imAuthenticationDisabled=toscalar('ExcludeimAuthentication' in (DisabledParsers) or 'Any' in (DisabledParsers)); 
    union isfuzzy=true
      vimAuthenticationEmpty
      , vimAuthenticationAADManagedIdentitySignInLogs   (starttime, endtime, targetusername_has, (imAuthenticationDisabled or('ExcludevimAuthenticationAADManagedIdentitySignInLogs'      in (DisabledParsers) )))
      , vimAuthenticationAADNonInteractiveUserSignInLogs(starttime, endtime, targetusername_has, (imAuthenticationDisabled or('ExcludevimAuthenticationAADNonInteractiveUserSignInLogs'   in (DisabledParsers) )))
      , vimAuthenticationAADServicePrincipalSignInLogs  (starttime, endtime, targetusername_has, (imAuthenticationDisabled or('ExcludevimAuthenticationAADServicePrincipalSignInLogs'     in (DisabledParsers) )))
      , vimAuthenticationSigninLogs                     (starttime, endtime, targetusername_has, (imAuthenticationDisabled or('ExcludevimAuthenticationSigninLogs'                        in (DisabledParsers) )))
      , vimAuthenticationAWSCloudTrail                  (starttime, endtime, targetusername_has, (imAuthenticationDisabled or('ExcludevimAuthenticationAWSCloudTrail'                     in (DisabledParsers) )))
      , vimAuthenticationOktaSSO                        (starttime, endtime, targetusername_has, (imAuthenticationDisabled or('ExcludevimAuthenticationOktaSSO'                           in (DisabledParsers) )))
      , vimAuthenticationM365Defender                   (starttime, endtime, targetusername_has, (imAuthenticationDisabled or('ExcludevimAuthenticationM365Defender'                      in (DisabledParsers) )))
      , vimAuthenticationMicrosoftWindowsEvent          (starttime, endtime, targetusername_has, (imAuthenticationDisabled or('ExcludevimAuthenticationMicrosoftWindowsEvent'             in (DisabledParsers) )))
      , vimAuthenticationMD4IoT                         (starttime, endtime, targetusername_has, (imAuthenticationDisabled or('ExcludevimAuthenticationMD4IoT'                            in (DisabledParsers) )))
      , vimAuthenticationPostgreSQL                     (starttime, endtime, targetusername_has, (imAuthenticationDisabled or('ExcludevimAuthenticationPostgreSQL'                    in (DisabledParsers) )))
      , vimAuthenticationSshd                           (starttime, endtime, targetusername_has, (imAuthenticationDisabled or('ExcludevimAuthenticationSshd' in (DisabledParsers) )))
      , vimAuthenticationSu                             (starttime, endtime, targetusername_has, (imAuthenticationDisabled or('ExcludevimAuthenticationSu' in (DisabledParsers) )))
<<<<<<< HEAD
      , vimAuthenticationSalesforceSC                   (starttime, endtime, targetusername_has, (imAuthenticationDisabled or('ExcludevimAuthenticationSalesforceSC' in (DisabledParsers) )))
=======
      , vimAuthenticationCiscoASA                       (starttime, endtime, targetusername_has, (imAuthenticationDisabled or('ExcludevimAuthenticationCiscoASA' in (DisabledParsers) )))
>>>>>>> d3e69134
      , vimAuthenticationCiscoMeraki                    (starttime, endtime, targetusername_has, (imAuthenticationDisabled or('ExcludevimAuthenticationCiscoMeraki' in (DisabledParsers) )))
      , vimAuthenticationCiscoISE                       (starttime, endtime, targetusername_has, (imAuthenticationDisabled or('ExcludevimAuthenticationCiscoISE' in (DisabledParsers) )))
      , vimAuthenticationBarracudaWAF                   (starttime, endtime, targetusername_has, (imAuthenticationDisabled or('ExcludevimAuthenticationBarracudaWAF' in (DisabledParsers) )))
      , vimAuthenticationVectraXDRAudit               (starttime, endtime, (imAuthenticationDisabled or('ExcludevimAuthenticationVectraXDRAudit' in (DisabledParsers) )))
      , vimAuthenticationSentinelOne                    (starttime, endtime, (imAuthenticationDisabled or('ExcludevimAuthenticationSentinelOne' in (DisabledParsers) )))
  };
  Generic(starttime, endtime, targetusername_has)

Parsers:
<<<<<<< HEAD
  - vimAuthenticationEmpty
  - vimAuthenticationAADManagedIdentitySignInLogs  
  - vimAuthenticationAADNonInteractiveUserSignInLog
  - vimAuthenticationAADServicePrincipalSignInLogs 
  - vimAuthenticationSigninLogs                    
  - vimAuthenticationAWSCloudTrail                 
  - vimAuthenticationOktaSSO         
  - vimAuthenticationM365Defender                  
  - vimAuthenticationMicrosoftWindowsEvent         
  - vimAuthenticationMD4IoT 
  - vimAuthenticationSshd
  - vimAuthenticationSu
  - vimAuthenticationSalesforceSC
  - vimAuthenticationCiscoMeraki
  - vimAuthenticationCiscoISE
  - vimAuthenticationBarracudaWAF
  - vimAuthenticationVectraXDRAudit
=======
  - _Im_Authentication_Empty
  - _Im_Authentication_AADManagedIdentitySignInLogs  
  - _Im_Authentication_AADNonInteractiveUserSignInLogs
  - _Im_Authentication_AADServicePrincipalSignInLogs 
  - _Im_Authentication_SigninLogs                    
  - _Im_Authentication_AWSCloudTrail                 
  - _Im_Authentication_OktaSSO         
  - _Im_Authentication_M365Defender                  
  - _Im_Authentication_MicrosoftWindowsEvent         
  - _Im_Authentication_MD4IoT
  - _Im_Authentication_PostgreSQL
  - _Im_Authentication_Sshd
  - _Im_Authentication_Su
  - _Im_Authentication_CiscoASA
  - _Im_Authentication_CiscoMeraki
  - _Im_Authentication_CiscoISE
  - _Im_Authentication_BarracudaWAF
  - _Im_Authentication_VectraXDRAudit
  - _Im_Authentication_SentinelOne
>>>>>>> d3e69134
<|MERGE_RESOLUTION|>--- conflicted
+++ resolved
@@ -44,56 +44,34 @@
       , vimAuthenticationPostgreSQL                     (starttime, endtime, targetusername_has, (imAuthenticationDisabled or('ExcludevimAuthenticationPostgreSQL'                    in (DisabledParsers) )))
       , vimAuthenticationSshd                           (starttime, endtime, targetusername_has, (imAuthenticationDisabled or('ExcludevimAuthenticationSshd' in (DisabledParsers) )))
       , vimAuthenticationSu                             (starttime, endtime, targetusername_has, (imAuthenticationDisabled or('ExcludevimAuthenticationSu' in (DisabledParsers) )))
-<<<<<<< HEAD
-      , vimAuthenticationSalesforceSC                   (starttime, endtime, targetusername_has, (imAuthenticationDisabled or('ExcludevimAuthenticationSalesforceSC' in (DisabledParsers) )))
-=======
       , vimAuthenticationCiscoASA                       (starttime, endtime, targetusername_has, (imAuthenticationDisabled or('ExcludevimAuthenticationCiscoASA' in (DisabledParsers) )))
->>>>>>> d3e69134
       , vimAuthenticationCiscoMeraki                    (starttime, endtime, targetusername_has, (imAuthenticationDisabled or('ExcludevimAuthenticationCiscoMeraki' in (DisabledParsers) )))
       , vimAuthenticationCiscoISE                       (starttime, endtime, targetusername_has, (imAuthenticationDisabled or('ExcludevimAuthenticationCiscoISE' in (DisabledParsers) )))
       , vimAuthenticationBarracudaWAF                   (starttime, endtime, targetusername_has, (imAuthenticationDisabled or('ExcludevimAuthenticationBarracudaWAF' in (DisabledParsers) )))
       , vimAuthenticationVectraXDRAudit               (starttime, endtime, (imAuthenticationDisabled or('ExcludevimAuthenticationVectraXDRAudit' in (DisabledParsers) )))
       , vimAuthenticationSentinelOne                    (starttime, endtime, (imAuthenticationDisabled or('ExcludevimAuthenticationSentinelOne' in (DisabledParsers) )))
+      , vimAuthenticationSalesforceSC                   (starttime, endtime, targetusername_has, (imAuthenticationDisabled or('ExcludevimAuthenticationSalesforceSC' in (DisabledParsers) )))
   };
   Generic(starttime, endtime, targetusername_has)
 
-Parsers:
-<<<<<<< HEAD
-  - vimAuthenticationEmpty
-  - vimAuthenticationAADManagedIdentitySignInLogs  
-  - vimAuthenticationAADNonInteractiveUserSignInLog
-  - vimAuthenticationAADServicePrincipalSignInLogs 
-  - vimAuthenticationSigninLogs                    
-  - vimAuthenticationAWSCloudTrail                 
-  - vimAuthenticationOktaSSO         
-  - vimAuthenticationM365Defender                  
-  - vimAuthenticationMicrosoftWindowsEvent         
-  - vimAuthenticationMD4IoT 
-  - vimAuthenticationSshd
-  - vimAuthenticationSu
-  - vimAuthenticationSalesforceSC
-  - vimAuthenticationCiscoMeraki
-  - vimAuthenticationCiscoISE
-  - vimAuthenticationBarracudaWAF
-  - vimAuthenticationVectraXDRAudit
-=======
-  - _Im_Authentication_Empty
-  - _Im_Authentication_AADManagedIdentitySignInLogs  
-  - _Im_Authentication_AADNonInteractiveUserSignInLogs
-  - _Im_Authentication_AADServicePrincipalSignInLogs 
-  - _Im_Authentication_SigninLogs                    
-  - _Im_Authentication_AWSCloudTrail                 
-  - _Im_Authentication_OktaSSO         
-  - _Im_Authentication_M365Defender                  
-  - _Im_Authentication_MicrosoftWindowsEvent         
-  - _Im_Authentication_MD4IoT
-  - _Im_Authentication_PostgreSQL
-  - _Im_Authentication_Sshd
-  - _Im_Authentication_Su
-  - _Im_Authentication_CiscoASA
-  - _Im_Authentication_CiscoMeraki
-  - _Im_Authentication_CiscoISE
-  - _Im_Authentication_BarracudaWAF
-  - _Im_Authentication_VectraXDRAudit
-  - _Im_Authentication_SentinelOne
->>>>>>> d3e69134
+ Parsers:
+      - _Im_Authentication_Empty
+      - _Im_Authentication_AADManagedIdentitySignInLogs  
+      - _Im_Authentication_AADNonInteractiveUserSignInLogs
+      - _Im_Authentication_AADServicePrincipalSignInLogs 
+      - _Im_Authentication_SigninLogs                    
+      - _Im_Authentication_AWSCloudTrail                 
+      - _Im_Authentication_OktaSSO         
+      - _Im_Authentication_M365Defender                  
+      - _Im_Authentication_MicrosoftWindowsEvent         
+      - _Im_Authentication_MD4IoT
+      - _Im_Authentication_PostgreSQL
+      - _Im_Authentication_Sshd
+      - _Im_Authentication_Su
+      - _Im_Authentication_CiscoASA
+      - _Im_Authentication_CiscoMeraki
+      - _Im_Authentication_CiscoISE
+      - _Im_Authentication_BarracudaWAF
+      - _Im_Authentication_VectraXDRAudit
+      - _Im_Authentication_SentinelOne
+      - _Im_Authentication_SalesforceSC