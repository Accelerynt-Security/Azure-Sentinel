Parser:
  Title: Authentication ASIM filtering parser for Okta
  Version: '0.2.1'
<<<<<<< HEAD
  LastUpdated: Sept 07, 2023
=======
  LastUpdated: Sept 18, 2023
>>>>>>> 6aaf0083
Product:
  Name: Okta
Normalization:
  Schema: Authentication
  Version: '0.1.0'
References:
- Title: ASIM Authentication Schema
  Link: https://aka.ms/ASimAuthenticationDoc
- Title: ASIM
  Link: https:/aka.ms/AboutASIM
Description: |
  This ASIM parser supports normalizing Okta sign in logs, stored in the  Okta_CL table and in OktaSSONativePollerV2_CL table, to the ASIM Authentication schema.
ParserName: vimAuthenticationOktaSSO
EquivalentBuiltInParser: _Im_Authentication_OktaSSO
ParserParams:
  - Name: starttime
    Type: datetime
    Default: datetime(null)
  - Name: endtime
    Type: datetime
    Default: datetime(null)
  - Name: targetusername_has
    Type: string
    Default: '*'
  - Name: disabled
    Type: bool
    Default: false
ParserQuery: |
  let OktaSignin=(starttime:datetime=datetime(null), endtime:datetime=datetime(null), targetusername_has:string="*", disabled:bool=false){
    let OktaSuccessfulOutcome = dynamic(['SUCCESS', 'ALLOW']);
    let OktaFailedOutcome = dynamic(['FAILURE', 'SKIPPED','DENY']);
    let OktaSigninEvents=dynamic(['user.session.start', 'user.session.end']);
    let emptyTable = datatable(TimeGenerated:datetime)[];
    // https://developer.okta.com/docs/reference/api/event-types/#catalog
    let OktaV1 = union isfuzzy=true emptyTable, Okta_CL 
    | where not(disabled)
      // ************************************************************************* 
      //       <Prefilterring>
      // *************************************************************************
    | extend outcome_result_s=column_ifexists('outcome_result_s',"")
        , eventType_s=column_ifexists('eventType_s',"")
        , legacyEventType_s=column_ifexists('legacyEventType_s',"")
        , client_geographicalContext_geolocation_lat_d=column_ifexists('client_geographicalContext_geolocation_lat_d',"")
        , client_geographicalContext_geolocation_lon_d=column_ifexists('client_geographicalContext_geolocation_lon_d',"")
	, actor_alternateId_s = column_ifexists('actor_alternateId_s',"")    
    | where 
        (isnull(starttime)   or TimeGenerated >= starttime) 
        and (isnull(endtime)     or TimeGenerated <= endtime)
        and (targetusername_has=='*' or (actor_alternateId_s has targetusername_has))
      // ************************************************************************* 
      //       </Prefilterring>
      // ************************************************************************* 
      | where eventType_s in (OktaSigninEvents)
      | extend 
	EventProduct='Okta'
	, EventVendor='Okta'
	, EventSchema = 'Authentication'
	, EventCount=int(1)
	, EventSchemaVersion='0.1.0'
	, EventResult = case (outcome_result_s in (OktaSuccessfulOutcome), 'Success',outcome_result_s in (OktaFailedOutcome),'Failure', 'Partial')
	, EventStartTime=TimeGenerated
	, EventEndTime=TimeGenerated
	, EventType=iff(eventType_s hassuffix 'start', 'Logon', 'Logoff')
	, EventSubType=legacyEventType_s
	, EventMessage=column_ifexists('displayMessage_s',"")
	, EventOriginalResultDetails=column_ifexists('outcome_reason_s',"")
	, EventOriginalUid = column_ifexists('uuid_g',"")
	, TargetUserIdType='OktaId'
	, TargetUsernameType='UPN'
	, TargetSessionId=column_ifexists('authenticationContext_externalSessionId_s',"")
	, TargetUserId=column_ifexists('actor_id_s',"")
	, TargetUsername=column_ifexists('actor_alternateId_s',"")
	, TargetUserType=column_ifexists('actor_type_s',"")
	, SrcGeoLatitude=toreal(client_geographicalContext_geolocation_lat_d)
	, SrcGeoLongitude=toreal(client_geographicalContext_geolocation_lon_d)
	, SrcDvcOs=column_ifexists('client_userAgent_os_s',"")
	, SrcIsp=column_ifexists('securityContext_isp_s',"")
	, SrcGeoCity=column_ifexists('client_geographicalContext_city_s',"")
	, SrcGeoCountry=column_ifexists('client_geographicalContext_country_s',"")
   	, SrcIpAddr = column_ifexists('client_ipAddress_s',"")
	, ActingAppName=column_ifexists('client_userAgent_browser_s',"")
	, ActingAppType="Browser"
	, LogonMethod=column_ifexists('authenticationContext_credentialType_s',"")
	, HttpUserAgent=column_ifexists('client_userAgent_rawUserAgent_s',"")
	// ** Aliases
	| extend 
	  User=TargetUsername
	  , Dvc=EventVendor
	  , IpAddr=SrcIpAddr
	| project-away *_s, *_d, *_b, *_g, *_t;
    let OktaV2 = union isfuzzy=true emptyTable, OktaSSONativePollerV2_CL
    | extend EventOriginalType=column_ifexists('EventOriginalType',"") 
      ,  OriginalActorAlternateId = column_ifexists('OriginalActorAlternateId',"")
    | where 
        (isnull(starttime)   or TimeGenerated >= starttime) 
        and (isnull(endtime)     or TimeGenerated <= endtime)
        and (targetusername_has=='*' or (OriginalActorAlternateId has targetusername_has))
      // ************************************************************************* 
      //       </Prefilterring>
      // ************************************************************************* 
    | where EventOriginalType in (OktaSigninEvents)
    | extend 
	EventProduct='Okta'
	, EventSchema = 'Authentication'
	, EventVendor='Okta'
	, EventCount=int(1)
	, EventSchemaVersion='0.1.0'
	, EventStartTime=TimeGenerated
	, EventEndTime=TimeGenerated
	, EventType=iff(EventOriginalType hassuffix 'start', 'Logon', 'Logoff')       
	, TargetSessionId=column_ifexists('ActorSessionId',"")
	, TargetUserId= column_ifexists('ActorUserId',"")
	, TargetUsername=column_ifexists('ActorUsername',"")
	, TargetUserType=column_ifexists('ActorUserType',"")
	, TargetUserIdType=column_ifexists('ActorUserIdType',"")
	, TargetUsernameType=column_ifexists('ActorUsernameType',"")
 	, SrcIpAddr = column_ifexists('SrcIpAddr',"")
  	//** extend non-normalized fields to be projected-away 
	, ActorDetailEntry, ActorDisplayName, AuthenticationContextAuthenticationProvider, AuthenticationContextAuthenticationStep
    	, AuthenticationContextCredentialProvider, AuthenticationContextInterface, AuthenticationContextIssuerId, AuthenticationContextIssuerType
       	, DebugData, DvcAction, OriginalActorAlternateId, OriginalClientDevice, OriginalOutcomeResult, OriginalSeverity, OriginalTarget
	, OriginalUserId, OriginalUserType, Request, SecurityContextAsNumber, SecurityContextAsOrg, SecurityContextDomain, SecurityContextIsProxy
     	, TransactionDetail, TransactionId, TransactionType
	// ** Aliases
	| extend 
	  User=TargetUsername
	  , Dvc=EventVendor
	  , IpAddr=SrcIpAddr
   	| project-away ActorDetailEntry, ActorDisplayName, AuthenticationContextAuthenticationProvider, AuthenticationContextAuthenticationStep
    	, AuthenticationContextCredentialProvider, AuthenticationContextInterface, AuthenticationContextIssuerId, AuthenticationContextIssuerType
       	, DebugData, DvcAction, OriginalActorAlternateId, OriginalClientDevice, OriginalOutcomeResult, OriginalSeverity, OriginalTarget
	, OriginalUserId, OriginalUserType, Request, SecurityContextAsNumber, SecurityContextAsOrg, SecurityContextDomain, SecurityContextIsProxy
     	, TransactionDetail, TransactionId, TransactionType;
	union isfuzzy=true OktaV1, OktaV2;
    };
    OktaSignin(starttime, endtime, targetusername_has, disabled)<|MERGE_RESOLUTION|>--- conflicted
+++ resolved
@@ -1,11 +1,7 @@
 Parser:
   Title: Authentication ASIM filtering parser for Okta
   Version: '0.2.1'
-<<<<<<< HEAD
-  LastUpdated: Sept 07, 2023
-=======
   LastUpdated: Sept 18, 2023
->>>>>>> 6aaf0083
 Product:
   Name: Okta
 Normalization:
