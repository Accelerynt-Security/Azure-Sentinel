Parser:
  Title: Network Session ASIM parser for Cisco ASA
<<<<<<< HEAD
  Version: '1.1.0'
  LastUpdated: Jan 09, 2025
=======
  Version: '0.1.2'
  LastUpdated: May 22, 2025
>>>>>>> ae1005e4
Product:
  Name: CiscoASA
Normalization:
  Schema: NetworkSession
  Version: '0.2.6'
References:
  - Title: ASIM Network Session Schema
    Link: https://aka.ms/ASimNetworkSessionDoc
  - Title: ASIM
    Link: https://aka.ms/AboutASIM
  - Title: Message code Description in Cisco ASA 
    Link: https://aka.ms/ciscoasamessagecodes
Description: |
  This ASIM parser supports normalizing commonly used Cisco ASA messages collected using the CEF Data Connector to the ASIM Network Session normalized schema.
ParserName: vimNetworkSessionCiscoASA                               
EquivalentBuiltInParser: _Im_NetworkSession_CiscoASA                                  
ParserParams:
  - Name: starttime
    Type: datetime
    Default: datetime(null)
  - Name: endtime
    Type: datetime
    Default: datetime(null)
  - Name: srcipaddr_has_any_prefix
    Type: dynamic
    Default: dynamic([])
  - Name: dstipaddr_has_any_prefix
    Type: dynamic
    Default: dynamic([])
  - Name: ipaddr_has_any_prefix
    Type: dynamic
    Default: dynamic([])
  - Name: dstportnumber
    Type: int
    Default: int(null)
  - Name: hostname_has_any
    Type: dynamic
    Default: dynamic([])
  - Name: dvcaction
    Type: dynamic
    Default: dynamic([])
  - Name: eventresult
    Type: string
    Default: '*'
  - Name: disabled
    Type: bool
    Default: false
ParserQuery: |
    let EventResultMapping = datatable (Reason:string, DvcAction:string, EventResult:string, EventResultDetails:string, EventOriginalResultDetails:string)  [
        'Conn-timeout', '', 'Success', 'Timeout', 'The connection ended when a flow is closed because of the expiration of its inactivity timer.',
        'Deny Terminate', 'Deny', 'Failure', 'Terminated', 'Flow was terminated by application inspection.',
        'Failover primary closed', '', 'Success', 'Failover', 'The standby unit in a failover pair deleted a connection because of a message received from the active unit.',
        'FIN Timeout', '', 'Success', 'Timeout', 'Force termination after 10 minutes awaiting the last ACK or after half-closed timeout.',  
        'Flow closed by inspection', 'Deny', 'Failure', 'Terminated', 'Flow was terminated by the inspection feature.',
        'Flow terminated by IPS', 'Deny', 'Failure', 'Terminated', 'Flow was terminated by IPS.',
        'Flow reset by IPS', 'Reset', 'Failure', 'Terminated', 'Flow was reset by IPS.',     
        'Flow terminated by TCP Intercept', 'TCP Intercept', 'Failure', 'Terminated', 'Flow was terminated by TCP Intercept.',
        'Flow timed out', '', 'Success', 'Timeout', 'Flow has timed out.',
        'Flow timed out with reset', 'Reset', 'Failure', 'Timeout', 'Flow has timed out, but was reset.',
        'Free the flow created as result of packet injection', '', 'Success', 'Simulation', 'The connection was built because the packet tracer feature sent a simulated packet through the Secure Firewall ASA.',
        'Invalid SYN', '', 'Failure', 'Invalid TCP', 'The SYN packet was not valid.',
        'IPS fail-close', 'Deny', 'Failure', 'Terminated', 'Flow was terminated because the IPS card is down.',
        'No interfaces associated with zone', '', 'Failure', 'Routing issue', 'Flows were torn down after the "no nameif" or "no zone-member" leaves a zone with no interface members.',
        'No valid adjacency', 'Drop', 'Failure', 'Routing issue', 'This counter is incremented when the Secure Firewall ASA tried to obtain an adjacency and could not obtain the MAC address for the next hop. The packet is dropped.',
        'Pinhole Timeout', '', 'Failure', 'Timeout', 'The counter is incremented to report that the Secure Firewall ASA opened a secondary flow, but no packets passed through this flow within the timeout interval, and so it was removed. An example of a secondary flow is the FTP data channel that is created after successful negotiation on the FTP control channel.',
        'Probe maximum retries of retransmission exceeded', '', 'Failure', 'Maximum Retry', 'The connection was torn down because the TCP packet exceeded maximum probe retries of retransmission.',
        'Probe maximum retransmission time elapsed', '', 'Failure', 'Maximum Retry', 'The connection was torn down because the maximum probing time for TCP packet had elapsed.',
        'Probe received RST', '', 'Failure', 'Reset', 'The connection was torn down because probe connection received RST from server.',
        'Probe received FIN', '', 'Success', '', 'The connection was torn down because probe connection received FIN from server and complete FIN closure process was completed.',
        'Probe completed', '', 'Success', '', 'The probe connection was successful.', 
        'Route change', '', 'Success', '', 'When the Secure Firewall ASA adds a lower cost (better metric) route, packets arriving that match the new route cause their existing connection to be torn down after the user-configured timeout (floating-conn) value. Subsequent packets rebuild the connection out of the interface with the better metric. To prevent the addition of lower cost routes from affecting active flows, you can set the floating-conn configuration timeout value to 0:0:0.', 
        'SYN Control', '', 'Failure', 'Invalid TCP', 'A back channel initiation occurred from the wrong side.',
        'SYN Timeout', '', 'Failure', 'Timeout', 'Force termination after 30 seconds, awaiting three-way handshake completion.',
        'TCP bad retransmission', '', 'Success', 'Invalid TCP', 'The connection was terminated because of a bad TCP retransmission.',
        'TCP FINs', '', 'Success', '', 'A normal close-down sequence occurred.',
        'TCP Invalid SYN', '', 'Failure', 'Invalid TCP', 'Invalid TCP SYN packet.',              
        'TCP Reset-APPLIANCE', '', 'Failure', 'Reset', 'The flow is closed when a TCP reset is generated by the Secure Firewall ASA.',
        'TCP Reset-I', '', 'Failure', 'Reset', 'Reset was from the inside.',
        'TCP Reset-O', '', 'Failure', 'Reset', 'Reset was from the outside.',
        'TCP segment partial overlap', '', 'Failure', 'Invalid TCP', 'A partially overlapping segment was detected.',
        'TCP unexpected window size variation', '', 'Failure', 'Invalid TCP', 'A connection was terminated due to variation in the TCP window size.',  
        'Tunnel has been torn down', '', 'Failure', 'Invalid Tunnel', 'Flow was terminated because the tunnel is down.',
        'Unknown', 'Deny', 'Failure', 'Terminated', 'An authorization was denied by a URL filter.', 'Unauth Deny', '', 'Failure', 'Unknown', 'An unknown error has occurred.',               
        'Xlate Clear', '', '', '', 'A command line was removed.',
    ];
    let ProtocolLookup=datatable(Protocol:string,NetworkProtocol:string)[
          "0","HOPOPT"
          , "1","ICMP"
          , "2","IGMP"
          , "3","GGP"
          , "4","IPv4"
          , "5","ST"
          , "6","TCP"
          , "7","CBT"
          , "8","EGP"
          , "9","IGP"
          , "10","BBN-RCC-MON"
          , "11","NVP-II"
          , "12","PUP"
          , "13","ARGUS (deprecated)"
          , "14","EMCON"
          , "15","XNET"
          , "16","CHAOS"
          , "17","UDP"
          , "18","MUX"
          , "19","DCN-MEAS"
          , "20","HMP"
          , "21","PRM"
          , "22","XNS-IDP"
          , "23","TRUNK-1"
          , "24","TRUNK-2"
          , "25","LEAF-1"
          , "26","LEAF-2"
          , "27","RDP"
          , "28","IRTP"
          , "29","ISO-TP4"
          , "30","NETBLT"
          , "31","MFE-NSP"
          , "32","MERIT-INP"
          , "33","DCCP"
          , "34","3PC"
          , "35","IDPR"
          , "36","XTP"
          , "37","DDP"
          , "38","IDPR-CMTP"
          , "39","TP++"
          , "40","IL"
          , "41","IPv6"
          , "42","SDRP"
          , "43","IPv6-Route"
          , "44","IPv6-Frag"
          , "45","IDRP"
          , "46","RSVP"
          , "47","GRE"
          , "48","DSR"
          , "49","BNA"
          , "50","ESP"
          , "51","AH"
          , "52","I-NLSP"
          , "53","SWIPE (deprecated)"
          , "54","NARP"
          , "55","MOBILE"
          , "56","TLSP"
          , "57","SKIP"
          , "58","IPv6-ICMP"
          , "59","IPv6-NoNxt"
          , "60","IPv6-Opts"
          , "61",""
          , "62","CFTP"
          , "63",""
          , "64","SAT-EXPAK"
          , "65","KRYPTOLAN"
          , "66","RVD"
          , "67","IPPC"
          , "68",""
          , "69","SAT-MON"
          , "70","VISA"
          , "71","IPCV"
          , "72","CPNX"
          , "73","CPHB"
          , "74","WSN"
          , "75","PVP"
          , "76","BR-SAT-MON"
          , "77","SUN-ND"
          , "78","WB-MON"
          , "79","WB-EXPAK"
          , "80","ISO-IP"
          , "81","VMTP"
          , "82","SECURE-VMTP"
          , "83","VINES"
          , "84","TTP"
          , "84","IPTM"
          , "85","NSFNET-IGP"
          , "86","DGP"
          , "87","TCF"
          , "88","EIGRP"
          , "89","OSPFIGP"
          , "90","Sprite-RPC"
          , "91","LARP"
          , "92","MTP"
          , "93","AX.25"
          , "94","IPIP"
          , "95","MICP (deprecated)"
          , "96","SCC-SP"
          , "97","ETHERIP"
          , "98","ENCAP"
          , "99",""
          , "100","GMTP"
          , "101","IFMP"
          , "102","PNNI"
          , "103","PIM"
          , "104","ARIS"
          , "105","SCPS"
          , "106","QNX"
          , "107","A/N"
          , "108","IPComp"
          , "109","SNP"
          , "110","Compaq-Peer"
          , "111","IPX-in-IP"
          , "112","VRRP"
          , "113","PGM"
          , "114",""
          , "115","L2TP"
          , "116","DDX"
          , "117","IATP"
          , "118","STP"
          , "119","SRP"
          , "120","UTI"
          , "121","SMP"
          , "122","SM (deprecated)"
          , "123","PTP"
          , "124","ISIS over IPv4"
          , "125","FIRE"
          , "126","CRTP"
          , "127","CRUDP"
          , "128","SSCOPMCE"
          , "129","IPLT"
          , "130","SPS"
          , "131","PIPE"
          , "132","SCTP"
          , "133","FC"
          , "134","RSVP-E2E-IGNORE"
          , "135","Mobility Header"
          , "136","UDPLite"
          , "137","MPLS-in-IP"
          , "138","manet"
          , "139","HIP"
          , "140","Shim6"
          , "141","WESP"
          , "142","ROHC"
          , "143","Ethernet"
          , "253",""
          , "254",""
          , "255","Reserved"
      ];
      let ActionResultLookup = datatable (DeviceEventClassID:string, DvcAction:string, EventResult:string)[
            "106001", "Deny", "Failure",
            "106002", "Deny", "Failure",
            "106006", "Deny", "Failure",
            "106007", "Deny", "Failure",
            "106010", "Deny", "Failure",
            "106012", "Deny", "Failure",
            "106013", "Drop", "Failure",
            "106014", "Deny", "Failure",
            "106015", "Deny", "Failure",
            "106016", "Deny", "Failure",
            "106017", "Deny", "Failure",
            "106018", "Deny", "Failure",
            "106020", "Deny", "Failure",
            "106021", "Deny", "Failure",
            "106022", "Deny", "Failure",
            "106023", "Deny", "Failure",
            "106100", "", "",
            "302013", "Allow", "Success",
            "302014", "", "", 
            "302015", "Allow", "Success",
            "302016", "Allow", "Success",
            "302020", "Allow", "Success",
            "302021", "Allow", "Success",
            "710002", "Allow", "Success",
            "710003", "Deny", "Failure",
            "710004", "Drop", "Failure",
            "710005", "Drop", "Failure",
      ];
      let NWParser = (
            starttime:datetime=datetime(null), 
            endtime:datetime=datetime(null),
            srcipaddr_has_any_prefix:dynamic=dynamic([]), 
            dstipaddr_has_any_prefix:dynamic=dynamic([]), 
            ipaddr_has_any_prefix:dynamic=dynamic([]),
            dstportnumber:int=int(null), 
            hostname_has_any:dynamic=dynamic([]), 
            dvcaction:dynamic=dynamic([]), 
            eventresult:string='*', 
            disabled:bool=false)
        { 
      let src_or_any = set_union(srcipaddr_has_any_prefix, ipaddr_has_any_prefix); 
      let dst_or_any = set_union(dstipaddr_has_any_prefix, ipaddr_has_any_prefix);
      let allLogs = CommonSecurityLog
                | where not(disabled)
                | where (isnull(starttime) or TimeGenerated >= starttime) and (isnull(endtime) or TimeGenerated <= endtime)
                | where DeviceVendor == "Cisco" and DeviceProduct == "ASA"
                | where DeviceEventClassID in ("106001","106006","106015","106016","106021","106022","106010","106014","106018","106023","302013","302015","302014","302016","302020","302021","710002","710003","710004","710005","106007","106017","106100","106002","106012","106013","106020")
                | lookup ActionResultLookup on DeviceEventClassID
                | where ((array_length(dvcaction) == 0) or DvcAction has_any (dvcaction) or DvcAction == "")
                | where ((eventresult == "*") or EventResult == eventresult or EventResult == "")
                | project DeviceVendor,Type, DeviceProduct, DeviceEventClassID, LogSeverity, OriginalLogSeverity, Computer, CommunicationDirection, DestinationIP, DestinationPort, DeviceAddress, DeviceName, Message, Protocol, SourceIP, SourcePort, DeviceVersion, DeviceCustomString2, DvcAction, EventResult, TimeGenerated, DeviceAction;
      let parsedData = allLogs
                | where isnotempty(SourceIP)
                | where (isnull(dstportnumber) or (DestinationPort == dstportnumber))
                | extend temp_isSrcMatch=has_any_ipv4_prefix(SourceIP,src_or_any), 
                                temp_isDstMatch=has_any_ipv4_prefix(DestinationIP,dst_or_any)
                | extend ASimMatchingIpAddr = case(
                                                array_length(src_or_any) == 0 and array_length(dst_or_any) == 0, "-", // match not requested
                                                (temp_isSrcMatch and temp_isDstMatch), "Both", // has to be checked before the individual 
                                                temp_isSrcMatch, "SrcIpAddr",
                                                temp_isDstMatch, "DstIpAddr",
                                                "No match"
                                            )
                | where ASimMatchingIpAddr != "No match"
                | project-rename NetworkRuleName = DeviceCustomString2,
                                 SrcIpAddr = SourceIP,
                                 SrcPortNumber = SourcePort,
                                 DstIpAddr = DestinationIP, 
                                 DstPortNumber = DestinationPort;
      let unparsedData = allLogs
                | where isempty(SourceIP)
                | where Message has tostring(dstportnumber)
                        and ((array_length(src_or_any) == 0 or has_any_ipv4_prefix(Message,src_or_any)) 
                            or (array_length(dst_or_any) == 0 or has_any_ipv4_prefix(Message,dst_or_any)))
                | project DeviceVendor,Type, DeviceProduct, DeviceEventClassID, LogSeverity, OriginalLogSeverity, Computer, DeviceAddress, DeviceName, Message, DeviceVersion, Protocol, DvcAction, EventResult, TimeGenerated, DeviceAction;
      let all_106001_alike = parsedData
                | where DeviceEventClassID in ("106001", "106006", "106015", "106016", "106021", "106022") 
                | parse Message with * " interface " DstInterfaceName;
      let all_106010_alike = parsedData
                | where DeviceEventClassID in ("106010", "106014")
                | parse Message with * " src "  SrcInterfaceName ":" * " dst " DstInterfaceName ":" * "(type " NetworkIcmpType ", code " NetworkIcmpCode:int ")";
      let all_106018 = parsedData
                | where DeviceEventClassID == "106018"
                | parse Message with * " packet type " NetworkIcmpType " " * "list " NetworkRuleName " " *;
      let all_106023 = parsedData
                | where DeviceEventClassID == "106023" and not(Message has "protocol 41")
                | parse Message with * " src "  SrcInterfaceName ":" * " dst " DstInterfaceName ":" * ' by access-group "' NetworkRuleName '" '  *
                | parse Message with * "(type " NetworkIcmpType ", code " NetworkIcmpCode:int ")" *;
      let all_106023_unparsed = unparsedData
                | where DeviceEventClassID == "106023" and not(Message has "protocol 41")
                | parse Message with * ":" DeviceAction " " Protocol " src " SrcInterfaceName ":" SrcIpAddrAndPort "(" SrcUsername ") dst " DstInterfaceName ":" DstIpAddrAndPort " " NetworkIcmpInfo 'by access-group "' NetworkRuleName '" [' * "]"
                | parse Message with * ":" DeviceAction " " Protocol " src " SrcInterfaceName ":" SrcIpAddrAndPort " dst " DstInterfaceName ":" DstIpAddrAndPort " " NetworkIcmpInfo 'by access-group "' NetworkRuleName '" [' * "]"
                | extend SrcIpAddrAndPort = split(SrcIpAddrAndPort, "(")[0]
                | extend SrcUsername = iff(isnotempty(SrcUsername), SrcUsername, "")
                | parse NetworkIcmpInfo with "(type " NetworkIcmpType ", code " NetworkIcmpCode:int ") "
                | extend SrcIpAddrAndPort = split(SrcIpAddrAndPort,"/"), DstIpAddrAndPort = split(DstIpAddrAndPort,"/")
                | extend SrcIpAddr = tostring(SrcIpAddrAndPort[0]),
                        SrcPortNumber = toint(SrcIpAddrAndPort[1]),
                        DstIpAddr = tostring(DstIpAddrAndPort[0]),
                        DstPortNumber = toint(DstIpAddrAndPort[1])
                | where (isnull(dstportnumber) or (DstPortNumber == dstportnumber))
                | extend temp_isSrcMatch=has_any_ipv4_prefix(SrcIpAddr,src_or_any), 
                                temp_isDstMatch=has_any_ipv4_prefix(DstIpAddr,dst_or_any)
                | extend ASimMatchingIpAddr = case(
                                                array_length(src_or_any) == 0 and array_length(dst_or_any) == 0, "-", // match not requested
                                                (temp_isSrcMatch and temp_isDstMatch), "Both", // has to be checked before the individual 
                                                temp_isSrcMatch, "SrcIpAddr",
                                                temp_isDstMatch, "DstIpAddr",
                                                "No match"
                                            )
                | where ASimMatchingIpAddr != "No match"
                | project-away SrcIpAddrAndPort, DstIpAddrAndPort, NetworkIcmpInfo;
      let all_106023_41 = unparsedData
                | where DeviceEventClassID == "106023" and Message has "protocol 41"
                | parse Message with * ":" DeviceAction " " ProtocolFromLog " src " SrcInterfaceName ":" SrcIpAddr " dst " DstInterfaceName ":" DstIpAddr ' by access-group ' NetworkRuleName ' '  *
                | parse Message with * "(type " NetworkIcmpType ", code " NetworkIcmpCode:int ")" *
                | extend Protocol = case(isnotempty(Protocol), Protocol,
                                        ProtocolFromLog endswith "41", "41",
                                        ""),
                        NetworkRuleName = trim_start(@"\s*",NetworkRuleName)
                | extend temp_isSrcMatch=has_any_ipv4_prefix(SrcIpAddr,src_or_any), 
                                temp_isDstMatch=has_any_ipv4_prefix(DstIpAddr,dst_or_any)
                | extend ASimMatchingIpAddr = case(
                                                array_length(src_or_any) == 0 and array_length(dst_or_any) == 0, "-", // match not requested
                                                (temp_isSrcMatch and temp_isDstMatch), "Both", // has to be checked before the individual 
                                                temp_isSrcMatch, "SrcIpAddr",
                                                temp_isDstMatch, "DstIpAddr",
                                                "No match"
                                            )
                | where ASimMatchingIpAddr != "No match"
                | project-away ProtocolFromLog;
      let all_302013_302015_parsed = parsedData
                | where DeviceEventClassID in ("302013","302015")
                | parse Message with * ":" * " " * " " * " connection " NetworkSessionId " for " SrcInterfaceName ":" * "/" * " (" SrcNatIpAddr "/" SrcNatPortNumber:int ")" SrcUsername "to " DstInterfaceName ":" * "/" * " (" DstNatIpAddr "/" DstNatPortNumber:int ")" DstUsername
                | extend SrcUsername = trim(@"\s?\(?\)?\s?", SrcUsername),
                        DstUsername = trim(@"\s?\(?\)?\s?", DstUsername),
                        SessionId = NetworkSessionId,
                        EventSubType = "Start";
      let all_302013_302015_unparsed = unparsedData
                | where DeviceEventClassID in ("302013","302015")
                | parse Message with * ":" DeviceAction " " NetworkDirection " " Protocol " connection " NetworkSessionId " for " SrcInterfaceName ":" SrcIpAddr "/" SrcPortNumber:int " (" SrcNatIpAddr "/" SrcNatPortNumber:int ")" SrcUsername "to " DstInterfaceName ":" DstIpAddr "/" DstPortNumber:int " (" DstNatIpAddr "/" DstNatPortNumber:int ")" DstUsername
                | where (isnull(dstportnumber) or (DstPortNumber == dstportnumber))
                | extend temp_isSrcMatch=has_any_ipv4_prefix(SrcIpAddr,src_or_any), 
                                temp_isDstMatch=has_any_ipv4_prefix(DstIpAddr,dst_or_any)
                | extend ASimMatchingIpAddr = case(
                                                array_length(src_or_any) == 0 and array_length(dst_or_any) == 0, "-", // match not requested
                                                (temp_isSrcMatch and temp_isDstMatch), "Both", // has to be checked before the individual 
                                                temp_isSrcMatch, "SrcIpAddr",
                                                temp_isDstMatch, "DstIpAddr",
                                                "No match"
                                            )
                | where ASimMatchingIpAddr != "No match"
                | extend SrcUsername = trim(@"\s?\(?\)?\s?", SrcUsername),
                        DstUsername = trim(@"\s?\(?\)?\s?", DstUsername),
                        NetworkDirection = case(NetworkDirection == "inbound", "Inbound",
                                                    NetworkDirection == "outbound", "Outbound",
                                                    ""),
                        SessionId = NetworkSessionId,
                        EventSubType = "Start"; 
      let all_302014_unparsed = unparsedData
                | where DeviceEventClassID == "302014"
                | project-away DvcAction, EventResult
                | parse Message with * ":" DeviceAction " " Protocol " connection " NetworkSessionId " for " SrcInfoString " to " DstInfoString " duration " NetworkDuration " bytes " NetworkBytes:long *
                // SrcInfoString is extracted from the Message and not the direct values of IP, Port, Interface and User because Username is optional here
                | parse kind=regex SrcInfoString with SrcInterfaceName ":" SrcIpAddr "/" SrcPortNumber:int @"\(?\s?" SrcUsername @"\)?\s?"
                // DstInfoString is extracted from the Message and not the direct values of IP, Port, Interface and User because Username is optional here
                | parse kind=regex DstInfoString with DstInterfaceName ":" DstIpAddr "/" DstPortNumber:int @"\(?\s?" DstUsername @"\)?\s?"
                | where (isnull(dstportnumber) or (DstPortNumber == dstportnumber))
                | extend temp_isSrcMatch=has_any_ipv4_prefix(SrcIpAddr,src_or_any), 
                                temp_isDstMatch=has_any_ipv4_prefix(DstIpAddr,dst_or_any)
                | extend ASimMatchingIpAddr = case(
                                                array_length(src_or_any) == 0 and array_length(dst_or_any) == 0, "-", // match not requested
                                                (temp_isSrcMatch and temp_isDstMatch), "Both", // has to be checked before the individual 
                                                temp_isSrcMatch, "SrcIpAddr",
                                                temp_isDstMatch, "DstIpAddr",
                                                "No match"
                                            )
                | where ASimMatchingIpAddr != "No match"
                // Remaining string can have multiple formats. Mapping of all of them is as follows:
                // 1. empty --> no mapping required, RemainingString will be empty                
                | parse Message with * " bytes " * " " RemainingString
                // 2. (domain\USER001) 3. TCP FINs from OUTSIDE (domain\USER001) 4. TCP FINs (domain\USER001) --> DstUsernameSimple will now contain the value of the Destination Username
                | parse RemainingString with ReasonString "(" DstUsernameSimple ")"
                // Now to cover case #3 and 5. TCP FINs from OUTSIDE, adding check for the word "from" 
                | extend ReasonString = case(RemainingString has "from" and RemainingString !has "(", RemainingString,
                                             ReasonString)
                // Finally extract the required Reason information from the string to be utilized later
                | parse ReasonString with Reason " from " *
                | extend Reason = case(isempty(Reason), ReasonString,
                                       Reason)
                | lookup EventResultMapping on Reason
                | where ((array_length(dvcaction) == 0) or DvcAction has_any (dvcaction))
                | where ((eventresult == "*") or EventResult == eventresult)
                | extend 
                            SrcUsername = trim(@"\s?\(?\)?\s?", SrcUsername),
                            DstUsername = case(isempty(DstUsername),DstUsernameSimple,
                                               trim(@"\s?\(?\)?\s?", DstUsername)),
                            NetworkDuration = toint(24 * 60 * totimespan(NetworkDuration) / time(1s)),
                            SessionId = NetworkSessionId,
                            EventSubType = "End",
                            EventOriginalResultDetails = iif(isnotempty(EventOriginalResultDetails), strcat(Reason, " - ", EventOriginalResultDetails), EventOriginalResultDetails)
                | project-away DstUsernameSimple, *String, Reason;
      let all_302014_parsed = parsedData
                | where DeviceEventClassID == "302014"
                | project-away DvcAction, EventResult
                | parse Message with * " connection " NetworkSessionId " for " SrcInterfaceName ":" * " to " DstInterfaceName ":" * " duration " NetworkDuration " bytes " NetworkBytes:long *
                | parse Message with * " bytes " * " " ReasonString
                | parse ReasonString with Reason " from " *
                | extend Reason = case(isempty(Reason), ReasonString,
                                       Reason)
                | lookup EventResultMapping on Reason
                | where ((array_length(dvcaction) == 0) or DvcAction has_any (dvcaction))
                | where ((eventresult == "*") or EventResult == eventresult)
                | extend 
                            NetworkDuration = toint(24 * 60 * totimespan(NetworkDuration) / time(1s)),
                            SessionId = NetworkSessionId,
                            EventSubType = "End",
                            EventOriginalResultDetails = iif(isnotempty(EventOriginalResultDetails), strcat(Reason, " - ", EventOriginalResultDetails), EventOriginalResultDetails)
                | project-away Reason, ReasonString;
      let all_302016_parsed = parsedData
                | where DeviceEventClassID  == "302016"
                | parse Message with * " connection " NetworkSessionId " for " SrcInterfaceName ":" * " to " DstInterfaceName ":" * " duration " NetworkDuration " bytes " NetworkBytes:long *
                | extend NetworkDuration = toint(24 * 60 * totimespan(NetworkDuration) / time(1s)),
                         SessionId = NetworkSessionId,
                         EventSubType = "End";
      let all_302016_unparsed = unparsedData
                | where DeviceEventClassID  == "302016"
                | parse Message with * ":" DeviceAction " " Protocol " connection " NetworkSessionId " for " SrcInfoString " to " DstInfoString " duration " NetworkDuration " bytes " NetworkBytes:long *
                | parse kind=regex SrcInfoString with SrcInterfaceName ":" SrcIpAddr "/" SrcPortNumber:int @"\(?\s?" SrcUsername @"\)?\s?"
                | parse kind=regex DstInfoString with DstInterfaceName ":" DstIpAddr "/" DstPortNumber:int @"\(?\s?" DstUsername @"\)?\s?"
                | where (isnull(dstportnumber) or (DstPortNumber == dstportnumber))
                | extend temp_isSrcMatch=has_any_ipv4_prefix(SrcIpAddr,src_or_any), 
                                temp_isDstMatch=has_any_ipv4_prefix(DstIpAddr,dst_or_any)
                | extend ASimMatchingIpAddr = case(
                                                array_length(src_or_any) == 0 and array_length(dst_or_any) == 0, "-", // match not requested
                                                (temp_isSrcMatch and temp_isDstMatch), "Both", // has to be checked before the individual 
                                                temp_isSrcMatch, "SrcIpAddr",
                                                temp_isDstMatch, "DstIpAddr",
                                                "No match"
                                            )
                | where ASimMatchingIpAddr != "No match"
                | parse Message with * " bytes " * " (" DstUsernameSimple ")"
                | extend 
                            SrcUsername = trim(@"\s?\(?\)?\s?", SrcUsername),
                            DstUsername = case(isempty(DstUsername),DstUsernameSimple,
                                               trim(@"\s?\(?\)?\s?", DstUsername)),
                            NetworkDuration = toint(24 * 60 * totimespan(NetworkDuration) / time(1s)),
                            SessionId = NetworkSessionId,
                            EventSubType = "End"
                | project-away DstUsernameSimple, *InfoString;
      let all_302020_302021 = parsedData
                | where DeviceEventClassID in ("302020","302021")
                | parse Message with * "(" SrcUsername ")" *
                | parse Message with * "type " NetworkIcmpType " code " NetworkIcmpCode:int *
                | extend SrcUsernameType = iif(isnotempty(SrcUsername),"Windows",""),
                            EventSubType = case(DeviceEventClassID == "302020", "Start",
                                                "End");
      let all_7_series = parsedData
                | where DeviceEventClassID in ("710002","710003","710004","710005")
                | parse Message with * " to " DstInterfaceName ":" *;
      let all_106007 = parsedData
                | where DeviceEventClassID == "106007"
                | extend DstAppName = "DNS"
                | parse Message with * " due to " EventOriginalResultDetails;
      let all_106017 = parsedData
                | where DeviceEventClassID == "106017"
                | extend ThreatName = "Land Attack";
      let all_106100_parsed = parsedData
                | where DeviceEventClassID == "106100" and isnotempty(SrcIpAddr)
                | extend DvcAction = case(Message has "denied", "Deny",
                                          "Allow")
                | extend EventResult = case(DvcAction == "Deny", "Failure",
                                            "Success")
                | where ((array_length(dvcaction) == 0) or DvcAction has_any (dvcaction))
                | where ((eventresult == "*") or EventResult == eventresult)
                | parse Message with * "access-list " * " " * " " * " " SrcInterfaceName "/" * ") -> " DstInterfaceName "/" * ") hit-cnt " EventCount:int *;
      let all_106100_unparsed = unparsedData
                | where DeviceEventClassID == "106100"
                | extend DvcAction = case(Message has "denied", "Deny",
                                          "Allow")
                | extend EventResult = case(DvcAction == "Deny", "Failure",
                                            "Success")
                | where ((array_length(dvcaction) == 0) or DvcAction has_any (dvcaction))
                | where ((eventresult == "*") or EventResult == eventresult)
                | parse Message with * "access-list " NetworkRuleName " " DeviceAction " " Protocol " " SrcInterfaceName "/" SrcIpAddr "(" SrcPortNumber:int ") -> " DstInterfaceName "/" DstIpAddr "(" DstPortNumber:int ") hit-cnt " EventCount:int * 
                | where (isnull(dstportnumber) or (DstPortNumber == dstportnumber))
                | extend temp_isSrcMatch=has_any_ipv4_prefix(SrcIpAddr,src_or_any), 
                                temp_isDstMatch=has_any_ipv4_prefix(DstIpAddr,dst_or_any)
                | extend ASimMatchingIpAddr = case(
                                                array_length(src_or_any) == 0 and array_length(dst_or_any) == 0, "-", // match not requested
                                                (temp_isSrcMatch and temp_isDstMatch), "Both", // has to be checked before the individual 
                                                temp_isSrcMatch, "SrcIpAddr",
                                                temp_isDstMatch, "DstIpAddr",
                                                "No match"
                                            )
                | where ASimMatchingIpAddr != "No match";
      let remainingLogs = parsedData
                | where DeviceEventClassID in ("106002", "106012", "106013", "106020");
      let networkaddressWatchlistData = materialize (_ASIM_GetWatchlistRaw("NetworkAddresses"));
      let internalInterface = networkaddressWatchlistData | where WatchlistItem.Tags has "Internal" | distinct tostring(WatchlistItem["Range Name"]);
      let externalInterface = networkaddressWatchlistData | where WatchlistItem.Tags has "External" | distinct tostring(WatchlistItem["Range Name"]);
      union isfuzzy=false all_106001_alike, all_106010_alike, all_106018, all_106023, all_106023_unparsed, all_106023_41,  all_302013_302015_unparsed, all_302013_302015_parsed, all_302014_parsed, all_302014_unparsed, all_302016_parsed, all_302016_unparsed, all_302020_302021, all_7_series, all_106007, all_106017, all_106100_parsed, all_106100_unparsed, remainingLogs
                | extend 
                        EventStartTime = TimeGenerated,
                        EventEndTime = TimeGenerated,
                        EventVendor = "Cisco",
                        EventProduct = "ASA",
                        EventCount = coalesce(EventCount,toint(1)),
                        EventType = "NetworkSession",
                        EventSchema = "NetworkSession",
                        EventSchemaVersion = "0.2.4",
                        SrcInterfaceName = tolower(SrcInterfaceName),
                        DstInterfaceName = tolower(DstInterfaceName)
                | extend 
                        SrcUsernameType = case(isnotempty(SrcUsername) and SrcUsername has "@", "UPN",
                                               isnotempty(SrcUsername) and SrcUsername !has "@" and SrcUsername has "\\", "Windows",
                                               isnotempty(SrcUsername), "Simple",
                                               ""),
                        DstUsernameType = case(isnotempty(DstUsername) and DstUsername has "@", "UPN",
                                               isnotempty(DstUsername) and DstUsername !has "@" and DstUsername has "\\", "Windows",
                                               isnotempty(DstUsername), "Simple",
                                               "")
                | lookup ProtocolLookup on Protocol
                | project-rename 
                        EventProductVersion = DeviceVersion,
                        EventOriginalType = DeviceEventClassID,
                        EventOriginalSeverity = OriginalLogSeverity,
                        DvcOriginalAction = DeviceAction,
                        EventMessage = Message,
                        Dvc = Computer
                | extend
                        EventSeverity = iff(isempty(EventResult) or EventResult == "Success", "Informational", "Low"),
                        NetworkDirection = case(isnotempty(CommunicationDirection), CommunicationDirection,
                                    SrcInterfaceName in (internalInterface) and DstInterfaceName in (internalInterface), "Local",
                                    SrcInterfaceName in (externalInterface) and DstInterfaceName in (externalInterface), "External",
                                    DstInterfaceName in (externalInterface), "Outbound",
                                    SrcInterfaceName in (externalInterface), "Inbound",
                                    ""),
                        NetworkProtocol = case(isempty(NetworkProtocol) and isnotempty(Protocol), toupper(Protocol),
                                                NetworkProtocol)
                | extend 
                        Src = SrcIpAddr,
                        Dst = DstIpAddr,
                        Duration = NetworkDuration,
                        IpAddr = SrcIpAddr,
                        Rule = NetworkRuleName,
                        User = DstUsername
                | project-away CommunicationDirection, LogSeverity, Protocol, temp_*, Device*
                };
      NWParser (starttime=starttime, endtime=endtime, srcipaddr_has_any_prefix=srcipaddr_has_any_prefix, dstipaddr_has_any_prefix=dstipaddr_has_any_prefix, ipaddr_has_any_prefix=ipaddr_has_any_prefix, dstportnumber=dstportnumber, hostname_has_any=hostname_has_any, dvcaction=dvcaction, eventresult=eventresult, disabled=disabled)<|MERGE_RESOLUTION|>--- conflicted
+++ resolved
@@ -1,12 +1,7 @@
 Parser:
   Title: Network Session ASIM parser for Cisco ASA
-<<<<<<< HEAD
   Version: '1.1.0'
   LastUpdated: Jan 09, 2025
-=======
-  Version: '0.1.2'
-  LastUpdated: May 22, 2025
->>>>>>> ae1005e4
 Product:
   Name: CiscoASA
 Normalization:
