--- conflicted
+++ resolved
@@ -1,12 +1,7 @@
 Parser:
   Title: Network Session ASIM parser for Cisco Meraki
-<<<<<<< HEAD
   Version: '1.2.1'
   LastUpdated: Jul 19, 2024
-=======
-  Version: '1.1.2'
-  LastUpdated: Jun 26 2024
->>>>>>> 24f745d8
 Product:
   Name: Cisco Meraki
 Normalization:
