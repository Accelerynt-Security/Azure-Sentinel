--- conflicted
+++ resolved
@@ -1121,39 +1121,11 @@
     {
       "type": "Microsoft.Resources/deployments",
       "apiVersion": "2020-10-01",
-<<<<<<< HEAD
-      "name": "linkedvimNetworkSessionMicrosoftSysmon",
-      "properties": {
-        "mode": "Incremental",
-        "templateLink": {
-          "uri": "https://raw.githubusercontent.com/Azure/Azure-Sentinel/master/Parsers/ASimNetworkSession/ARM/vimNetworkSessionMicrosoftSysmon/vimNetworkSessionMicrosoftSysmon.json",
-          "contentVersion": "1.0.0.0"
-        },
-        "parameters": {
-          "Workspace": {
-            "value": "[parameters('Workspace')]"
-          },
-          "WorkspaceRegion": {
-            "value": "[parameters('WorkspaceRegion')]"
-          }
-        }
-      }
-    },
-    {
-      "type": "Microsoft.Resources/deployments",
-      "apiVersion": "2020-10-01",
-      "name": "linkedvimNetworkSessionMicrosoftSysmonWindowsEvent",
-      "properties": {
-        "mode": "Incremental",
-        "templateLink": {
-          "uri": "https://raw.githubusercontent.com/Azure/Azure-Sentinel/master/Parsers/ASimNetworkSession/ARM/vimNetworkSessionMicrosoftSysmonWindowsEvent/vimNetworkSessionMicrosoftSysmonWindowsEvent.json",
-=======
       "name": "linkedvimNetworkSessionMicrosoftSecurityEventFirewall",
       "properties": {
         "mode": "Incremental",
         "templateLink": {
           "uri": "https://raw.githubusercontent.com/Azure/Azure-Sentinel/master/Parsers/ASimNetworkSession/ARM/vimNetworkSessionMicrosoftSecurityEventFirewall/vimNetworkSessionMicrosoftSecurityEventFirewall.json",
->>>>>>> cbb1b66b
           "contentVersion": "1.0.0.0"
         },
         "parameters": {
