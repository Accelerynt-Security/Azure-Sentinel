{
  "$schema": "https://schema.management.azure.com/schemas/2019-04-01/deploymentTemplate.json#",
  "contentVersion": "1.0.0.0",
  "parameters": {
    "Workspace": {
      "type": "string",
      "metadata": {
        "description": "The Microsoft Sentinel workspace into which the function will be deployed. Has to be in the selected Resource Group."
      }
    },
    "WorkspaceRegion": {
      "type": "string",
      "defaultValue": "[resourceGroup().location]",
      "metadata": {
        "description": "The region of the selected workspace. The default value will use the Region selection above."
      }
    }
  },
  "variables": {},
  "resources": [
    {
      "type": "Microsoft.Resources/deployments",
      "apiVersion": "2020-10-01",
<<<<<<< HEAD
      "name": "linkedvimDnsMicrosoftNXlog",
      "properties": {
        "mode": "Incremental",
        "templateLink": {
          "uri": "https://raw.githubusercontent.com/Azure/Azure-Sentinel/master/Parsers/ASimDns/ARM/vimDnsMicrosoftNXlog/vimDnsMicrosoftNXlog.json",
=======
      "name": "linkedvimDnsGcp",
      "properties": {
        "mode": "Incremental",
        "templateLink": {
          "uri": "https://raw.githubusercontent.com/Azure/Azure-Sentinel/master/Parsers/ASimDns/ARM/vimDnsGcp/vimDnsGcp.json",
>>>>>>> 92b431bf
          "contentVersion": "1.0.0.0"
        },
        "parameters": {
          "Workspace": {
            "value": "[parameters('Workspace')]"
          },
          "WorkspaceRegion": {
            "value": "[parameters('WorkspaceRegion')]"
          }
        }
      }
    },
    {
      "type": "Microsoft.Resources/deployments",
      "apiVersion": "2020-10-01",
<<<<<<< HEAD
      "name": "linkedvimDnsGcp",
      "properties": {
        "mode": "Incremental",
        "templateLink": {
          "uri": "https://raw.githubusercontent.com/Azure/Azure-Sentinel/master/Parsers/ASimDns/ARM/vimDnsGcp/vimDnsGcp.json",
=======
      "name": "linkedASimDns",
      "properties": {
        "mode": "Incremental",
        "templateLink": {
          "uri": "https://raw.githubusercontent.com/Azure/Azure-Sentinel/master/Parsers/ASimDns/ARM/ASimDns/ASimDns.json",
>>>>>>> 92b431bf
          "contentVersion": "1.0.0.0"
        },
        "parameters": {
          "Workspace": {
            "value": "[parameters('Workspace')]"
          },
          "WorkspaceRegion": {
            "value": "[parameters('WorkspaceRegion')]"
          }
        }
      }
    },
    {
      "type": "Microsoft.Resources/deployments",
      "apiVersion": "2020-10-01",
<<<<<<< HEAD
      "name": "linkedASimDnsMicrosoftSysmon",
      "properties": {
        "mode": "Incremental",
        "templateLink": {
          "uri": "https://raw.githubusercontent.com/Azure/Azure-Sentinel/master/Parsers/ASimDns/ARM/ASimDnsMicrosoftSysmon/ASimDnsMicrosoftSysmon.json",
=======
      "name": "linkedvimDnsMicrosoftNXlog",
      "properties": {
        "mode": "Incremental",
        "templateLink": {
          "uri": "https://raw.githubusercontent.com/Azure/Azure-Sentinel/master/Parsers/ASimDns/ARM/vimDnsMicrosoftNXlog/vimDnsMicrosoftNXlog.json",
>>>>>>> 92b431bf
          "contentVersion": "1.0.0.0"
        },
        "parameters": {
          "Workspace": {
            "value": "[parameters('Workspace')]"
          },
          "WorkspaceRegion": {
            "value": "[parameters('WorkspaceRegion')]"
          }
        }
      }
    },
    {
      "type": "Microsoft.Resources/deployments",
      "apiVersion": "2020-10-01",
<<<<<<< HEAD
      "name": "linkedASimDnsGcp",
      "properties": {
        "mode": "Incremental",
        "templateLink": {
          "uri": "https://raw.githubusercontent.com/Azure/Azure-Sentinel/master/Parsers/ASimDns/ARM/ASimDnsGcp/ASimDnsGcp.json",
=======
      "name": "linkedASimDnsVectraAI",
      "properties": {
        "mode": "Incremental",
        "templateLink": {
          "uri": "https://raw.githubusercontent.com/Azure/Azure-Sentinel/master/Parsers/ASimDns/ARM/ASimDnsVectraAI/ASimDnsVectraAI.json",
>>>>>>> 92b431bf
          "contentVersion": "1.0.0.0"
        },
        "parameters": {
          "Workspace": {
            "value": "[parameters('Workspace')]"
          },
          "WorkspaceRegion": {
            "value": "[parameters('WorkspaceRegion')]"
          }
        }
      }
    },
    {
      "type": "Microsoft.Resources/deployments",
      "apiVersion": "2020-10-01",
<<<<<<< HEAD
      "name": "linkedASimDnsCiscoUmbrella",
      "properties": {
        "mode": "Incremental",
        "templateLink": {
          "uri": "https://raw.githubusercontent.com/Azure/Azure-Sentinel/master/Parsers/ASimDns/ARM/ASimDnsCiscoUmbrella/ASimDnsCiscoUmbrella.json",
=======
      "name": "linkedvimDnsInfobloxNIOS",
      "properties": {
        "mode": "Incremental",
        "templateLink": {
          "uri": "https://raw.githubusercontent.com/Azure/Azure-Sentinel/master/Parsers/ASimDns/ARM/vimDnsInfobloxNIOS/vimDnsInfobloxNIOS.json",
>>>>>>> 92b431bf
          "contentVersion": "1.0.0.0"
        },
        "parameters": {
          "Workspace": {
            "value": "[parameters('Workspace')]"
          },
          "WorkspaceRegion": {
            "value": "[parameters('WorkspaceRegion')]"
          }
        }
      }
    },
    {
      "type": "Microsoft.Resources/deployments",
      "apiVersion": "2020-10-01",
<<<<<<< HEAD
      "name": "linkedASimDnsZscalerZIA",
      "properties": {
        "mode": "Incremental",
        "templateLink": {
          "uri": "https://raw.githubusercontent.com/Azure/Azure-Sentinel/master/Parsers/ASimDns/ARM/ASimDnsZscalerZIA/ASimDnsZscalerZIA.json",
=======
      "name": "linkedASimDnsAzureFirewall",
      "properties": {
        "mode": "Incremental",
        "templateLink": {
          "uri": "https://raw.githubusercontent.com/Azure/Azure-Sentinel/master/Parsers/ASimDns/ARM/ASimDnsAzureFirewall/ASimDnsAzureFirewall.json",
>>>>>>> 92b431bf
          "contentVersion": "1.0.0.0"
        },
        "parameters": {
          "Workspace": {
            "value": "[parameters('Workspace')]"
          },
          "WorkspaceRegion": {
            "value": "[parameters('WorkspaceRegion')]"
          }
        }
      }
    },
    {
      "type": "Microsoft.Resources/deployments",
      "apiVersion": "2020-10-01",
<<<<<<< HEAD
      "name": "linkedvimDnsZscalerZIA",
      "properties": {
        "mode": "Incremental",
        "templateLink": {
          "uri": "https://raw.githubusercontent.com/Azure/Azure-Sentinel/master/Parsers/ASimDns/ARM/vimDnsZscalerZIA/vimDnsZscalerZIA.json",
=======
      "name": "linkedvimDnsCorelightZeek",
      "properties": {
        "mode": "Incremental",
        "templateLink": {
          "uri": "https://raw.githubusercontent.com/Azure/Azure-Sentinel/master/Parsers/ASimDns/ARM/vimDnsCorelightZeek/vimDnsCorelightZeek.json",
>>>>>>> 92b431bf
          "contentVersion": "1.0.0.0"
        },
        "parameters": {
          "Workspace": {
            "value": "[parameters('Workspace')]"
          },
          "WorkspaceRegion": {
            "value": "[parameters('WorkspaceRegion')]"
          }
        }
      }
    },
    {
      "type": "Microsoft.Resources/deployments",
      "apiVersion": "2020-10-01",
<<<<<<< HEAD
      "name": "linkedvimDnsMicrosoftOMS",
      "properties": {
        "mode": "Incremental",
        "templateLink": {
          "uri": "https://raw.githubusercontent.com/Azure/Azure-Sentinel/master/Parsers/ASimDns/ARM/vimDnsMicrosoftOMS/vimDnsMicrosoftOMS.json",
=======
      "name": "linkedvimDnsZscalerZIA",
      "properties": {
        "mode": "Incremental",
        "templateLink": {
          "uri": "https://raw.githubusercontent.com/Azure/Azure-Sentinel/master/Parsers/ASimDns/ARM/vimDnsZscalerZIA/vimDnsZscalerZIA.json",
>>>>>>> 92b431bf
          "contentVersion": "1.0.0.0"
        },
        "parameters": {
          "Workspace": {
            "value": "[parameters('Workspace')]"
          },
          "WorkspaceRegion": {
            "value": "[parameters('WorkspaceRegion')]"
          }
        }
      }
    },
    {
      "type": "Microsoft.Resources/deployments",
      "apiVersion": "2020-10-01",
<<<<<<< HEAD
      "name": "linkedASimDnsInfobloxNIOS",
      "properties": {
        "mode": "Incremental",
        "templateLink": {
          "uri": "https://raw.githubusercontent.com/Azure/Azure-Sentinel/master/Parsers/ASimDns/ARM/ASimDnsInfobloxNIOS/ASimDnsInfobloxNIOS.json",
=======
      "name": "linkedvimDnsMicrosoftSysmon",
      "properties": {
        "mode": "Incremental",
        "templateLink": {
          "uri": "https://raw.githubusercontent.com/Azure/Azure-Sentinel/master/Parsers/ASimDns/ARM/vimDnsMicrosoftSysmon/vimDnsMicrosoftSysmon.json",
>>>>>>> 92b431bf
          "contentVersion": "1.0.0.0"
        },
        "parameters": {
          "Workspace": {
            "value": "[parameters('Workspace')]"
          },
          "WorkspaceRegion": {
            "value": "[parameters('WorkspaceRegion')]"
          }
        }
      }
    },
    {
      "type": "Microsoft.Resources/deployments",
      "apiVersion": "2020-10-01",
<<<<<<< HEAD
      "name": "linkedASimDns",
      "properties": {
        "mode": "Incremental",
        "templateLink": {
          "uri": "https://raw.githubusercontent.com/Azure/Azure-Sentinel/master/Parsers/ASimDns/ARM/ASimDns/ASimDns.json",
=======
      "name": "linkedvimDnsMicrosoftOMS",
      "properties": {
        "mode": "Incremental",
        "templateLink": {
          "uri": "https://raw.githubusercontent.com/Azure/Azure-Sentinel/master/Parsers/ASimDns/ARM/vimDnsMicrosoftOMS/vimDnsMicrosoftOMS.json",
>>>>>>> 92b431bf
          "contentVersion": "1.0.0.0"
        },
        "parameters": {
          "Workspace": {
            "value": "[parameters('Workspace')]"
          },
          "WorkspaceRegion": {
            "value": "[parameters('WorkspaceRegion')]"
          }
        }
      }
    },
    {
      "type": "Microsoft.Resources/deployments",
      "apiVersion": "2020-10-01",
<<<<<<< HEAD
      "name": "linkedimDns",
      "properties": {
        "mode": "Incremental",
        "templateLink": {
          "uri": "https://raw.githubusercontent.com/Azure/Azure-Sentinel/master/Parsers/ASimDns/ARM/imDns/imDns.json",
=======
      "name": "linkedvimDnsAzureFirewall",
      "properties": {
        "mode": "Incremental",
        "templateLink": {
          "uri": "https://raw.githubusercontent.com/Azure/Azure-Sentinel/master/Parsers/ASimDns/ARM/vimDnsAzureFirewall/vimDnsAzureFirewall.json",
>>>>>>> 92b431bf
          "contentVersion": "1.0.0.0"
        },
        "parameters": {
          "Workspace": {
            "value": "[parameters('Workspace')]"
          },
          "WorkspaceRegion": {
            "value": "[parameters('WorkspaceRegion')]"
          }
        }
      }
    },
    {
      "type": "Microsoft.Resources/deployments",
      "apiVersion": "2020-10-01",
<<<<<<< HEAD
      "name": "linkedvimDnsCorelightZeek",
      "properties": {
        "mode": "Incremental",
        "templateLink": {
          "uri": "https://raw.githubusercontent.com/Azure/Azure-Sentinel/master/Parsers/ASimDns/ARM/vimDnsCorelightZeek/vimDnsCorelightZeek.json",
=======
      "name": "linkedvimDnsVectraAI",
      "properties": {
        "mode": "Incremental",
        "templateLink": {
          "uri": "https://raw.githubusercontent.com/Azure/Azure-Sentinel/master/Parsers/ASimDns/ARM/vimDnsVectraAI/vimDnsVectraAI.json",
>>>>>>> 92b431bf
          "contentVersion": "1.0.0.0"
        },
        "parameters": {
          "Workspace": {
            "value": "[parameters('Workspace')]"
          },
          "WorkspaceRegion": {
            "value": "[parameters('WorkspaceRegion')]"
          }
        }
      }
    },
    {
      "type": "Microsoft.Resources/deployments",
      "apiVersion": "2020-10-01",
<<<<<<< HEAD
      "name": "linkedASimDnsNative",
      "properties": {
        "mode": "Incremental",
        "templateLink": {
          "uri": "https://raw.githubusercontent.com/Azure/Azure-Sentinel/master/Parsers/ASimDns/ARM/ASimDnsNative/ASimDnsNative.json",
=======
      "name": "linkedvimDnsEmpty",
      "properties": {
        "mode": "Incremental",
        "templateLink": {
          "uri": "https://raw.githubusercontent.com/Azure/Azure-Sentinel/master/Parsers/ASimDns/ARM/vimDnsEmpty/vimDnsEmpty.json",
>>>>>>> 92b431bf
          "contentVersion": "1.0.0.0"
        },
        "parameters": {
          "Workspace": {
            "value": "[parameters('Workspace')]"
          },
          "WorkspaceRegion": {
            "value": "[parameters('WorkspaceRegion')]"
          }
        }
      }
    },
    {
      "type": "Microsoft.Resources/deployments",
      "apiVersion": "2020-10-01",
<<<<<<< HEAD
      "name": "linkedASimDnsMicrosoftOMS",
      "properties": {
        "mode": "Incremental",
        "templateLink": {
          "uri": "https://raw.githubusercontent.com/Azure/Azure-Sentinel/master/Parsers/ASimDns/ARM/ASimDnsMicrosoftOMS/ASimDnsMicrosoftOMS.json",
=======
      "name": "linkedASimDnsCiscoUmbrella",
      "properties": {
        "mode": "Incremental",
        "templateLink": {
          "uri": "https://raw.githubusercontent.com/Azure/Azure-Sentinel/master/Parsers/ASimDns/ARM/ASimDnsCiscoUmbrella/ASimDnsCiscoUmbrella.json",
>>>>>>> 92b431bf
          "contentVersion": "1.0.0.0"
        },
        "parameters": {
          "Workspace": {
            "value": "[parameters('Workspace')]"
          },
          "WorkspaceRegion": {
            "value": "[parameters('WorkspaceRegion')]"
          }
        }
      }
    },
    {
      "type": "Microsoft.Resources/deployments",
      "apiVersion": "2020-10-01",
<<<<<<< HEAD
      "name": "linkedASimDnsCorelightZeek",
      "properties": {
        "mode": "Incremental",
        "templateLink": {
          "uri": "https://raw.githubusercontent.com/Azure/Azure-Sentinel/master/Parsers/ASimDns/ARM/ASimDnsCorelightZeek/ASimDnsCorelightZeek.json",
=======
      "name": "linkedASimDnsNative",
      "properties": {
        "mode": "Incremental",
        "templateLink": {
          "uri": "https://raw.githubusercontent.com/Azure/Azure-Sentinel/master/Parsers/ASimDns/ARM/ASimDnsNative/ASimDnsNative.json",
>>>>>>> 92b431bf
          "contentVersion": "1.0.0.0"
        },
        "parameters": {
          "Workspace": {
            "value": "[parameters('Workspace')]"
          },
          "WorkspaceRegion": {
            "value": "[parameters('WorkspaceRegion')]"
          }
        }
      }
    },
    {
      "type": "Microsoft.Resources/deployments",
      "apiVersion": "2020-10-01",
      "name": "linkedvimDnsNative",
      "properties": {
        "mode": "Incremental",
        "templateLink": {
          "uri": "https://raw.githubusercontent.com/Azure/Azure-Sentinel/master/Parsers/ASimDns/ARM/vimDnsNative/vimDnsNative.json",
          "contentVersion": "1.0.0.0"
        },
        "parameters": {
          "Workspace": {
            "value": "[parameters('Workspace')]"
          },
          "WorkspaceRegion": {
            "value": "[parameters('WorkspaceRegion')]"
          }
        }
      }
    },
    {
      "type": "Microsoft.Resources/deployments",
      "apiVersion": "2020-10-01",
<<<<<<< HEAD
      "name": "linkedvimDnsInfobloxNIOS",
      "properties": {
        "mode": "Incremental",
        "templateLink": {
          "uri": "https://raw.githubusercontent.com/Azure/Azure-Sentinel/master/Parsers/ASimDns/ARM/vimDnsInfobloxNIOS/vimDnsInfobloxNIOS.json",
=======
      "name": "linkedASimDnsGcp",
      "properties": {
        "mode": "Incremental",
        "templateLink": {
          "uri": "https://raw.githubusercontent.com/Azure/Azure-Sentinel/master/Parsers/ASimDns/ARM/ASimDnsGcp/ASimDnsGcp.json",
>>>>>>> 92b431bf
          "contentVersion": "1.0.0.0"
        },
        "parameters": {
          "Workspace": {
            "value": "[parameters('Workspace')]"
          },
          "WorkspaceRegion": {
            "value": "[parameters('WorkspaceRegion')]"
          }
        }
      }
    },
    {
      "type": "Microsoft.Resources/deployments",
      "apiVersion": "2020-10-01",
<<<<<<< HEAD
      "name": "linkedvimDnsEmpty",
      "properties": {
        "mode": "Incremental",
        "templateLink": {
          "uri": "https://raw.githubusercontent.com/Azure/Azure-Sentinel/master/Parsers/ASimDns/ARM/vimDnsEmpty/vimDnsEmpty.json",
=======
      "name": "linkedASimDnsCorelightZeek",
      "properties": {
        "mode": "Incremental",
        "templateLink": {
          "uri": "https://raw.githubusercontent.com/Azure/Azure-Sentinel/master/Parsers/ASimDns/ARM/ASimDnsCorelightZeek/ASimDnsCorelightZeek.json",
>>>>>>> 92b431bf
          "contentVersion": "1.0.0.0"
        },
        "parameters": {
          "Workspace": {
            "value": "[parameters('Workspace')]"
          },
          "WorkspaceRegion": {
            "value": "[parameters('WorkspaceRegion')]"
          }
        }
      }
    },
    {
      "type": "Microsoft.Resources/deployments",
      "apiVersion": "2020-10-01",
      "name": "linkedASimDnsMicrosoftNXlog",
      "properties": {
        "mode": "Incremental",
        "templateLink": {
          "uri": "https://raw.githubusercontent.com/Azure/Azure-Sentinel/master/Parsers/ASimDns/ARM/ASimDnsMicrosoftNXlog/ASimDnsMicrosoftNXlog.json",
          "contentVersion": "1.0.0.0"
        },
        "parameters": {
          "Workspace": {
            "value": "[parameters('Workspace')]"
          },
          "WorkspaceRegion": {
            "value": "[parameters('WorkspaceRegion')]"
          }
        }
      }
    },
    {
      "type": "Microsoft.Resources/deployments",
      "apiVersion": "2020-10-01",
<<<<<<< HEAD
      "name": "linkedvimDnsMicrosoftSysmon",
      "properties": {
        "mode": "Incremental",
        "templateLink": {
          "uri": "https://raw.githubusercontent.com/Azure/Azure-Sentinel/master/Parsers/ASimDns/ARM/vimDnsMicrosoftSysmon/vimDnsMicrosoftSysmon.json",
=======
      "name": "linkedASimDnsMicrosoftOMS",
      "properties": {
        "mode": "Incremental",
        "templateLink": {
          "uri": "https://raw.githubusercontent.com/Azure/Azure-Sentinel/master/Parsers/ASimDns/ARM/ASimDnsMicrosoftOMS/ASimDnsMicrosoftOMS.json",
>>>>>>> 92b431bf
          "contentVersion": "1.0.0.0"
        },
        "parameters": {
          "Workspace": {
            "value": "[parameters('Workspace')]"
          },
          "WorkspaceRegion": {
            "value": "[parameters('WorkspaceRegion')]"
          }
        }
      }
    },
    {
      "type": "Microsoft.Resources/deployments",
      "apiVersion": "2020-10-01",
<<<<<<< HEAD
      "name": "linkedASimDnsAzureFirewall",
      "properties": {
        "mode": "Incremental",
        "templateLink": {
          "uri": "https://raw.githubusercontent.com/Azure/Azure-Sentinel/master/Parsers/ASimDns/ARM/ASimDnsAzureFirewall/ASimDnsAzureFirewall.json",
=======
      "name": "linkedvimDnsCiscoUmbrella",
      "properties": {
        "mode": "Incremental",
        "templateLink": {
          "uri": "https://raw.githubusercontent.com/Azure/Azure-Sentinel/master/Parsers/ASimDns/ARM/vimDnsCiscoUmbrella/vimDnsCiscoUmbrella.json",
>>>>>>> 92b431bf
          "contentVersion": "1.0.0.0"
        },
        "parameters": {
          "Workspace": {
            "value": "[parameters('Workspace')]"
          },
          "WorkspaceRegion": {
            "value": "[parameters('WorkspaceRegion')]"
          }
        }
      }
    },
    {
      "type": "Microsoft.Resources/deployments",
      "apiVersion": "2020-10-01",
<<<<<<< HEAD
      "name": "linkedvimDnsVectraAI",
      "properties": {
        "mode": "Incremental",
        "templateLink": {
          "uri": "https://raw.githubusercontent.com/Azure/Azure-Sentinel/master/Parsers/ASimDns/ARM/vimDnsVectraAI/vimDnsVectraAI.json",
=======
      "name": "linkedASimDnsZscalerZIA",
      "properties": {
        "mode": "Incremental",
        "templateLink": {
          "uri": "https://raw.githubusercontent.com/Azure/Azure-Sentinel/master/Parsers/ASimDns/ARM/ASimDnsZscalerZIA/ASimDnsZscalerZIA.json",
>>>>>>> 92b431bf
          "contentVersion": "1.0.0.0"
        },
        "parameters": {
          "Workspace": {
            "value": "[parameters('Workspace')]"
          },
          "WorkspaceRegion": {
            "value": "[parameters('WorkspaceRegion')]"
          }
        }
      }
    },
    {
      "type": "Microsoft.Resources/deployments",
      "apiVersion": "2020-10-01",
<<<<<<< HEAD
      "name": "linkedASimDnsVectraAI",
      "properties": {
        "mode": "Incremental",
        "templateLink": {
          "uri": "https://raw.githubusercontent.com/Azure/Azure-Sentinel/master/Parsers/ASimDns/ARM/ASimDnsVectraAI/ASimDnsVectraAI.json",
=======
      "name": "linkedASimDnsInfobloxNIOS",
      "properties": {
        "mode": "Incremental",
        "templateLink": {
          "uri": "https://raw.githubusercontent.com/Azure/Azure-Sentinel/master/Parsers/ASimDns/ARM/ASimDnsInfobloxNIOS/ASimDnsInfobloxNIOS.json",
>>>>>>> 92b431bf
          "contentVersion": "1.0.0.0"
        },
        "parameters": {
          "Workspace": {
            "value": "[parameters('Workspace')]"
          },
          "WorkspaceRegion": {
            "value": "[parameters('WorkspaceRegion')]"
          }
        }
      }
    },
    {
      "type": "Microsoft.Resources/deployments",
      "apiVersion": "2020-10-01",
<<<<<<< HEAD
      "name": "linkedvimDnsAzureFirewall",
      "properties": {
        "mode": "Incremental",
        "templateLink": {
          "uri": "https://raw.githubusercontent.com/Azure/Azure-Sentinel/master/Parsers/ASimDns/ARM/vimDnsAzureFirewall/vimDnsAzureFirewall.json",
=======
      "name": "linkedASimDnsMicrosoftSysmon",
      "properties": {
        "mode": "Incremental",
        "templateLink": {
          "uri": "https://raw.githubusercontent.com/Azure/Azure-Sentinel/master/Parsers/ASimDns/ARM/ASimDnsMicrosoftSysmon/ASimDnsMicrosoftSysmon.json",
>>>>>>> 92b431bf
          "contentVersion": "1.0.0.0"
        },
        "parameters": {
          "Workspace": {
            "value": "[parameters('Workspace')]"
          },
          "WorkspaceRegion": {
            "value": "[parameters('WorkspaceRegion')]"
          }
        }
      }
    },
    {
      "type": "Microsoft.Resources/deployments",
      "apiVersion": "2020-10-01",
<<<<<<< HEAD
      "name": "linkedvimDnsCiscoUmbrella",
      "properties": {
        "mode": "Incremental",
        "templateLink": {
          "uri": "https://raw.githubusercontent.com/Azure/Azure-Sentinel/master/Parsers/ASimDns/ARM/vimDnsCiscoUmbrella/vimDnsCiscoUmbrella.json",
=======
      "name": "linkedimDns",
      "properties": {
        "mode": "Incremental",
        "templateLink": {
          "uri": "https://raw.githubusercontent.com/Azure/Azure-Sentinel/master/Parsers/ASimDns/ARM/imDns/imDns.json",
>>>>>>> 92b431bf
          "contentVersion": "1.0.0.0"
        },
        "parameters": {
          "Workspace": {
            "value": "[parameters('Workspace')]"
          },
          "WorkspaceRegion": {
            "value": "[parameters('WorkspaceRegion')]"
          }
        }
      }
    }
  ],
  "outputs": {}
}<|MERGE_RESOLUTION|>--- conflicted
+++ resolved
@@ -21,675 +21,491 @@
     {
       "type": "Microsoft.Resources/deployments",
       "apiVersion": "2020-10-01",
-<<<<<<< HEAD
+      "name": "linkedvimDnsGcp",
+      "properties": {
+        "mode": "Incremental",
+        "templateLink": {
+          "uri": "https://raw.githubusercontent.com/Azure/Azure-Sentinel/master/Parsers/ASimDns/ARM/vimDnsGcp/vimDnsGcp.json",
+          "contentVersion": "1.0.0.0"
+        },
+        "parameters": {
+          "Workspace": {
+            "value": "[parameters('Workspace')]"
+          },
+          "WorkspaceRegion": {
+            "value": "[parameters('WorkspaceRegion')]"
+          }
+        }
+      }
+    },
+    {
+      "type": "Microsoft.Resources/deployments",
+      "apiVersion": "2020-10-01",
+      "name": "linkedASimDns",
+      "properties": {
+        "mode": "Incremental",
+        "templateLink": {
+          "uri": "https://raw.githubusercontent.com/Azure/Azure-Sentinel/master/Parsers/ASimDns/ARM/vimDnsMicrosoftNXlog/vimDnsMicrosoftNXlog.json",
+          "contentVersion": "1.0.0.0"
+        },
+        "parameters": {
+          "Workspace": {
+            "value": "[parameters('Workspace')]"
+          },
+          "WorkspaceRegion": {
+            "value": "[parameters('WorkspaceRegion')]"
+          }
+        }
+      }
+    },
+    {
+      "type": "Microsoft.Resources/deployments",
+      "apiVersion": "2020-10-01",
       "name": "linkedvimDnsMicrosoftNXlog",
       "properties": {
         "mode": "Incremental",
         "templateLink": {
           "uri": "https://raw.githubusercontent.com/Azure/Azure-Sentinel/master/Parsers/ASimDns/ARM/vimDnsMicrosoftNXlog/vimDnsMicrosoftNXlog.json",
-=======
-      "name": "linkedvimDnsGcp",
-      "properties": {
-        "mode": "Incremental",
-        "templateLink": {
-          "uri": "https://raw.githubusercontent.com/Azure/Azure-Sentinel/master/Parsers/ASimDns/ARM/vimDnsGcp/vimDnsGcp.json",
->>>>>>> 92b431bf
-          "contentVersion": "1.0.0.0"
-        },
-        "parameters": {
-          "Workspace": {
-            "value": "[parameters('Workspace')]"
-          },
-          "WorkspaceRegion": {
-            "value": "[parameters('WorkspaceRegion')]"
-          }
-        }
-      }
-    },
-    {
-      "type": "Microsoft.Resources/deployments",
-      "apiVersion": "2020-10-01",
-<<<<<<< HEAD
-      "name": "linkedvimDnsGcp",
-      "properties": {
-        "mode": "Incremental",
-        "templateLink": {
-          "uri": "https://raw.githubusercontent.com/Azure/Azure-Sentinel/master/Parsers/ASimDns/ARM/vimDnsGcp/vimDnsGcp.json",
-=======
-      "name": "linkedASimDns",
-      "properties": {
-        "mode": "Incremental",
-        "templateLink": {
-          "uri": "https://raw.githubusercontent.com/Azure/Azure-Sentinel/master/Parsers/ASimDns/ARM/ASimDns/ASimDns.json",
->>>>>>> 92b431bf
-          "contentVersion": "1.0.0.0"
-        },
-        "parameters": {
-          "Workspace": {
-            "value": "[parameters('Workspace')]"
-          },
-          "WorkspaceRegion": {
-            "value": "[parameters('WorkspaceRegion')]"
-          }
-        }
-      }
-    },
-    {
-      "type": "Microsoft.Resources/deployments",
-      "apiVersion": "2020-10-01",
-<<<<<<< HEAD
+          "contentVersion": "1.0.0.0"
+        },
+        "parameters": {
+          "Workspace": {
+            "value": "[parameters('Workspace')]"
+          },
+          "WorkspaceRegion": {
+            "value": "[parameters('WorkspaceRegion')]"
+          }
+        }
+      }
+    },
+    {
+      "type": "Microsoft.Resources/deployments",
+      "apiVersion": "2020-10-01",
+      "name": "linkedASimDnsVectraAI",
+      "properties": {
+        "mode": "Incremental",
+        "templateLink": {
+          "uri": "https://raw.githubusercontent.com/Azure/Azure-Sentinel/master/Parsers/ASimDns/ARM/ASimDnsVectraAI/ASimDnsVectraAI.json",
+          "contentVersion": "1.0.0.0"
+        },
+        "parameters": {
+          "Workspace": {
+            "value": "[parameters('Workspace')]"
+          },
+          "WorkspaceRegion": {
+            "value": "[parameters('WorkspaceRegion')]"
+          }
+        }
+      }
+    },
+    {
+      "type": "Microsoft.Resources/deployments",
+      "apiVersion": "2020-10-01",
+      "name": "linkedvimDnsInfobloxNIOS",
+      "properties": {
+        "mode": "Incremental",
+        "templateLink": {
+          "uri": "https://raw.githubusercontent.com/Azure/Azure-Sentinel/master/Parsers/ASimDns/ARM/vimDnsInfobloxNIOS/vimDnsInfobloxNIOS.json",
+          "contentVersion": "1.0.0.0"
+        },
+        "parameters": {
+          "Workspace": {
+            "value": "[parameters('Workspace')]"
+          },
+          "WorkspaceRegion": {
+            "value": "[parameters('WorkspaceRegion')]"
+          }
+        }
+      }
+    },
+    {
+      "type": "Microsoft.Resources/deployments",
+      "apiVersion": "2020-10-01",
+      "name": "linkedASimDnsAzureFirewall",
+      "properties": {
+        "mode": "Incremental",
+        "templateLink": {
+          "uri": "https://raw.githubusercontent.com/Azure/Azure-Sentinel/master/Parsers/ASimDns/ARM/ASimDnsAzureFirewall/ASimDnsAzureFirewall.json",
+          "contentVersion": "1.0.0.0"
+        },
+        "parameters": {
+          "Workspace": {
+            "value": "[parameters('Workspace')]"
+          },
+          "WorkspaceRegion": {
+            "value": "[parameters('WorkspaceRegion')]"
+          }
+        }
+      }
+    },
+    {
+      "type": "Microsoft.Resources/deployments",
+      "apiVersion": "2020-10-01",
+      "name": "linkedvimDnsCorelightZeek",
+      "properties": {
+        "mode": "Incremental",
+        "templateLink": {
+          "uri": "https://raw.githubusercontent.com/Azure/Azure-Sentinel/master/Parsers/ASimDns/ARM/vimDnsCorelightZeek/vimDnsCorelightZeek.json",
+          "contentVersion": "1.0.0.0"
+        },
+        "parameters": {
+          "Workspace": {
+            "value": "[parameters('Workspace')]"
+          },
+          "WorkspaceRegion": {
+            "value": "[parameters('WorkspaceRegion')]"
+          }
+        }
+      }
+    },
+    {
+      "type": "Microsoft.Resources/deployments",
+      "apiVersion": "2020-10-01",
+      "name": "linkedvimDnsZscalerZIA",
+      "properties": {
+        "mode": "Incremental",
+        "templateLink": {
+          "uri": "https://raw.githubusercontent.com/Azure/Azure-Sentinel/master/Parsers/ASimDns/ARM/vimDnsZscalerZIA/vimDnsZscalerZIA.json",
+          "contentVersion": "1.0.0.0"
+        },
+        "parameters": {
+          "Workspace": {
+            "value": "[parameters('Workspace')]"
+          },
+          "WorkspaceRegion": {
+            "value": "[parameters('WorkspaceRegion')]"
+          }
+        }
+      }
+    },
+    {
+      "type": "Microsoft.Resources/deployments",
+      "apiVersion": "2020-10-01",
+      "name": "linkedvimDnsMicrosoftSysmon",
+      "properties": {
+        "mode": "Incremental",
+        "templateLink": {
+          "uri": "https://raw.githubusercontent.com/Azure/Azure-Sentinel/master/Parsers/ASimDns/ARM/vimDnsMicrosoftSysmon/vimDnsMicrosoftSysmon.json",
+          "contentVersion": "1.0.0.0"
+        },
+        "parameters": {
+          "Workspace": {
+            "value": "[parameters('Workspace')]"
+          },
+          "WorkspaceRegion": {
+            "value": "[parameters('WorkspaceRegion')]"
+          }
+        }
+      }
+    },
+    {
+      "type": "Microsoft.Resources/deployments",
+      "apiVersion": "2020-10-01",
+      "name": "linkedvimDnsMicrosoftOMS",
+      "properties": {
+        "mode": "Incremental",
+        "templateLink": {
+          "uri": "https://raw.githubusercontent.com/Azure/Azure-Sentinel/master/Parsers/ASimDns/ARM/vimDnsMicrosoftOMS/vimDnsMicrosoftOMS.json",
+          "contentVersion": "1.0.0.0"
+        },
+        "parameters": {
+          "Workspace": {
+            "value": "[parameters('Workspace')]"
+          },
+          "WorkspaceRegion": {
+            "value": "[parameters('WorkspaceRegion')]"
+          }
+        }
+      }
+    },
+    {
+      "type": "Microsoft.Resources/deployments",
+      "apiVersion": "2020-10-01",
+      "name": "linkedvimDnsAzureFirewall",
+      "properties": {
+        "mode": "Incremental",
+        "templateLink": {
+          "uri": "https://raw.githubusercontent.com/Azure/Azure-Sentinel/master/Parsers/ASimDns/ARM/vimDnsAzureFirewall/vimDnsAzureFirewall.json",
+          "contentVersion": "1.0.0.0"
+        },
+        "parameters": {
+          "Workspace": {
+            "value": "[parameters('Workspace')]"
+          },
+          "WorkspaceRegion": {
+            "value": "[parameters('WorkspaceRegion')]"
+          }
+        }
+      }
+    },
+    {
+      "type": "Microsoft.Resources/deployments",
+      "apiVersion": "2020-10-01",
+      "name": "linkedvimDnsVectraAI",
+      "properties": {
+        "mode": "Incremental",
+        "templateLink": {
+          "uri": "https://raw.githubusercontent.com/Azure/Azure-Sentinel/master/Parsers/ASimDns/ARM/vimDnsVectraAI/vimDnsVectraAI.json",
+          "contentVersion": "1.0.0.0"
+        },
+        "parameters": {
+          "Workspace": {
+            "value": "[parameters('Workspace')]"
+          },
+          "WorkspaceRegion": {
+            "value": "[parameters('WorkspaceRegion')]"
+          }
+        }
+      }
+    },
+    {
+      "type": "Microsoft.Resources/deployments",
+      "apiVersion": "2020-10-01",
+      "name": "linkedvimDnsEmpty",
+      "properties": {
+        "mode": "Incremental",
+        "templateLink": {
+          "uri": "https://raw.githubusercontent.com/Azure/Azure-Sentinel/master/Parsers/ASimDns/ARM/vimDnsEmpty/vimDnsEmpty.json",
+          "contentVersion": "1.0.0.0"
+        },
+        "parameters": {
+          "Workspace": {
+            "value": "[parameters('Workspace')]"
+          },
+          "WorkspaceRegion": {
+            "value": "[parameters('WorkspaceRegion')]"
+          }
+        }
+      }
+    },
+    {
+      "type": "Microsoft.Resources/deployments",
+      "apiVersion": "2020-10-01",
+      "name": "linkedASimDnsCiscoUmbrella",
+      "properties": {
+        "mode": "Incremental",
+        "templateLink": {
+          "uri": "https://raw.githubusercontent.com/Azure/Azure-Sentinel/master/Parsers/ASimDns/ARM/ASimDnsCiscoUmbrella/ASimDnsCiscoUmbrella.json",
+          "contentVersion": "1.0.0.0"
+        },
+        "parameters": {
+          "Workspace": {
+            "value": "[parameters('Workspace')]"
+          },
+          "WorkspaceRegion": {
+            "value": "[parameters('WorkspaceRegion')]"
+          }
+        }
+      }
+    },
+    {
+      "type": "Microsoft.Resources/deployments",
+      "apiVersion": "2020-10-01",
+      "name": "linkedASimDnsNative",
+      "properties": {
+        "mode": "Incremental",
+        "templateLink": {
+          "uri": "https://raw.githubusercontent.com/Azure/Azure-Sentinel/master/Parsers/ASimDns/ARM/ASimDnsNative/ASimDnsNative.json",
+          "contentVersion": "1.0.0.0"
+        },
+        "parameters": {
+          "Workspace": {
+            "value": "[parameters('Workspace')]"
+          },
+          "WorkspaceRegion": {
+            "value": "[parameters('WorkspaceRegion')]"
+          }
+        }
+      }
+    },
+    {
+      "type": "Microsoft.Resources/deployments",
+      "apiVersion": "2020-10-01",
+      "name": "linkedvimDnsNative",
+      "properties": {
+        "mode": "Incremental",
+        "templateLink": {
+          "uri": "https://raw.githubusercontent.com/Azure/Azure-Sentinel/master/Parsers/ASimDns/ARM/vimDnsNative/vimDnsNative.json",
+          "contentVersion": "1.0.0.0"
+        },
+        "parameters": {
+          "Workspace": {
+            "value": "[parameters('Workspace')]"
+          },
+          "WorkspaceRegion": {
+            "value": "[parameters('WorkspaceRegion')]"
+          }
+        }
+      }
+    },
+    {
+      "type": "Microsoft.Resources/deployments",
+      "apiVersion": "2020-10-01",
+      "name": "linkedASimDnsGcp",
+      "properties": {
+        "mode": "Incremental",
+        "templateLink": {
+          "uri": "https://raw.githubusercontent.com/Azure/Azure-Sentinel/master/Parsers/ASimDns/ARM/ASimDnsGcp/ASimDnsGcp.json",
+          "contentVersion": "1.0.0.0"
+        },
+        "parameters": {
+          "Workspace": {
+            "value": "[parameters('Workspace')]"
+          },
+          "WorkspaceRegion": {
+            "value": "[parameters('WorkspaceRegion')]"
+          }
+        }
+      }
+    },
+    {
+      "type": "Microsoft.Resources/deployments",
+      "apiVersion": "2020-10-01",
+      "name": "linkedASimDnsCorelightZeek",
+      "properties": {
+        "mode": "Incremental",
+        "templateLink": {
+          "uri": "https://raw.githubusercontent.com/Azure/Azure-Sentinel/master/Parsers/ASimDns/ARM/ASimDnsCorelightZeek/ASimDnsCorelightZeek.json",
+          "contentVersion": "1.0.0.0"
+        },
+        "parameters": {
+          "Workspace": {
+            "value": "[parameters('Workspace')]"
+          },
+          "WorkspaceRegion": {
+            "value": "[parameters('WorkspaceRegion')]"
+          }
+        }
+      }
+    },
+    {
+      "type": "Microsoft.Resources/deployments",
+      "apiVersion": "2020-10-01",
+      "name": "linkedASimDnsMicrosoftNXlog",
+      "properties": {
+        "mode": "Incremental",
+        "templateLink": {
+          "uri": "https://raw.githubusercontent.com/Azure/Azure-Sentinel/master/Parsers/ASimDns/ARM/ASimDnsMicrosoftNXlog/ASimDnsMicrosoftNXlog.json",
+          "contentVersion": "1.0.0.0"
+        },
+        "parameters": {
+          "Workspace": {
+            "value": "[parameters('Workspace')]"
+          },
+          "WorkspaceRegion": {
+            "value": "[parameters('WorkspaceRegion')]"
+          }
+        }
+      }
+    },
+    {
+      "type": "Microsoft.Resources/deployments",
+      "apiVersion": "2020-10-01",
+      "name": "linkedASimDnsMicrosoftOMS",
+      "properties": {
+        "mode": "Incremental",
+        "templateLink": {
+          "uri": "https://raw.githubusercontent.com/Azure/Azure-Sentinel/master/Parsers/ASimDns/ARM/ASimDnsMicrosoftOMS/ASimDnsMicrosoftOMS.json",
+          "contentVersion": "1.0.0.0"
+        },
+        "parameters": {
+          "Workspace": {
+            "value": "[parameters('Workspace')]"
+          },
+          "WorkspaceRegion": {
+            "value": "[parameters('WorkspaceRegion')]"
+          }
+        }
+      }
+    },
+    {
+      "type": "Microsoft.Resources/deployments",
+      "apiVersion": "2020-10-01",
+      "name": "linkedvimDnsCiscoUmbrella",
+      "properties": {
+        "mode": "Incremental",
+        "templateLink": {
+          "uri": "https://raw.githubusercontent.com/Azure/Azure-Sentinel/master/Parsers/ASimDns/ARM/vimDnsCiscoUmbrella/vimDnsCiscoUmbrella.json",
+          "contentVersion": "1.0.0.0"
+        },
+        "parameters": {
+          "Workspace": {
+            "value": "[parameters('Workspace')]"
+          },
+          "WorkspaceRegion": {
+            "value": "[parameters('WorkspaceRegion')]"
+          }
+        }
+      }
+    },
+    {
+      "type": "Microsoft.Resources/deployments",
+      "apiVersion": "2020-10-01",
+      "name": "linkedASimDnsZscalerZIA",
+      "properties": {
+        "mode": "Incremental",
+        "templateLink": {
+          "uri": "https://raw.githubusercontent.com/Azure/Azure-Sentinel/master/Parsers/ASimDns/ARM/ASimDnsZscalerZIA/ASimDnsZscalerZIA.json",
+          "contentVersion": "1.0.0.0"
+        },
+        "parameters": {
+          "Workspace": {
+            "value": "[parameters('Workspace')]"
+          },
+          "WorkspaceRegion": {
+            "value": "[parameters('WorkspaceRegion')]"
+          }
+        }
+      }
+    },
+    {
+      "type": "Microsoft.Resources/deployments",
+      "apiVersion": "2020-10-01",
+      "name": "linkedASimDnsInfobloxNIOS",
+      "properties": {
+        "mode": "Incremental",
+        "templateLink": {
+          "uri": "https://raw.githubusercontent.com/Azure/Azure-Sentinel/master/Parsers/ASimDns/ARM/ASimDnsInfobloxNIOS/ASimDnsInfobloxNIOS.json",
+          "contentVersion": "1.0.0.0"
+        },
+        "parameters": {
+          "Workspace": {
+            "value": "[parameters('Workspace')]"
+          },
+          "WorkspaceRegion": {
+            "value": "[parameters('WorkspaceRegion')]"
+          }
+        }
+      }
+    },
+    {
+      "type": "Microsoft.Resources/deployments",
+      "apiVersion": "2020-10-01",
       "name": "linkedASimDnsMicrosoftSysmon",
       "properties": {
         "mode": "Incremental",
         "templateLink": {
           "uri": "https://raw.githubusercontent.com/Azure/Azure-Sentinel/master/Parsers/ASimDns/ARM/ASimDnsMicrosoftSysmon/ASimDnsMicrosoftSysmon.json",
-=======
-      "name": "linkedvimDnsMicrosoftNXlog",
-      "properties": {
-        "mode": "Incremental",
-        "templateLink": {
-          "uri": "https://raw.githubusercontent.com/Azure/Azure-Sentinel/master/Parsers/ASimDns/ARM/vimDnsMicrosoftNXlog/vimDnsMicrosoftNXlog.json",
->>>>>>> 92b431bf
-          "contentVersion": "1.0.0.0"
-        },
-        "parameters": {
-          "Workspace": {
-            "value": "[parameters('Workspace')]"
-          },
-          "WorkspaceRegion": {
-            "value": "[parameters('WorkspaceRegion')]"
-          }
-        }
-      }
-    },
-    {
-      "type": "Microsoft.Resources/deployments",
-      "apiVersion": "2020-10-01",
-<<<<<<< HEAD
-      "name": "linkedASimDnsGcp",
-      "properties": {
-        "mode": "Incremental",
-        "templateLink": {
-          "uri": "https://raw.githubusercontent.com/Azure/Azure-Sentinel/master/Parsers/ASimDns/ARM/ASimDnsGcp/ASimDnsGcp.json",
-=======
-      "name": "linkedASimDnsVectraAI",
-      "properties": {
-        "mode": "Incremental",
-        "templateLink": {
-          "uri": "https://raw.githubusercontent.com/Azure/Azure-Sentinel/master/Parsers/ASimDns/ARM/ASimDnsVectraAI/ASimDnsVectraAI.json",
->>>>>>> 92b431bf
-          "contentVersion": "1.0.0.0"
-        },
-        "parameters": {
-          "Workspace": {
-            "value": "[parameters('Workspace')]"
-          },
-          "WorkspaceRegion": {
-            "value": "[parameters('WorkspaceRegion')]"
-          }
-        }
-      }
-    },
-    {
-      "type": "Microsoft.Resources/deployments",
-      "apiVersion": "2020-10-01",
-<<<<<<< HEAD
-      "name": "linkedASimDnsCiscoUmbrella",
-      "properties": {
-        "mode": "Incremental",
-        "templateLink": {
-          "uri": "https://raw.githubusercontent.com/Azure/Azure-Sentinel/master/Parsers/ASimDns/ARM/ASimDnsCiscoUmbrella/ASimDnsCiscoUmbrella.json",
-=======
-      "name": "linkedvimDnsInfobloxNIOS",
-      "properties": {
-        "mode": "Incremental",
-        "templateLink": {
-          "uri": "https://raw.githubusercontent.com/Azure/Azure-Sentinel/master/Parsers/ASimDns/ARM/vimDnsInfobloxNIOS/vimDnsInfobloxNIOS.json",
->>>>>>> 92b431bf
-          "contentVersion": "1.0.0.0"
-        },
-        "parameters": {
-          "Workspace": {
-            "value": "[parameters('Workspace')]"
-          },
-          "WorkspaceRegion": {
-            "value": "[parameters('WorkspaceRegion')]"
-          }
-        }
-      }
-    },
-    {
-      "type": "Microsoft.Resources/deployments",
-      "apiVersion": "2020-10-01",
-<<<<<<< HEAD
-      "name": "linkedASimDnsZscalerZIA",
-      "properties": {
-        "mode": "Incremental",
-        "templateLink": {
-          "uri": "https://raw.githubusercontent.com/Azure/Azure-Sentinel/master/Parsers/ASimDns/ARM/ASimDnsZscalerZIA/ASimDnsZscalerZIA.json",
-=======
-      "name": "linkedASimDnsAzureFirewall",
-      "properties": {
-        "mode": "Incremental",
-        "templateLink": {
-          "uri": "https://raw.githubusercontent.com/Azure/Azure-Sentinel/master/Parsers/ASimDns/ARM/ASimDnsAzureFirewall/ASimDnsAzureFirewall.json",
->>>>>>> 92b431bf
-          "contentVersion": "1.0.0.0"
-        },
-        "parameters": {
-          "Workspace": {
-            "value": "[parameters('Workspace')]"
-          },
-          "WorkspaceRegion": {
-            "value": "[parameters('WorkspaceRegion')]"
-          }
-        }
-      }
-    },
-    {
-      "type": "Microsoft.Resources/deployments",
-      "apiVersion": "2020-10-01",
-<<<<<<< HEAD
-      "name": "linkedvimDnsZscalerZIA",
-      "properties": {
-        "mode": "Incremental",
-        "templateLink": {
-          "uri": "https://raw.githubusercontent.com/Azure/Azure-Sentinel/master/Parsers/ASimDns/ARM/vimDnsZscalerZIA/vimDnsZscalerZIA.json",
-=======
-      "name": "linkedvimDnsCorelightZeek",
-      "properties": {
-        "mode": "Incremental",
-        "templateLink": {
-          "uri": "https://raw.githubusercontent.com/Azure/Azure-Sentinel/master/Parsers/ASimDns/ARM/vimDnsCorelightZeek/vimDnsCorelightZeek.json",
->>>>>>> 92b431bf
-          "contentVersion": "1.0.0.0"
-        },
-        "parameters": {
-          "Workspace": {
-            "value": "[parameters('Workspace')]"
-          },
-          "WorkspaceRegion": {
-            "value": "[parameters('WorkspaceRegion')]"
-          }
-        }
-      }
-    },
-    {
-      "type": "Microsoft.Resources/deployments",
-      "apiVersion": "2020-10-01",
-<<<<<<< HEAD
-      "name": "linkedvimDnsMicrosoftOMS",
-      "properties": {
-        "mode": "Incremental",
-        "templateLink": {
-          "uri": "https://raw.githubusercontent.com/Azure/Azure-Sentinel/master/Parsers/ASimDns/ARM/vimDnsMicrosoftOMS/vimDnsMicrosoftOMS.json",
-=======
-      "name": "linkedvimDnsZscalerZIA",
-      "properties": {
-        "mode": "Incremental",
-        "templateLink": {
-          "uri": "https://raw.githubusercontent.com/Azure/Azure-Sentinel/master/Parsers/ASimDns/ARM/vimDnsZscalerZIA/vimDnsZscalerZIA.json",
->>>>>>> 92b431bf
-          "contentVersion": "1.0.0.0"
-        },
-        "parameters": {
-          "Workspace": {
-            "value": "[parameters('Workspace')]"
-          },
-          "WorkspaceRegion": {
-            "value": "[parameters('WorkspaceRegion')]"
-          }
-        }
-      }
-    },
-    {
-      "type": "Microsoft.Resources/deployments",
-      "apiVersion": "2020-10-01",
-<<<<<<< HEAD
-      "name": "linkedASimDnsInfobloxNIOS",
-      "properties": {
-        "mode": "Incremental",
-        "templateLink": {
-          "uri": "https://raw.githubusercontent.com/Azure/Azure-Sentinel/master/Parsers/ASimDns/ARM/ASimDnsInfobloxNIOS/ASimDnsInfobloxNIOS.json",
-=======
-      "name": "linkedvimDnsMicrosoftSysmon",
-      "properties": {
-        "mode": "Incremental",
-        "templateLink": {
-          "uri": "https://raw.githubusercontent.com/Azure/Azure-Sentinel/master/Parsers/ASimDns/ARM/vimDnsMicrosoftSysmon/vimDnsMicrosoftSysmon.json",
->>>>>>> 92b431bf
-          "contentVersion": "1.0.0.0"
-        },
-        "parameters": {
-          "Workspace": {
-            "value": "[parameters('Workspace')]"
-          },
-          "WorkspaceRegion": {
-            "value": "[parameters('WorkspaceRegion')]"
-          }
-        }
-      }
-    },
-    {
-      "type": "Microsoft.Resources/deployments",
-      "apiVersion": "2020-10-01",
-<<<<<<< HEAD
-      "name": "linkedASimDns",
-      "properties": {
-        "mode": "Incremental",
-        "templateLink": {
-          "uri": "https://raw.githubusercontent.com/Azure/Azure-Sentinel/master/Parsers/ASimDns/ARM/ASimDns/ASimDns.json",
-=======
-      "name": "linkedvimDnsMicrosoftOMS",
-      "properties": {
-        "mode": "Incremental",
-        "templateLink": {
-          "uri": "https://raw.githubusercontent.com/Azure/Azure-Sentinel/master/Parsers/ASimDns/ARM/vimDnsMicrosoftOMS/vimDnsMicrosoftOMS.json",
->>>>>>> 92b431bf
-          "contentVersion": "1.0.0.0"
-        },
-        "parameters": {
-          "Workspace": {
-            "value": "[parameters('Workspace')]"
-          },
-          "WorkspaceRegion": {
-            "value": "[parameters('WorkspaceRegion')]"
-          }
-        }
-      }
-    },
-    {
-      "type": "Microsoft.Resources/deployments",
-      "apiVersion": "2020-10-01",
-<<<<<<< HEAD
+          "contentVersion": "1.0.0.0"
+        },
+        "parameters": {
+          "Workspace": {
+            "value": "[parameters('Workspace')]"
+          },
+          "WorkspaceRegion": {
+            "value": "[parameters('WorkspaceRegion')]"
+          }
+        }
+      }
+    },
+    {
+      "type": "Microsoft.Resources/deployments",
+      "apiVersion": "2020-10-01",
       "name": "linkedimDns",
       "properties": {
         "mode": "Incremental",
         "templateLink": {
           "uri": "https://raw.githubusercontent.com/Azure/Azure-Sentinel/master/Parsers/ASimDns/ARM/imDns/imDns.json",
-=======
-      "name": "linkedvimDnsAzureFirewall",
-      "properties": {
-        "mode": "Incremental",
-        "templateLink": {
-          "uri": "https://raw.githubusercontent.com/Azure/Azure-Sentinel/master/Parsers/ASimDns/ARM/vimDnsAzureFirewall/vimDnsAzureFirewall.json",
->>>>>>> 92b431bf
-          "contentVersion": "1.0.0.0"
-        },
-        "parameters": {
-          "Workspace": {
-            "value": "[parameters('Workspace')]"
-          },
-          "WorkspaceRegion": {
-            "value": "[parameters('WorkspaceRegion')]"
-          }
-        }
-      }
-    },
-    {
-      "type": "Microsoft.Resources/deployments",
-      "apiVersion": "2020-10-01",
-<<<<<<< HEAD
-      "name": "linkedvimDnsCorelightZeek",
-      "properties": {
-        "mode": "Incremental",
-        "templateLink": {
-          "uri": "https://raw.githubusercontent.com/Azure/Azure-Sentinel/master/Parsers/ASimDns/ARM/vimDnsCorelightZeek/vimDnsCorelightZeek.json",
-=======
-      "name": "linkedvimDnsVectraAI",
-      "properties": {
-        "mode": "Incremental",
-        "templateLink": {
-          "uri": "https://raw.githubusercontent.com/Azure/Azure-Sentinel/master/Parsers/ASimDns/ARM/vimDnsVectraAI/vimDnsVectraAI.json",
->>>>>>> 92b431bf
-          "contentVersion": "1.0.0.0"
-        },
-        "parameters": {
-          "Workspace": {
-            "value": "[parameters('Workspace')]"
-          },
-          "WorkspaceRegion": {
-            "value": "[parameters('WorkspaceRegion')]"
-          }
-        }
-      }
-    },
-    {
-      "type": "Microsoft.Resources/deployments",
-      "apiVersion": "2020-10-01",
-<<<<<<< HEAD
-      "name": "linkedASimDnsNative",
-      "properties": {
-        "mode": "Incremental",
-        "templateLink": {
-          "uri": "https://raw.githubusercontent.com/Azure/Azure-Sentinel/master/Parsers/ASimDns/ARM/ASimDnsNative/ASimDnsNative.json",
-=======
-      "name": "linkedvimDnsEmpty",
-      "properties": {
-        "mode": "Incremental",
-        "templateLink": {
-          "uri": "https://raw.githubusercontent.com/Azure/Azure-Sentinel/master/Parsers/ASimDns/ARM/vimDnsEmpty/vimDnsEmpty.json",
->>>>>>> 92b431bf
-          "contentVersion": "1.0.0.0"
-        },
-        "parameters": {
-          "Workspace": {
-            "value": "[parameters('Workspace')]"
-          },
-          "WorkspaceRegion": {
-            "value": "[parameters('WorkspaceRegion')]"
-          }
-        }
-      }
-    },
-    {
-      "type": "Microsoft.Resources/deployments",
-      "apiVersion": "2020-10-01",
-<<<<<<< HEAD
-      "name": "linkedASimDnsMicrosoftOMS",
-      "properties": {
-        "mode": "Incremental",
-        "templateLink": {
-          "uri": "https://raw.githubusercontent.com/Azure/Azure-Sentinel/master/Parsers/ASimDns/ARM/ASimDnsMicrosoftOMS/ASimDnsMicrosoftOMS.json",
-=======
-      "name": "linkedASimDnsCiscoUmbrella",
-      "properties": {
-        "mode": "Incremental",
-        "templateLink": {
-          "uri": "https://raw.githubusercontent.com/Azure/Azure-Sentinel/master/Parsers/ASimDns/ARM/ASimDnsCiscoUmbrella/ASimDnsCiscoUmbrella.json",
->>>>>>> 92b431bf
-          "contentVersion": "1.0.0.0"
-        },
-        "parameters": {
-          "Workspace": {
-            "value": "[parameters('Workspace')]"
-          },
-          "WorkspaceRegion": {
-            "value": "[parameters('WorkspaceRegion')]"
-          }
-        }
-      }
-    },
-    {
-      "type": "Microsoft.Resources/deployments",
-      "apiVersion": "2020-10-01",
-<<<<<<< HEAD
-      "name": "linkedASimDnsCorelightZeek",
-      "properties": {
-        "mode": "Incremental",
-        "templateLink": {
-          "uri": "https://raw.githubusercontent.com/Azure/Azure-Sentinel/master/Parsers/ASimDns/ARM/ASimDnsCorelightZeek/ASimDnsCorelightZeek.json",
-=======
-      "name": "linkedASimDnsNative",
-      "properties": {
-        "mode": "Incremental",
-        "templateLink": {
-          "uri": "https://raw.githubusercontent.com/Azure/Azure-Sentinel/master/Parsers/ASimDns/ARM/ASimDnsNative/ASimDnsNative.json",
->>>>>>> 92b431bf
-          "contentVersion": "1.0.0.0"
-        },
-        "parameters": {
-          "Workspace": {
-            "value": "[parameters('Workspace')]"
-          },
-          "WorkspaceRegion": {
-            "value": "[parameters('WorkspaceRegion')]"
-          }
-        }
-      }
-    },
-    {
-      "type": "Microsoft.Resources/deployments",
-      "apiVersion": "2020-10-01",
-      "name": "linkedvimDnsNative",
-      "properties": {
-        "mode": "Incremental",
-        "templateLink": {
-          "uri": "https://raw.githubusercontent.com/Azure/Azure-Sentinel/master/Parsers/ASimDns/ARM/vimDnsNative/vimDnsNative.json",
-          "contentVersion": "1.0.0.0"
-        },
-        "parameters": {
-          "Workspace": {
-            "value": "[parameters('Workspace')]"
-          },
-          "WorkspaceRegion": {
-            "value": "[parameters('WorkspaceRegion')]"
-          }
-        }
-      }
-    },
-    {
-      "type": "Microsoft.Resources/deployments",
-      "apiVersion": "2020-10-01",
-<<<<<<< HEAD
-      "name": "linkedvimDnsInfobloxNIOS",
-      "properties": {
-        "mode": "Incremental",
-        "templateLink": {
-          "uri": "https://raw.githubusercontent.com/Azure/Azure-Sentinel/master/Parsers/ASimDns/ARM/vimDnsInfobloxNIOS/vimDnsInfobloxNIOS.json",
-=======
-      "name": "linkedASimDnsGcp",
-      "properties": {
-        "mode": "Incremental",
-        "templateLink": {
-          "uri": "https://raw.githubusercontent.com/Azure/Azure-Sentinel/master/Parsers/ASimDns/ARM/ASimDnsGcp/ASimDnsGcp.json",
->>>>>>> 92b431bf
-          "contentVersion": "1.0.0.0"
-        },
-        "parameters": {
-          "Workspace": {
-            "value": "[parameters('Workspace')]"
-          },
-          "WorkspaceRegion": {
-            "value": "[parameters('WorkspaceRegion')]"
-          }
-        }
-      }
-    },
-    {
-      "type": "Microsoft.Resources/deployments",
-      "apiVersion": "2020-10-01",
-<<<<<<< HEAD
-      "name": "linkedvimDnsEmpty",
-      "properties": {
-        "mode": "Incremental",
-        "templateLink": {
-          "uri": "https://raw.githubusercontent.com/Azure/Azure-Sentinel/master/Parsers/ASimDns/ARM/vimDnsEmpty/vimDnsEmpty.json",
-=======
-      "name": "linkedASimDnsCorelightZeek",
-      "properties": {
-        "mode": "Incremental",
-        "templateLink": {
-          "uri": "https://raw.githubusercontent.com/Azure/Azure-Sentinel/master/Parsers/ASimDns/ARM/ASimDnsCorelightZeek/ASimDnsCorelightZeek.json",
->>>>>>> 92b431bf
-          "contentVersion": "1.0.0.0"
-        },
-        "parameters": {
-          "Workspace": {
-            "value": "[parameters('Workspace')]"
-          },
-          "WorkspaceRegion": {
-            "value": "[parameters('WorkspaceRegion')]"
-          }
-        }
-      }
-    },
-    {
-      "type": "Microsoft.Resources/deployments",
-      "apiVersion": "2020-10-01",
-      "name": "linkedASimDnsMicrosoftNXlog",
-      "properties": {
-        "mode": "Incremental",
-        "templateLink": {
-          "uri": "https://raw.githubusercontent.com/Azure/Azure-Sentinel/master/Parsers/ASimDns/ARM/ASimDnsMicrosoftNXlog/ASimDnsMicrosoftNXlog.json",
-          "contentVersion": "1.0.0.0"
-        },
-        "parameters": {
-          "Workspace": {
-            "value": "[parameters('Workspace')]"
-          },
-          "WorkspaceRegion": {
-            "value": "[parameters('WorkspaceRegion')]"
-          }
-        }
-      }
-    },
-    {
-      "type": "Microsoft.Resources/deployments",
-      "apiVersion": "2020-10-01",
-<<<<<<< HEAD
-      "name": "linkedvimDnsMicrosoftSysmon",
-      "properties": {
-        "mode": "Incremental",
-        "templateLink": {
-          "uri": "https://raw.githubusercontent.com/Azure/Azure-Sentinel/master/Parsers/ASimDns/ARM/vimDnsMicrosoftSysmon/vimDnsMicrosoftSysmon.json",
-=======
-      "name": "linkedASimDnsMicrosoftOMS",
-      "properties": {
-        "mode": "Incremental",
-        "templateLink": {
-          "uri": "https://raw.githubusercontent.com/Azure/Azure-Sentinel/master/Parsers/ASimDns/ARM/ASimDnsMicrosoftOMS/ASimDnsMicrosoftOMS.json",
->>>>>>> 92b431bf
-          "contentVersion": "1.0.0.0"
-        },
-        "parameters": {
-          "Workspace": {
-            "value": "[parameters('Workspace')]"
-          },
-          "WorkspaceRegion": {
-            "value": "[parameters('WorkspaceRegion')]"
-          }
-        }
-      }
-    },
-    {
-      "type": "Microsoft.Resources/deployments",
-      "apiVersion": "2020-10-01",
-<<<<<<< HEAD
-      "name": "linkedASimDnsAzureFirewall",
-      "properties": {
-        "mode": "Incremental",
-        "templateLink": {
-          "uri": "https://raw.githubusercontent.com/Azure/Azure-Sentinel/master/Parsers/ASimDns/ARM/ASimDnsAzureFirewall/ASimDnsAzureFirewall.json",
-=======
-      "name": "linkedvimDnsCiscoUmbrella",
-      "properties": {
-        "mode": "Incremental",
-        "templateLink": {
-          "uri": "https://raw.githubusercontent.com/Azure/Azure-Sentinel/master/Parsers/ASimDns/ARM/vimDnsCiscoUmbrella/vimDnsCiscoUmbrella.json",
->>>>>>> 92b431bf
-          "contentVersion": "1.0.0.0"
-        },
-        "parameters": {
-          "Workspace": {
-            "value": "[parameters('Workspace')]"
-          },
-          "WorkspaceRegion": {
-            "value": "[parameters('WorkspaceRegion')]"
-          }
-        }
-      }
-    },
-    {
-      "type": "Microsoft.Resources/deployments",
-      "apiVersion": "2020-10-01",
-<<<<<<< HEAD
-      "name": "linkedvimDnsVectraAI",
-      "properties": {
-        "mode": "Incremental",
-        "templateLink": {
-          "uri": "https://raw.githubusercontent.com/Azure/Azure-Sentinel/master/Parsers/ASimDns/ARM/vimDnsVectraAI/vimDnsVectraAI.json",
-=======
-      "name": "linkedASimDnsZscalerZIA",
-      "properties": {
-        "mode": "Incremental",
-        "templateLink": {
-          "uri": "https://raw.githubusercontent.com/Azure/Azure-Sentinel/master/Parsers/ASimDns/ARM/ASimDnsZscalerZIA/ASimDnsZscalerZIA.json",
->>>>>>> 92b431bf
-          "contentVersion": "1.0.0.0"
-        },
-        "parameters": {
-          "Workspace": {
-            "value": "[parameters('Workspace')]"
-          },
-          "WorkspaceRegion": {
-            "value": "[parameters('WorkspaceRegion')]"
-          }
-        }
-      }
-    },
-    {
-      "type": "Microsoft.Resources/deployments",
-      "apiVersion": "2020-10-01",
-<<<<<<< HEAD
-      "name": "linkedASimDnsVectraAI",
-      "properties": {
-        "mode": "Incremental",
-        "templateLink": {
-          "uri": "https://raw.githubusercontent.com/Azure/Azure-Sentinel/master/Parsers/ASimDns/ARM/ASimDnsVectraAI/ASimDnsVectraAI.json",
-=======
-      "name": "linkedASimDnsInfobloxNIOS",
-      "properties": {
-        "mode": "Incremental",
-        "templateLink": {
-          "uri": "https://raw.githubusercontent.com/Azure/Azure-Sentinel/master/Parsers/ASimDns/ARM/ASimDnsInfobloxNIOS/ASimDnsInfobloxNIOS.json",
->>>>>>> 92b431bf
-          "contentVersion": "1.0.0.0"
-        },
-        "parameters": {
-          "Workspace": {
-            "value": "[parameters('Workspace')]"
-          },
-          "WorkspaceRegion": {
-            "value": "[parameters('WorkspaceRegion')]"
-          }
-        }
-      }
-    },
-    {
-      "type": "Microsoft.Resources/deployments",
-      "apiVersion": "2020-10-01",
-<<<<<<< HEAD
-      "name": "linkedvimDnsAzureFirewall",
-      "properties": {
-        "mode": "Incremental",
-        "templateLink": {
-          "uri": "https://raw.githubusercontent.com/Azure/Azure-Sentinel/master/Parsers/ASimDns/ARM/vimDnsAzureFirewall/vimDnsAzureFirewall.json",
-=======
-      "name": "linkedASimDnsMicrosoftSysmon",
-      "properties": {
-        "mode": "Incremental",
-        "templateLink": {
-          "uri": "https://raw.githubusercontent.com/Azure/Azure-Sentinel/master/Parsers/ASimDns/ARM/ASimDnsMicrosoftSysmon/ASimDnsMicrosoftSysmon.json",
->>>>>>> 92b431bf
-          "contentVersion": "1.0.0.0"
-        },
-        "parameters": {
-          "Workspace": {
-            "value": "[parameters('Workspace')]"
-          },
-          "WorkspaceRegion": {
-            "value": "[parameters('WorkspaceRegion')]"
-          }
-        }
-      }
-    },
-    {
-      "type": "Microsoft.Resources/deployments",
-      "apiVersion": "2020-10-01",
-<<<<<<< HEAD
-      "name": "linkedvimDnsCiscoUmbrella",
-      "properties": {
-        "mode": "Incremental",
-        "templateLink": {
-          "uri": "https://raw.githubusercontent.com/Azure/Azure-Sentinel/master/Parsers/ASimDns/ARM/vimDnsCiscoUmbrella/vimDnsCiscoUmbrella.json",
-=======
-      "name": "linkedimDns",
-      "properties": {
-        "mode": "Incremental",
-        "templateLink": {
-          "uri": "https://raw.githubusercontent.com/Azure/Azure-Sentinel/master/Parsers/ASimDns/ARM/imDns/imDns.json",
->>>>>>> 92b431bf
           "contentVersion": "1.0.0.0"
         },
         "parameters": {
