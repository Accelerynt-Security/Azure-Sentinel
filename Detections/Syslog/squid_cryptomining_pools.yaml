--- conflicted
+++ resolved
@@ -1,64 +1,4 @@
 id: 2e7bb903-8a01-4f3a-b201-e6a8839ce29f
 name: Squid proxy events related to mining pools
 description: |
-<<<<<<< HEAD
-  'As part of content migration, this file is moved to new location. you can find here: https://github.com/Azure/Azure-Sentinel/blob/master/Solutions/Syslog'
-=======
-  'Checks for Squid proxy events in Syslog associated with common mining pools .This query presumes the default Squid log format is being used.
-   http://www.squid-cache.org/Doc/config/access_log/'
-severity: Low
-requiredDataConnectors:
-  - connectorId: Syslog
-    dataTypes:
-      - Syslog
-queryFrequency: 1d
-queryPeriod: 1d
-triggerOperator: gt
-triggerThreshold: 0
-tactics:
-  - CommandAndControl
-relevantTechniques:
-  - T1102
-query: |
-  let DomainList = dynamic(["monerohash.com", "do-dear.com", "xmrminerpro.com", "secumine.net", "xmrpool.com", "minexmr.org", "hashanywhere.com", "xmrget.com",
-  "mininglottery.eu", "minergate.com", "moriaxmr.com", "multipooler.com", "moneropools.com", "xmrpool.eu", "coolmining.club", "supportxmr.com",
-  "minexmr.com", "hashvault.pro", "xmrpool.net", "crypto-pool.fr", "xmr.pt", "miner.rocks", "walpool.com", "herominers.com", "gntl.co.uk", "semipool.com",
-  "coinfoundry.org", "cryptoknight.cc", "fairhash.org", "baikalmine.com", "tubepool.xyz", "fairpool.xyz", "asiapool.io", "coinpoolit.webhop.me", "nanopool.org",
-  "moneropool.com", "miner.center", "prohash.net", "poolto.be", "cryptoescrow.eu", "monerominers.net", "cryptonotepool.org", "extrmepool.org", "webcoin.me",
-  "kippo.eu", "hashinvest.ws", "monero.farm", "supportxmr.com", "xmrpool.eu", "linux-repository-updates.com", "1gh.com", "dwarfpool.com", "hash-to-coins.com",
-  "hashvault.pro", "pool-proxy.com", "hashfor.cash", "fairpool.cloud", "litecoinpool.org", "mineshaft.ml", "abcxyz.stream", "moneropool.ru", "cryptonotepool.org.uk",
-  "extremepool.org", "extremehash.com", "hashinvest.net", "unipool.pro", "crypto-pools.org", "monero.net", "backup-pool.com", "mooo.com", "freeyy.me", "cryptonight.net",
-  "shscrypto.net"]);
-  Syslog
-  | where ProcessName contains "squid"
-  | extend URL = extract("(([A-Z]+ [a-z]{4,5}:\\/\\/)|[A-Z]+ )([^ :]*)",3,SyslogMessage),
-          SourceIP = extract("([0-9]+ )(([0-9]{1,3})\\.([0-9]{1,3})\\.([0-9]{1,3})\\.([0-9]{1,3}))",2,SyslogMessage),
-          Status = extract("(TCP_(([A-Z]+)(_[A-Z]+)*)|UDP_(([A-Z]+)(_[A-Z]+)*))",1,SyslogMessage),
-          HTTP_Status_Code = extract("(TCP_(([A-Z]+)(_[A-Z]+)*)|UDP_(([A-Z]+)(_[A-Z]+)*))/([0-9]{3})",8,SyslogMessage),
-          User = extract("(CONNECT |GET )([^ ]* )([^ ]+)",3,SyslogMessage),
-          RemotePort = extract("(CONNECT |GET )([^ ]*)(:)([0-9]*)",4,SyslogMessage),
-          Domain = extract("(([A-Z]+ [a-z]{4,5}:\\/\\/)|[A-Z]+ )([^ :\\/]*)",3,SyslogMessage),
-          Bytes = toint(extract("([A-Z]+\\/[0-9]{3} )([0-9]+)",2,SyslogMessage)),
-          contentType = extract("([a-z/]+$)",1,SyslogMessage)
-  | extend TLD = extract("\\.[a-z]*$",0,Domain)
-  | where HTTP_Status_Code == '200'
-  | where Domain contains "."
-  | where Domain has_any (DomainList)
-  | extend timestamp = TimeGenerated, URLCustomEntity = URL, IPCustomEntity = SourceIP, AccountCustomEntity = User
-
-entityMappings:
-  - entityType: Account
-    fieldMappings:
-      - identifier: FullName
-        columnName: AccountCustomEntity
-  - entityType: IP
-    fieldMappings:
-      - identifier: Address
-        columnName: IPCustomEntity
-  - entityType: URL
-    fieldMappings:
-      - identifier: Url
-        columnName: URLCustomEntity
-version: 1.0.1
-kind: Scheduled
->>>>>>> 25450b28
+  'As part of content migration, this file is moved to new location. you can find here: https://github.com/Azure/Azure-Sentinel/blob/master/Solutions/Syslog'