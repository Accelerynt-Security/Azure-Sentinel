# About

This folder contains Detections based on different types of data sources that you can leverage in order to create alerts and respond to threats in your environment.

For general information please start with the [Wiki](https://github.com/Azure/Azure-Sentinel/wiki) pages.

More Specific to Detections:
* [Contribute](https://github.com/Azure/Azure-Sentinel/wiki/Contribute-to-Sentinel-GitHub-Community-of-Queries) to Analytic Templates (Detections) and Hunting queries
<<<<<<< HEAD
* Specifics on what is required for Detections and Hunting queries is in the [Query Style Guide](https://github.com/Azure/Azure-Sentinel/wiki/Query-Style-Guide )
=======
* Specifics on what is required for Detections and Hunting queries is in the [Query Style Guide](https://github.com/Azure/Azure-Sentinel/wiki/Query-Style-Guide)
>>>>>>> 664d5785
* These detections are written using [KQL query langauge](https://docs.microsoft.com/azure/kusto/query/index) and will provide you a starting point to protect your environment and get familiar with the different data tables.
* To enable these detections in your environment follow the [out of the box guidance](https://docs.microsoft.com/azure/sentinel/tutorial-detect-threats-built-in).
* The rule created will run the query on the scheduled time that was defined, and trigger an alert that will be seen both in the **SecurityAlert** table and in a case in the **Incidents** tab

# Feedback
For questions or feedback, please contact AzureSentinel@microsoft.com<|MERGE_RESOLUTION|>--- conflicted
+++ resolved
@@ -6,11 +6,7 @@
 
 More Specific to Detections:
 * [Contribute](https://github.com/Azure/Azure-Sentinel/wiki/Contribute-to-Sentinel-GitHub-Community-of-Queries) to Analytic Templates (Detections) and Hunting queries
-<<<<<<< HEAD
-* Specifics on what is required for Detections and Hunting queries is in the [Query Style Guide](https://github.com/Azure/Azure-Sentinel/wiki/Query-Style-Guide )
-=======
 * Specifics on what is required for Detections and Hunting queries is in the [Query Style Guide](https://github.com/Azure/Azure-Sentinel/wiki/Query-Style-Guide)
->>>>>>> 664d5785
 * These detections are written using [KQL query langauge](https://docs.microsoft.com/azure/kusto/query/index) and will provide you a starting point to protect your environment and get familiar with the different data tables.
 * To enable these detections in your environment follow the [out of the box guidance](https://docs.microsoft.com/azure/sentinel/tutorial-detect-threats-built-in).
 * The rule created will run the query on the scheduled time that was defined, and trigger an alert that will be seen both in the **SecurityAlert** table and in a case in the **Incidents** tab
