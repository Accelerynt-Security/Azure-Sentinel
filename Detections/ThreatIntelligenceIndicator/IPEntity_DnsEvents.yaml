<<<<<<< HEAD
id: 69b7723c-2889-469f-8b55-a2d355ed9c87
name: TI map IP entity to DnsEvents
description: |
  'Identifies a match in DnsEvents from any IP IOC from TI'
severity: Medium
requiredDataConnectors:
  - connectorId: ThreatIntelligence
    dataTypes:
      - ThreatIntelligenceIndicator
  - connectorId: ThreatIntelligenceTaxii
    dataTypes:
      - ThreatIntelligenceIndicator
  - connectorId: DNS
    dataTypes:
      - DnsEvents
queryFrequency: 1h
queryPeriod: 14d
triggerOperator: gt
triggerThreshold: 0
tactics:
  - Impact
query: |

  let dt_lookBack = 1h;
  let ioc_lookBack = 14d;
  ThreatIntelligenceIndicator
  | where TimeGenerated >= ago(ioc_lookBack) and ExpirationDateTime > now()
  | summarize LatestIndicatorTime = arg_max(TimeGenerated, *) by IndicatorId
  | where Active == true
  // Picking up only IOC's that contain the entities we want
  | where isnotempty(NetworkIP) or isnotempty(EmailSourceIpAddress) or isnotempty(NetworkDestinationIP) or isnotempty(NetworkSourceIP)
  // As there is potentially more than 1 indicator type for matching IP, taking NetworkIP first, then others if that is empty.
  // Taking the first non-empty value based on potential IOC match availability
  | extend TI_ipEntity = iff(isnotempty(NetworkIP), NetworkIP, NetworkDestinationIP)
  | extend TI_ipEntity = iff(isempty(TI_ipEntity) and isnotempty(NetworkSourceIP), NetworkSourceIP, TI_ipEntity)
  | extend TI_ipEntity = iff(isempty(TI_ipEntity) and isnotempty(EmailSourceIpAddress), EmailSourceIpAddress, TI_ipEntity)
  // using innerunique to keep perf fast and result set low, we only need one match to indicate potential malicious activity that needs to be investigated
  | join kind=innerunique (
      DnsEvents
      | where TimeGenerated >= ago(dt_lookBack)
      | where SubType =~ "LookupQuery" and isnotempty(IPAddresses)
      | mv-expand SingleIP = split(IPAddresses, ", ") to typeof(string)
      // renaming time column so it is clear the log this came from
      | extend DNS_TimeGenerated = TimeGenerated
  )
  on $left.TI_ipEntity == $right.SingleIP
  | where DNS_TimeGenerated < ExpirationDateTime
  | summarize DNS_TimeGenerated = arg_max(DNS_TimeGenerated , *) by IndicatorId, SingleIP
  | project DNS_TimeGenerated, Description, ActivityGroupNames, IndicatorId, ThreatType, Url, DomainName, ExpirationDateTime, ConfidenceScore,
  TI_ipEntity, Computer, EventId, SubType, ClientIP, Name, IPAddresses, NetworkIP, NetworkDestinationIP, NetworkSourceIP, EmailSourceIpAddress
  | extend timestamp = DNS_TimeGenerated, IPCustomEntity = ClientIP, HostCustomEntity = Computer, URLCustomEntity = Url
entityMappings:
  - entityType: Host
    fieldMappings:
      - identifier: FullName
        columnName: HostCustomEntity
  - entityType: IP
    fieldMappings:
      - identifier: Address
        columnName: IPCustomEntity
  - entityType: URL
    fieldMappings:
      - identifier: Url
        columnName: URLCustomEntity
version: 1.2.3
kind: Scheduled
=======
    id: 7569d97b-6166-4d7c-82a4-73fb2a53c0ed
    name: TI map IP entity to DnsEvents
    description: |
    As part of content migration, this file is moved to new location. you can find here: https://github.com/Azure/Azure-Sentinel/blob/master/Solutions/Threat%20Intelligence'
>>>>>>> 6fd8ceef
<|MERGE_RESOLUTION|>--- conflicted
+++ resolved
@@ -1,73 +1,4 @@
-<<<<<<< HEAD
-id: 69b7723c-2889-469f-8b55-a2d355ed9c87
-name: TI map IP entity to DnsEvents
-description: |
-  'Identifies a match in DnsEvents from any IP IOC from TI'
-severity: Medium
-requiredDataConnectors:
-  - connectorId: ThreatIntelligence
-    dataTypes:
-      - ThreatIntelligenceIndicator
-  - connectorId: ThreatIntelligenceTaxii
-    dataTypes:
-      - ThreatIntelligenceIndicator
-  - connectorId: DNS
-    dataTypes:
-      - DnsEvents
-queryFrequency: 1h
-queryPeriod: 14d
-triggerOperator: gt
-triggerThreshold: 0
-tactics:
-  - Impact
-query: |
-
-  let dt_lookBack = 1h;
-  let ioc_lookBack = 14d;
-  ThreatIntelligenceIndicator
-  | where TimeGenerated >= ago(ioc_lookBack) and ExpirationDateTime > now()
-  | summarize LatestIndicatorTime = arg_max(TimeGenerated, *) by IndicatorId
-  | where Active == true
-  // Picking up only IOC's that contain the entities we want
-  | where isnotempty(NetworkIP) or isnotempty(EmailSourceIpAddress) or isnotempty(NetworkDestinationIP) or isnotempty(NetworkSourceIP)
-  // As there is potentially more than 1 indicator type for matching IP, taking NetworkIP first, then others if that is empty.
-  // Taking the first non-empty value based on potential IOC match availability
-  | extend TI_ipEntity = iff(isnotempty(NetworkIP), NetworkIP, NetworkDestinationIP)
-  | extend TI_ipEntity = iff(isempty(TI_ipEntity) and isnotempty(NetworkSourceIP), NetworkSourceIP, TI_ipEntity)
-  | extend TI_ipEntity = iff(isempty(TI_ipEntity) and isnotempty(EmailSourceIpAddress), EmailSourceIpAddress, TI_ipEntity)
-  // using innerunique to keep perf fast and result set low, we only need one match to indicate potential malicious activity that needs to be investigated
-  | join kind=innerunique (
-      DnsEvents
-      | where TimeGenerated >= ago(dt_lookBack)
-      | where SubType =~ "LookupQuery" and isnotempty(IPAddresses)
-      | mv-expand SingleIP = split(IPAddresses, ", ") to typeof(string)
-      // renaming time column so it is clear the log this came from
-      | extend DNS_TimeGenerated = TimeGenerated
-  )
-  on $left.TI_ipEntity == $right.SingleIP
-  | where DNS_TimeGenerated < ExpirationDateTime
-  | summarize DNS_TimeGenerated = arg_max(DNS_TimeGenerated , *) by IndicatorId, SingleIP
-  | project DNS_TimeGenerated, Description, ActivityGroupNames, IndicatorId, ThreatType, Url, DomainName, ExpirationDateTime, ConfidenceScore,
-  TI_ipEntity, Computer, EventId, SubType, ClientIP, Name, IPAddresses, NetworkIP, NetworkDestinationIP, NetworkSourceIP, EmailSourceIpAddress
-  | extend timestamp = DNS_TimeGenerated, IPCustomEntity = ClientIP, HostCustomEntity = Computer, URLCustomEntity = Url
-entityMappings:
-  - entityType: Host
-    fieldMappings:
-      - identifier: FullName
-        columnName: HostCustomEntity
-  - entityType: IP
-    fieldMappings:
-      - identifier: Address
-        columnName: IPCustomEntity
-  - entityType: URL
-    fieldMappings:
-      - identifier: Url
-        columnName: URLCustomEntity
-version: 1.2.3
-kind: Scheduled
-=======
     id: 7569d97b-6166-4d7c-82a4-73fb2a53c0ed
     name: TI map IP entity to DnsEvents
     description: |
-    As part of content migration, this file is moved to new location. you can find here: https://github.com/Azure/Azure-Sentinel/blob/master/Solutions/Threat%20Intelligence'
->>>>>>> 6fd8ceef
+    As part of content migration, this file is moved to new location. you can find here: https://github.com/Azure/Azure-Sentinel/blob/master/Solutions/Threat%20Intelligence'