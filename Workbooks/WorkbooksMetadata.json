[
  {
    "workbookKey": "42CrunchAPIProtectionWorkbook",
    "logoFileName": "42CrunchLogo.svg",
    "description": "Monitor and protect APIs using the 42Crunch API microfirewall",
    "dataTypesDependencies": [
      "apifirewall_log_1_CL"
    ],
    "dataConnectorsDependencies": [
      "42CrunchAPIProtection"
    ],
    "previewImagesFileNames": [
      "42CrunchInstancesBlack.png",
      "42CrunchInstancesWhite.png",
      "42CrunchRequestsBlack.png",
      "42CrunchRequestsWhite.png",
      "42CrunchStatusBlack.png",
      "42CrunchStatusWhite.png"
    ],
    "version": "1.0.0",
    "title": "42Crunch API Protection Workbook",
    "templateRelativePath": "42CrunchAPIProtectionWorkbook.json",
    "subtitle": "",
    "provider": "42Crunch"
  },
  {
    "workbookKey": "AttackSurfaceReduction",
    "logoFileName": "M365securityposturelogo.svg",
    "description": "This workbook helps you implement the ASR rules of Windows/Defender, and to monitor them over time. The workbook can filter on ASR rules in Audit mode and Block mode.",
    "dataTypesDependencies": [
      "DeviceEvents"
    ],
    "dataConnectorsDependencies": [
      "MicrosoftThreatProtection"
    ],
    "previewImagesFileNames": [
      "AttackSurfaceReductionWhite.png",
      "AttackSurfaceReductionBlack.png"
    ],
    "version": "1.0.0",
    "title": "Attack Surface Reduction Dashboard",
    "templateRelativePath": "AttackSurfaceReduction.json",
    "subtitle": "",
    "provider": "Microsoft Sentinel community"
  },
  {
    "workbookKey": "ForcepointNGFWAdvanced",
    "logoFileName": "FPAdvLogo.svg",
    "description": "Gain threat intelligence correlated security and application insights on Forcepoint NGFW (Next Generation Firewall). Monitor Forcepoint logging servers health.",
    "dataTypesDependencies": [
      "CommonSecurityLog",
      "ThreatIntelligenceIndicator"
    ],
    "dataConnectorsDependencies": [
      "ForcepointNgfw",
      "ThreatIntelligence"
    ],
    "previewImagesFileNames": [
      "ForcepointNGFWAdvancedWhite.png",
      "ForcepointNGFWAdvancedBlack.png"
    ],
    "version": "1.0.0",
    "title": "Forcepoint Next Generation Firewall (NGFW) Advanced Workbook",
    "templateRelativePath": "ForcepointNGFWAdvanced.json",
    "subtitle": "",
    "provider": "Forcepoint"
  },
  {
    "workbookKey": "AzureActivityWorkbook",
    "logoFileName": "azureactivity_logo.svg",
    "description": "Gain extensive insight into your organization's Azure Activity by analyzing, and correlating all user operations and events.\nYou can learn about all user operations, trends, and anomalous changes over time.\nThis workbook gives you the ability to drill down into caller activities and summarize detected failure and warning events.",
    "dataTypesDependencies": [
      "AzureActivity"
    ],
    "dataConnectorsDependencies": [
      "AzureActivity"
    ],
    "previewImagesFileNames": [
      "AzureActivityWhite1.png",
      "AzureActivityBlack1.png"
    ],
    "version": "1.4.0",
    "title": "Azure Activity",
    "templateRelativePath": "AzureActivity.json",
    "subtitle": "",
    "provider": "Microsoft"
  },
  {
    "workbookKey": "IdentityAndAccessWorkbook",
    "logoFileName": "Microsoft_logo.svg",
    "description": "Gain insights into Identity and access operations by collecting and analyzing security logs, using the audit and sign-in logs to gather insights into use of Microsoft products.\nYou can view anomalies and trends across login events from all users and machines. This workbook also identifies suspicious entities from login and access events.",
    "dataTypesDependencies": [
      "SecurityEvent"
    ],
    "dataConnectorsDependencies": [
      "SecurityEvents",
      "WindowsSecurityEvents"
    ],
    "previewImagesFileNames": [
      "IdentityAndAccessWhite.png",
      "IdentityAndAccessBlack.png"
    ],
    "version": "1.1.0",
    "title": "Identity & Access",
    "templateRelativePath": "IdentityAndAccess.json",
    "subtitle": "",
    "provider": "Microsoft"
  },
  {
    "workbookKey": "ConditionalAccessTrendsandChangesWorkbook",
    "logoFileName": "Microsoft_logo.svg",
    "description": "Gain insights into Conditional Access Trends and Changes.",
    "dataTypesDependencies": [ "SigninLogs" ],
    "dataConnectorsDependencies": [ "AzureActiveDirectory" ],
    "previewImagesFileNames": [ "catrendsWhite.png", "catrendsBlack.png" ],
    "version": "1.0.0",
    "title": "Conditional Access Trends and Changes",
    "templateRelativePath": "ConditionalAccessTrendsandChanges.json",
    "subtitle": "",
    "provider": "Microsoft",
    "support": {
      "tier": "Community"
    },
    "author": {
      "name": "Microsoft Sentinel Community"
    },
    "source": {
      "kind": "Community"
    },
    "categories": {
      "domains": [ "Identity" ]
    }
  },
  {
    "workbookKey": "CheckPointWorkbook",
    "logoFileName": "checkpoint_logo.svg",
    "description": "Gain insights into Check Point network activities, including number of gateways and servers, security incidents, and identify infected hosts.",
    "dataTypesDependencies": [
      "CommonSecurityLog"
    ],
    "dataConnectorsDependencies": [
      "CheckPoint"
    ],
    "previewImagesFileNames": [
      "CheckPointWhite.png",
      "CheckPointBlack.png"
    ],
    "version": "1.0.0",
    "title": "Check Point Software Technologies",
    "templateRelativePath": "CheckPoint.json",
    "subtitle": "",
    "provider": "Check Point"
  },
  {
    "workbookKey": "CiscoWorkbook",
    "logoFileName": "cisco_logo.svg",
    "description": "Gain insights into your Cisco ASA firewalls by analyzing traffic, events, and firewall operations.\nThis workbook analyzes Cisco ASA threat events and identifies suspicious ports, users, protocols and IP addresses.\nYou can learn about trends across user and data traffic directions, and drill down into the Cisco filter results.\nEasily detect attacks on your organization by monitoring management operations, such as configuration and logins.",
    "dataTypesDependencies": [
      "CommonSecurityLog"
    ],
    "dataConnectorsDependencies": [
      "CiscoASA"
    ],
    "previewImagesFileNames": [
      "CiscoWhite.png",
      "CiscoBlack.png"
    ],
    "version": "1.1.0",
    "title": "Cisco - ASA",
    "templateRelativePath": "Cisco.json",
    "subtitle": "",
    "provider": "Microsoft"
  },
  {
    "workbookKey": "ExchangeOnlineWorkbook",
    "logoFileName": "office365_logo.svg",
    "description": "Gain insights into Microsoft Exchange online by tracing and analyzing all Exchange operations and user activities.\nThis workbook let you monitor user activities, including logins, account operations, permission changes, and mailbox creations to discover suspicious trends among them.",
    "dataTypesDependencies": [
      "OfficeActivity"
    ],
    "dataConnectorsDependencies": [
      "Office365"
    ],
    "previewImagesFileNames": [
      "ExchangeOnlineWhite.png",
      "ExchangeOnlineBlack.png"
    ],
    "version": "1.1.0",
    "title": "Exchange Online",
    "templateRelativePath": "ExchangeOnline.json",
    "subtitle": "",
    "provider": "Microsoft"
  },
  {
    "workbookKey": "PaloAltoOverviewWorkbook",
    "logoFileName": "paloalto_logo.svg",
    "description": "Gain insights and comprehensive monitoring into Palo Alto firewalls by analyzing traffic and activities.\nThis workbook correlates all Palo Alto data with threat events to identify suspicious entities and relationships.\nYou can learn about trends across user and data traffic, and drill down into Palo Alto Wildfire and filter results.",
    "dataTypesDependencies": [
      "CommonSecurityLog"
    ],
    "dataConnectorsDependencies": [
      "PaloAltoNetworks"
    ],
    "previewImagesFileNames": [
      "PaloAltoOverviewWhite1.png",
      "PaloAltoOverviewBlack1.png",
      "PaloAltoOverviewWhite2.png",
      "PaloAltoOverviewBlack2.png",
      "PaloAltoOverviewWhite3.png",
      "PaloAltoOverviewBlack3.png"
    ],
    "version": "1.2.2",
    "title": "Palo Alto overview",
    "templateRelativePath": "PaloAltoOverview.json",
    "subtitle": "",
    "provider": "Microsoft"
  },
  {
    "workbookKey": "PaloAltoNetworkThreatWorkbook",
    "logoFileName": "paloalto_logo.svg",
    "description": "Gain insights into Palo Alto network activities by analyzing threat events.\nYou can extract meaningful security information by correlating data between threats, applications, and time.\nThis workbook makes it easy to track malware, vulnerability, and virus log events.",
    "dataTypesDependencies": [
      "CommonSecurityLog"
    ],
    "dataConnectorsDependencies": [
      "PaloAltoNetworks"
    ],
    "previewImagesFileNames": [
      "PaloAltoNetworkThreatWhite1.png",
      "PaloAltoNetworkThreatBlack1.png",
      "PaloAltoNetworkThreatWhite2.png",
      "PaloAltoNetworkThreatBlack2.png"
    ],
    "version": "1.1.1",
    "title": "Palo Alto Network Threat",
    "templateRelativePath": "PaloAltoNetworkThreat.json",
    "subtitle": "",
    "provider": "Palo Alto Networks"
  },
  {
    "workbookKey": "EsetSMCWorkbook",
    "logoFileName": "eset-logo.svg",
    "description": "Visualize events and threats from Eset Security Management Center.",
    "dataTypesDependencies": [
      "eset_CL"
    ],
    "dataConnectorsDependencies": [
      "EsetSMC"
    ],
    "previewImagesFileNames": [
      "esetSMCWorkbook-black.png",
      "esetSMCWorkbook-white.png"
    ],
    "version": "1.0.0",
    "title": "Eset Security Management Center Overview",
    "templateRelativePath": "esetSMCWorkbook.json",
    "subtitle": "",
    "provider": "Community",
	  "support": {
      "tier": "Community"
    },
    "author": {
      "name": "Tomáš Kubica"
    },
    "source": {
      "kind": "Community"
    },
    "categories": {
      "domains": [ "Security - Others" ]
    }
  },
  {
    "workbookKey": "FortigateWorkbook",
    "logoFileName": "fortinet_logo.svg",
    "description": "Gain insights into Fortigate firewalls by analyzing traffic and activities.\nThis workbook finds correlations in Fortigate threat events and identifies suspicious ports, users, protocols and IP addresses.\nYou can learn about trends across user and data traffic, and drill down into the Fortigate filter results.\nEasily detect attacks on your organization by monitoring management operations such as configuration and logins.",
    "dataTypesDependencies": [
      "CommonSecurityLog"
    ],
    "dataConnectorsDependencies": [
      "Fortinet"
    ],
    "previewImagesFileNames": [
      "FortigateWhite.png",
      "FortigateBlack.png"
    ],
    "version": "1.3.0",
    "title": "FortiGate",
    "templateRelativePath": "Fortigate.json",
    "subtitle": "",
    "provider": "Microsoft"
  },
  {
    "workbookKey": "DnsWorkbook",
    "logoFileName": "dns_logo.svg",
    "description": "Gain extensive insight into your organization's DNS by analyzing, collecting and correlating all DNS events.\nThis workbook exposes a variety of information about suspicious queries, malicious IP addresses and domain operations.",
    "dataTypesDependencies": [
      "DnsInventory",
      "DnsEvents"
    ],
    "dataConnectorsDependencies": [
      "DNS"
    ],
    "previewImagesFileNames": [
      "DnsWhite.png",
      "DnsBlack.png"
    ],
    "version": "1.3.1",
    "title": "DNS",
    "templateRelativePath": "Dns.json",
    "subtitle": "",
    "provider": "Microsoft"
  },
  {
    "workbookKey": "Office365Workbook",
    "logoFileName": "office365_logo.svg",
    "description": "Gain insights into Office 365 by tracing and analyzing all operations and activities. You can drill down into your SharePoint, OneDrive, and Exchange.\nThis workbook lets you find usage trends across users, files, folders, and mailboxes, making it easier to identify anomalies in your network.",
    "dataTypesDependencies": [ "OfficeActivity" ],
    "dataConnectorsDependencies": [ "Office365" ],
    "previewImagesFileNames": [ "Office365White1.png", "Office365Black1.png", "Office365White2.png", "Office365Black2.png", "Office365White3.png", "Office365Black3.png" ],
    "version": "1.4.0",
    "title": "Office 365",
    "templateRelativePath": "Office365.json",
    "subtitle": "",
    "provider": "Microsoft"
  },
  {
    "workbookKey": "SharePointAndOneDriveWorkbook",
    "logoFileName": "office365_logo.svg",
    "description": "Gain insights into SharePoint and OneDrive by tracing and analyzing all operations and activities.\nYou can view trends across user operation, find correlations between users and files, and identify interesting information such as user IP addresses.",
    "dataTypesDependencies": [
      "OfficeActivity"
    ],
    "dataConnectorsDependencies": [
      "Office365"
    ],
    "previewImagesFileNames": [
      "SharePointAndOneDriveBlack1.png",
      "SharePointAndOneDriveBlack2.png",
      "SharePointAndOneDriveWhite1.png",
      "SharePointAndOneDriveWhite2.png"
    ],
    "version": "1.2.0",
    "title": "SharePoint & OneDrive",
    "templateRelativePath": "SharePointAndOneDrive.json",
    "subtitle": "",
    "provider": "Microsoft"
  },
  {
    "workbookKey": "AzureActiveDirectorySigninLogsWorkbook",
    "logoFileName": "azureactivedirectory_logo.svg",
    "description": "Gain insights into Azure Active Directory by connecting Microsoft Sentinel and using the sign-in logs to gather insights around Azure AD scenarios. \nYou can learn about sign-in operations, such as user sign-ins and locations, email addresses, and  IP addresses of your users, as well as failed activities and the errors that triggered the failures.",
    "dataTypesDependencies": [
      "SigninLogs"
    ],
    "dataConnectorsDependencies": [
      "AzureActiveDirectory"
    ],
    "previewImagesFileNames": [
      "AADsigninBlack1.png",
      "AADsigninBlack2.png",
      "AADsigninWhite1.png",
      "AADsigninWhite2.png"
    ],
    "version": "2.4.0",
    "title": "Azure AD Sign-in logs",
    "templateRelativePath": "AzureActiveDirectorySignins.json",
    "subtitle": "",
    "provider": "Microsoft"
  },
  {
    "workbookKey": "VirtualMachinesInsightsWorkbook",
    "logoFileName": "azurevirtualmachine_logo.svg",
    "description": "Gain rich insight into your organization's virtual machines from Azure Monitor, which analyzes and correlates data in your VM network. \nYou will get visibility on your VM parameters and behavior, and will be able to trace sent and received data. \nIdentify malicious attackers and their targets, and drill down into the protocols, source and destination IP addresses,  countries, and ports the attacks occur across.",
    "dataTypesDependencies": [
      "VMConnection",
      "ServiceMapComputer_CL",
      "ServiceMapProcess_CL"
    ],
    "dataConnectorsDependencies": [],
    "previewImagesFileNames": [
      "VMInsightBlack1.png",
      "VMInsightWhite1.png"
    ],
    "version": "1.3.0",
    "title": "VM insights",
    "templateRelativePath": "VirtualMachinesInsights.json",
    "subtitle": "",
    "provider": "Microsoft",
    "support": {
      "tier": "Microsoft"
    },
    "author": {
      "name": "Microsoft Corporation"
    },
    "source": {
      "kind": "Community"
    },
    "categories": {
      "domains": [
        "IT Operations",
        "Platform"
      ]
    }
  },
  {
    "workbookKey": "AzureActiveDirectoryAuditLogsWorkbook",
    "logoFileName": "azureactivedirectory_logo.svg",
    "description": "Gain insights into Azure Active Directory by connecting Microsoft Sentinel and using the audit logs to gather insights around Azure AD scenarios. \nYou can learn about user operations, including password and group management, device activities, and top active users and apps.",
    "dataTypesDependencies": [
      "AuditLogs"
    ],
    "dataConnectorsDependencies": [
      "AzureActiveDirectory"
    ],
    "previewImagesFileNames": [
      "AzureADAuditLogsBlack1.png",
      "AzureADAuditLogsWhite1.png"
    ],
    "version": "1.2.0",
    "title": "Azure AD Audit logs",
    "templateRelativePath": "AzureActiveDirectoryAuditLogs.json",
    "subtitle": "",
    "provider": "Microsoft"
  },
  {
    "workbookKey": "ThreatIntelligenceWorkbook",
    "logoFileName": "",
    "description": "Gain insights into threat indicators ingestion and search for indicators at scale across Microsoft 1st Party, 3rd Party, On-Premises, Hybrid, and Multi-Cloud Workloads. Indicators Search facilitates a simple interface for finding IP, File, Hash, Sender and more across your data. Seamless pivots to correlate indicators with Microsoft Sentinel: Incidents to make your threat intelligence actionable.",
    "dataTypesDependencies": [
      "ThreatIntelligenceIndicator",
      "SecurityIncident"
    ],
    "dataConnectorsDependencies": [
      "ThreatIntelligence",
      "ThreatIntelligenceTaxii"
    ],
    "previewImagesFileNames": [
      "ThreatIntelligenceWhite.png",
      "ThreatIntelligenceBlack.png"
    ],
    "version": "5.2.0",
    "title": "Threat Intelligence",
    "templateRelativePath": "ThreatIntelligence.json",
    "subtitle": "",
    "provider": "Microsoft",
    "featureFlag": "ThreatIntelligenceWorkbook"
  },
  {
    "workbookKey": "WebApplicationFirewallOverviewWorkbook",
    "logoFileName": "waf_logo.svg",
    "description": "Gain insights into your organization's Azure web application firewall (WAF). You will get a general overview of your application gateway firewall and application gateway access events.",
    "dataTypesDependencies": [
      "AzureDiagnostics"
    ],
    "dataConnectorsDependencies": [
      "WAF"
    ],
    "previewImagesFileNames": [
      "WAFOverviewBlack.png",
      "WAFOverviewWhite.png"
    ],
    "version": "1.1.0",
    "title": "Microsoft Web Application Firewall (WAF) - overview",
    "templateRelativePath": "WebApplicationFirewallOverview.json",
    "subtitle": "",
    "provider": "Microsoft"
  },
  {
    "workbookKey": "WebApplicationFirewallFirewallEventsWorkbook",
    "logoFileName": "waf_logo.svg",
    "description": "Gain insights into your organization's Azure web application firewall (WAF). You will get visibility in to your application gateway firewall. You can view anomalies and trends across all firewall event triggers, attack events, blocked URL addresses and more.",
    "dataTypesDependencies": [
      "AzureDiagnostics"
    ],
    "dataConnectorsDependencies": [
      "WAF"
    ],
    "previewImagesFileNames": [
      "WAFFirewallEventsBlack1.png",
      "WAFFirewallEventsBlack2.png",
      "WAFFirewallEventsWhite1.png",
      "WAFFirewallEventsWhite2.png"
    ],
    "version": "1.1.0",
    "title": "Microsoft Web Application Firewall (WAF) - firewall events",
    "templateRelativePath": "WebApplicationFirewallFirewallEvents.json",
    "subtitle": "",
    "provider": "Microsoft"
  },
  {
    "workbookKey": "WebApplicationFirewallGatewayAccessEventsWorkbook",
    "logoFileName": "waf_logo.svg",
    "description": "Gain insights into your organization's Azure web application firewall (WAF). You will get visibility in to your application gateway access events. You can view anomalies and trends across received and sent data, client IP addresses, URL addresses and more, and drill down into details.",
    "dataTypesDependencies": [
      "AzureDiagnostics"
    ],
    "dataConnectorsDependencies": [
      "WAF"
    ],
    "previewImagesFileNames": [
      "WAFGatewayAccessEventsBlack1.png",
      "WAFGatewayAccessEventsBlack2.png",
      "WAFGatewayAccessEventsWhite1.png",
      "WAFGatewayAccessEventsWhite2.png"
    ],
    "version": "1.2.0",
    "title": "Microsoft Web Application Firewall (WAF) - gateway access events",
    "templateRelativePath": "WebApplicationFirewallGatewayAccessEvents.json",
    "subtitle": "",
    "provider": "Microsoft"
  },
  {
    "workbookKey": "LinuxMachinesWorkbook",
    "logoFileName": "azurevirtualmachine_logo.svg",
    "description": "Gain insights into your workspaces' Linux machines by connecting Microsoft Sentinel and using the logs to gather insights around Linux events and errors.",
    "dataTypesDependencies": [
      "Syslog"
    ],
    "dataConnectorsDependencies": [
      "Syslog"
    ],
    "previewImagesFileNames": [
      "LinuxMachinesWhite.png",
      "LinuxMachinesBlack.png"
    ],
    "version": "1.1.0",
    "title": "Linux machines",
    "templateRelativePath": "LinuxMachines.json",
    "subtitle": "",
    "provider": "Microsoft"
  },
  {
    "workbookKey": "AzureFirewallWorkbook",
    "logoFileName": "AzFirewalls.svg",
    "description": "Gain insights into Azure Firewall events. You can learn about your application and network rules, see metrics for firewall activities across URLs, ports, and addresses across multiple workspaces.",
    "dataTypesDependencies": [
      "AzureDiagnostics"
    ],
    "dataConnectorsDependencies": [
      "AzureFirewall"
    ],
    "previewImagesFileNames": [
      "AzureFirewallWorkbookWhite1.PNG",
      "AzureFirewallWorkbookBlack1.PNG",
      "AzureFirewallWorkbookWhite2.PNG",
      "AzureFirewallWorkbookBlack2.PNG",
      "AzureFirewallWorkbookWhite3.PNG",
      "AzureFirewallWorkbookBlack3.PNG",
      "AzureFirewallWorkbookWhite4.PNG",
      "AzureFirewallWorkbookBlack4.PNG",
      "AzureFirewallWorkbookWhite5.PNG",
      "AzureFirewallWorkbookBlack5.PNG"
    ],
    "version": "1.3.0",
    "title": "Azure Firewall",
    "templateRelativePath": "AzureFirewallWorkbook.json",
    "subtitle": "",
    "provider": "Microsoft"
  },
  {
    "workbookKey": "AzureDDoSStandardProtection",
    "logoFileName": "AzDDoS.svg",
    "description": "This workbook visualizes security-relevant Azure DDoS events across several filterable panels. Offering a summary tab, metrics and a investigate tabs across multiple workspaces.",
    "dataTypesDependencies": [
      "AzureDiagnostics"
    ],
    "dataConnectorsDependencies": [
      "DDOS"
    ],
    "previewImagesFileNames": [
      "AzureDDoSWhite1.PNG",
      "AzureDDoSBlack1.PNG",
      "AzureDDoSWhite2.PNG",
      "AzureDDoSBlack2.PNG",
      "AzureDDoSWhite2.PNG",
      "AzureDDoSBlack2.PNG"
    ],
    "version": "1.0.2",
    "title": "Azure DDoS Protection Workbook",
    "templateRelativePath": "AzDDoSStandardWorkbook.json",
    "subtitle": "",
    "provider": "Microsoft"
  },
  {
    "workbookKey": "MicrosoftCloudAppSecurityWorkbook",
    "logoFileName": "Microsoft_logo.svg",
    "description": "Using this workbook, you can identify which cloud apps are being used in your organization, gain insights from usage trends and drill down to a specific user and application",
    "dataTypesDependencies": [
      "McasShadowItReporting"
    ],
    "dataConnectorsDependencies": [
      "MicrosoftCloudAppSecurity"
    ],
    "previewImagesFileNames": [
      "McasDiscoveryBlack.png",
      "McasDiscoveryWhite.png"
    ],
    "version": "1.2.0",
    "title": "Microsoft Cloud App Security - discovery logs",
    "templateRelativePath": "MicrosoftCloudAppSecurity.json",
    "subtitle": "",
    "provider": "Microsoft"
  },
  {
    "workbookKey": "F5BIGIPSytemMetricsWorkbook",
    "logoFileName": "f5_logo.svg",
    "description": "Gain insight into F5 BIG-IP health and performance.  This workbook provides visibility of various metrics including CPU, memory, connectivity, throughput and disk utilization.",
    "dataTypesDependencies": [
      "F5Telemetry_system_CL",
      "F5Telemetry_AVR_CL"
    ],
    "dataConnectorsDependencies": [
      "F5BigIp"
    ],
    "previewImagesFileNames": [
      "F5SMBlack.png",
      "F5SMWhite.png"
    ],
    "version": "1.1.0",
    "title": "F5 BIG-IP System Metrics",
    "templateRelativePath": "F5BIGIPSystemMetrics.json",
    "subtitle": "",
    "provider": "F5 Networks"
  },
  {
    "workbookKey": "F5NetworksWorkbook",
    "logoFileName": "f5_logo.svg",
    "description": "Gain insights into F5 BIG-IP Application Security Manager (ASM), by analyzing traffic and activities.\nThis workbook provides insight into F5's web application firewall events and identifies attack traffic patterns across multiple ASM instances as well as overall BIG-IP health.",
    "dataTypesDependencies": [
      "F5Telemetry_LTM_CL",
      "F5Telemetry_system_CL",
      "F5Telemetry_ASM_CL"
    ],
    "dataConnectorsDependencies": [
      "F5BigIp"
    ],
    "previewImagesFileNames": [
      "F5White.png",
      "F5Black.png"
    ],
    "version": "1.1.0",
    "title": "F5 BIG-IP ASM",
    "templateRelativePath": "F5Networks.json",
    "subtitle": "",
    "provider": "F5 Networks"
  },
  {
    "workbookKey": "AzureNetworkWatcherWorkbook",
    "logoFileName": "networkwatcher_logo.svg",
    "description": "Gain deeper understanding of your organization's Azure network traffic by analyzing, and correlating Network Security Group flow logs. \nYou can trace malicious traffic flows, and drill down into their protocols, source and destination IP addresses, machines, countries, and subnets. \nThis workbook also helps you protect your network by identifying weak NSG rules.",
    "dataTypesDependencies": [
      "AzureNetworkAnalytics_CL"
    ],
    "dataConnectorsDependencies": [],
    "previewImagesFileNames": [
      "AzureNetworkWatcherWhite.png",
      "AzureNetworkWatcherBlack.png"
    ],
    "version": "1.1.0",
    "title": "Azure Network Watcher",
    "templateRelativePath": "AzureNetworkWatcher.json",
    "subtitle": "",
    "provider": "Microsoft",
    "support": {
      "tier": "Microsoft"
    },
    "author": {
      "name": "Microsoft Corporation"
    },
    "source": {
      "kind": "Community"
    },
    "categories": {
      "domains": [
        "Security – Network"
      ]
    }
  },
  {
    "workbookKey": "ZscalerFirewallWorkbook",
    "logoFileName": "zscaler_logo.svg",
    "description": "Gain insights into your ZIA cloud firewall logs by connecting to Microsoft Sentinel.\nThe Zscaler firewall overview workbook provides an overview and ability to drill down into all cloud firewall activity in your Zscaler instance including non-web related networking events, security events, firewall rules, and bandwidth consumption",
    "dataTypesDependencies": [
      "CommonSecurityLog"
    ],
    "dataConnectorsDependencies": [
      "Zscaler"
    ],
    "previewImagesFileNames": [
      "ZscalerFirewallWhite1.png",
      "ZscalerFirewallBlack1.png",
      "ZscalerFirewallWhite2.png",
      "ZscalerFirewallBlack2.png"
    ],
    "version": "1.1.0",
    "title": "Zscaler Firewall",
    "templateRelativePath": "ZscalerFirewall.json",
    "subtitle": "",
    "provider": "Zscaler"
  },
  {
    "workbookKey": "ZscalerWebOverviewWorkbook",
    "logoFileName": "zscaler_logo.svg",
    "description": "Gain insights into your ZIA web logs by connecting to Microsoft Sentinel.\nThe Zscaler web overview workbook provides a bird's eye view and ability to drill down into all the security and networking events related to web transactions, types of devices, and bandwidth consumption.",
    "dataTypesDependencies": [
      "CommonSecurityLog"
    ],
    "dataConnectorsDependencies": [
      "Zscaler"
    ],
    "previewImagesFileNames": [
      "ZscalerWebOverviewWhite.png",
      "ZscalerWebOverviewBlack.png"
    ],
    "version": "1.1.0",
    "title": "Zscaler Web Overview",
    "templateRelativePath": "ZscalerWebOverview.json",
    "subtitle": "",
    "provider": "Zscaler"
  },
  {
    "workbookKey": "ZscalerThreatsOverviewWorkbook",
    "logoFileName": "zscaler_logo.svg",
    "description": "Gain insights into threats blocked by Zscaler Internet access on your network.\nThe Zscaler threat overview workbook shows your entire threat landscape including blocked malware, IPS/AV rules, and blocked cloud apps. Threats are displayed by threat categories, filetypes, inbound vs outbound threats, usernames, user location, and more.",
    "dataTypesDependencies": [
      "CommonSecurityLog"
    ],
    "dataConnectorsDependencies": [
      "Zscaler"
    ],
    "previewImagesFileNames": [
      "ZscalerThreatsWhite.png",
      "ZscalerThreatsBlack.png"
    ],
    "version": "1.2.2",
    "title": "Zscaler Threats",
    "templateRelativePath": "ZscalerThreats.json",
    "subtitle": "",
    "provider": "Zscaler"
  },
  {
    "workbookKey": "ZscalerOffice365AppsWorkbook",
    "logoFileName": "zscaler_logo.svg",
    "description": "Gain insights into Office 365 use on your network.\nThe Zscaler Office 365 overview workbook shows you the Microsoft apps running on your network and their individual bandwidth consumption. It also helps identify phishing attempts in which attackers disguised themselves as Microsoft services.",
    "dataTypesDependencies": [
      "CommonSecurityLog"
    ],
    "dataConnectorsDependencies": [
      "Zscaler"
    ],
    "previewImagesFileNames": [
      "ZscalerOffice365White.png",
      "ZscalerOffice365Black.png"
    ],
    "version": "1.1.0",
    "title": "Zscaler Office365 Apps",
    "templateRelativePath": "ZscalerOffice365Apps.json",
    "subtitle": "",
    "provider": "Zscaler"
  },
  {
    "workbookKey": "InsecureProtocolsWorkbook",
    "logoFileName": "Microsoft_logo.svg",
    "description": "Gain insights into insecure protocol traffic by collecting and analyzing security events from Microsoft products.\nYou can view analytics and quickly identify use of weak authentication as well as sources of legacy protocol traffic, like NTLM and SMBv1.\nYou will also have the ability to monitor use of weak ciphers, allowing you to find weak spots in your organization's security.",
    "dataTypesDependencies": [ "SecurityEvent", "Event", "SigninLogs" ],
    "dataConnectorsDependencies": [ "SecurityEvents", "AzureActiveDirectory", "WindowsSecurityEvents" ],
    "previewImagesFileNames": [ "InsecureProtocolsWhite1.png", "InsecureProtocolsBlack1.png", "InsecureProtocolsWhite2.png", "InsecureProtocolsBlack2.png" ],
    "version": "2.1.1",
    "title": "Insecure Protocols",
    "templateRelativePath": "InsecureProtocols.json",
    "subtitle": "",
    "provider": "Microsoft",
    "support": {
      "tier": "Microsoft"
    },
    "author": {
      "name": "Microsoft Corporation"
    },
    "source": {
      "kind": "Community"
    },
    "categories": {
      "domains": [
        "Security - Others"
      ]
    }
  },
  {
    "workbookKey": "AzureInformationProtectionWorkbook",
    "logoFileName": "informationProtection.svg",
    "description": "The Azure Information Protection Usage report workbook provides information on the volume of labeled and protected documents and emails over time, label distribution of files by label type, along with where the label was applied.",
    "dataTypesDependencies": [
      "InformationProtectionLogs_CL"
    ],
    "dataConnectorsDependencies": [
      "AzureInformationProtection"
    ],
    "previewImagesFileNames": [
      "AzureInformationProtectionWhite.png",
      "AzureInformationProtectionBlack.png"
    ],
    "version": "1.1.0",
    "title": "Azure Information Protection - Usage Report",
    "templateRelativePath": "AzureInformationProtection.json",
    "subtitle": "",
    "provider": "Microsoft",
    "support": {
      "tier": "Microsoft"
    },
    "author": {
      "name": "Amit Bergman"
    },
    "source": {
      "kind": "Community"
    },
    "categories": {
      "domains": [ "Security - Others" ]
    }
  },
  {
    "workbookKey": "AmazonWebServicesNetworkActivitiesWorkbook",
    "logoFileName": "amazon_web_services_Logo.svg",
    "description": "Gain insights into AWS network related resource activities, including the creation, update, and deletions of security groups, network ACLs and routes, gateways, elastic load balancers, VPCs, subnets, and network interfaces.",
    "dataTypesDependencies": [
      "AWSCloudTrail"
    ],
    "dataConnectorsDependencies": [
      "AWS"
    ],
    "previewImagesFileNames": [
      "AwsNetworkActivitiesWhite.png",
      "AwsNetworkActivitiesBlack.png"
    ],
    "version": "1.0.0",
    "title": "AWS Network Activities",
    "templateRelativePath": "AmazonWebServicesNetworkActivities.json",
    "subtitle": "",
    "provider": "Microsoft"
  },
  {
    "workbookKey": "AmazonWebServicesUserActivitiesWorkbook",
    "logoFileName": "amazon_web_services_Logo.svg",
    "description": "Gain insights into AWS user activities, including failed sign-in attempts, IP addresses, regions, user agents, and identity types, as well as potential malicious user activities with assumed roles.",
    "dataTypesDependencies": [
      "AWSCloudTrail"
    ],
    "dataConnectorsDependencies": [
      "AWS"
    ],
    "previewImagesFileNames": [
      "AwsUserActivitiesWhite.png",
      "AwsUserActivitiesBlack.png"
    ],
    "version": "1.0.0",
    "title": "AWS User Activities",
    "templateRelativePath": "AmazonWebServicesUserActivities.json",
    "subtitle": "",
    "provider": "Microsoft"
  },
  {
    "workbookKey": "TrendMicroDeepSecurityAttackActivityWorkbook",
    "logoFileName": "trendmicro_logo.svg",
    "description": "Visualize and gain insights into the MITRE ATT&CK related activity detected by Trend Micro Deep Security.",
    "dataTypesDependencies": [
      "CommonSecurityLog"
    ],
    "dataConnectorsDependencies": [
      "TrendMicro"
    ],
    "previewImagesFileNames": [
      "TrendMicroDeepSecurityAttackActivityWhite.png",
      "TrendMicroDeepSecurityAttackActivityBlack.png"
    ],
    "version": "1.0.0",
    "title": "Trend Micro Deep Security ATT&CK Related Activity",
    "templateRelativePath": "TrendMicroDeepSecurityAttackActivity.json",
    "subtitle": "",
    "provider": "Trend Micro"
  },
  {
    "workbookKey": "TrendMicroDeepSecurityOverviewWorkbook",
    "logoFileName": "trendmicro_logo.svg",
    "description": "Gain insights into your Trend Micro Deep Security security event data by visualizing your Deep Security Anti-Malware, Firewall, Integrity Monitoring, Intrusion Prevention, Log Inspection, and Web Reputation event data.",
    "dataTypesDependencies": [
      "CommonSecurityLog"
    ],
    "dataConnectorsDependencies": [
      "TrendMicro"
    ],
    "previewImagesFileNames": [
      "TrendMicroDeepSecurityOverviewWhite1.png",
      "TrendMicroDeepSecurityOverviewBlack1.png",
      "TrendMicroDeepSecurityOverviewWhite2.png",
      "TrendMicroDeepSecurityOverviewBlack2.png"
    ],
    "version": "1.0.0",
    "title": "Trend Micro Deep Security Events",
    "templateRelativePath": "TrendMicroDeepSecurityOverview.json",
    "subtitle": "",
    "provider": "Trend Micro"
  },
  {
    "workbookKey": "ExtraHopDetectionSummaryWorkbook",
    "logoFileName": "extrahop_logo.svg",
    "description": "Gain insights into ExtraHop Reveal(x) detections by analyzing traffic and activities.\nThis workbook provides an overview of security detections in your organization's network, including high-risk detections and top participants.",
    "dataTypesDependencies": [
      "CommonSecurityLog"
    ],
    "dataConnectorsDependencies": [
      "ExtraHopNetworks"
    ],
    "previewImagesFileNames": [
      "ExtrahopWhite.png",
      "ExtrahopBlack.png"
    ],
    "version": "1.0.2",
    "title": "ExtraHop",
    "templateRelativePath": "ExtraHopDetectionSummary.json",
    "subtitle": "",
    "provider": "ExtraHop Networks"
  },
  {
    "workbookKey": "BarracudaCloudFirewallWorkbook",
    "logoFileName": "barracuda_logo.svg",
    "description": "Gain insights into your Barracuda CloudGen Firewall by analyzing firewall operations and events.\nThis workbook provides insights into rule enforcement, network activities, including number of connections, top users, and helps you identify applications that are popular on your network.",
    "dataTypesDependencies": [
      "CommonSecurityLog",
      "Syslog"
    ],
    "dataConnectorsDependencies": [
      "BarracudaCloudFirewall"
    ],
    "previewImagesFileNames": [
      "BarracudaWhite1.png",
      "BarracudaBlack1.png",
      "BarracudaWhite2.png",
      "BarracudaBlack2.png"
    ],
    "version": "1.0.0",
    "title": "Barracuda CloudGen FW",
    "templateRelativePath": "Barracuda.json",
    "subtitle": "",
    "provider": "Barracuda"
  },
  {
    "workbookKey": "CitrixWorkbook",
    "logoFileName": "citrix_logo.svg",
    "description": "Citrix Analytics for Security aggregates and correlates information across network traffic, users, files and endpoints in Citrix environments. This generates actionable insights that enable Citrix administrators and security teams to remediate user security threats through automation while optimizing IT operations. Machine learning and artificial intelligence empowers Citrix Analytics for Security to identify and take automated action to prevent data exfiltration. While delivered as a cloud service, Citrix Analytics for Security can generate insights from resources located on-premises, in the cloud, or in hybrid architectures. The Citrix Analytics Workbook further enhances the value of both your Citrix Analytics for Security and Microsoft Sentinel. The Workbook enables you to integrate data sources together, helping you gain even richer insights. It also gives Security Operations (SOC) teams the ability to correlate data from disparate logs, helping you identify and proactively remediate security risk quickly. Additionally, valuable dashboards that were unique to the Citrix Analytics for Security can now be implemented in Sentinel. You can also create new custom Workbooks that were not previously available, helping extend the value of both investments.",
    "dataTypesDependencies": [ "CitrixAnalytics_userProfile_CL", "CitrixAnalytics_riskScoreChange_CL", "CitrixAnalytics_indicatorSummary_CL", "CitrixAnalytics_indicatorEventDetails_CL" ],
    "dataConnectorsDependencies": [ "Citrix" ],
    "previewImagesFileNames": [ "CitrixWhite.png", "CitrixBlack.png" ],
    "version": "2.1.0",
    "title": "Citrix Analytics",
    "templateRelativePath": "Citrix.json",
    "subtitle": "",
    "provider": "Citrix Systems Inc."
  },
  {
    "workbookKey": "OneIdentityWorkbook",
    "logoFileName": "oneIdentity_logo.svg",
    "description": "This simple workbook gives an overview of sessions going through your SafeGuard for Privileged Sessions device.",
    "dataTypesDependencies": [
      "CommonSecurityLog"
    ],
    "dataConnectorsDependencies": [
      "OneIdentity"
    ],
    "previewImagesFileNames": [
      "OneIdentityWhite.png",
      "OneIdentityBlack.png"
    ],
    "version": "1.0.0",
    "title": "One Identity",
    "templateRelativePath": "OneIdentity.json",
    "subtitle": "",
    "provider": "One Identity LLC.",
	  "support": {
      "tier": "Community"
    },
    "author": {
      "name": "Amit Bergman"
    },
    "source": {
      "kind": "Community"
    },
    "categories": {
      "domains": [ "Identity" ]
    }
  },
  {
    "workbookKey": "SecurityStatusWorkbook",
    "logoFileName": "",
    "description": "This workbook gives an overview of Security Settings for VMs and Azure Arc.",
    "dataTypesDependencies": [
      "CommonSecurityLog",
      "SecurityEvent",
      "Syslog"
    ],
    "dataConnectorsDependencies": [],
    "previewImagesFileNames": [
      "AzureSentinelSecurityStatusBlack.png",
      "AzureSentinelSecurityStatusWhite.png"
    ],
    "version": "1.3.1",
    "title": "Security Status",
    "templateRelativePath": "SecurityStatus.json",
    "subtitle": "",
    "provider": "Microsoft",
    "author": {
      "name": "Microsoft"
    },
    "support": {
      "tier": "Microsoft"
    },
    "categories": {
      "verticals": [],
      "domains": [
        "IT Operations",
        "Security - Others",
        "Compliance"
      ]
    }
  },
  {
    "workbookKey": "AzureSentinelSecurityAlertsWorkbook",
    "logoFileName": "Azure_Sentinel.svg",
    "description": "Security Alerts dashboard for alerts in your Microsoft Sentinel environment.",
    "dataTypesDependencies": [
      "SecurityAlert"
    ],
    "dataConnectorsDependencies": [],
    "previewImagesFileNames": [
      "AzureSentinelSecurityAlertsWhite.png",
      "AzureSentinelSecurityAlertsBlack.png"
    ],
    "version": "1.1.0",
    "title": "Security Alerts",
    "templateRelativePath": "AzureSentinelSecurityAlerts.json",
    "subtitle": "",
    "provider": "Microsoft"
  },
  {
    "workbookKey": "SquadraTechnologiesSecRMMWorkbook",
    "logoFileName": "SquadraTechnologiesLogo.svg",
    "description": "This workbook gives an overview of security data for removable storage activity such as USB thumb drives and USB connected mobile devices.",
    "dataTypesDependencies": [
      "secRMM_CL"
    ],
    "dataConnectorsDependencies": [
      "SquadraTechnologiesSecRmm"
    ],
    "previewImagesFileNames": [
      "SquadraTechnologiesSecRMMWhite.PNG",
      "SquadraTechnologiesSecRMMBlack.PNG"
    ],
    "version": "1.0.0",
    "title": "Squadra Technologies SecRMM - USB removable storage security",
    "templateRelativePath": "SquadraTechnologiesSecRMM.json",
    "subtitle": "",
    "provider": "Squadra Technologies"
  },
  {
    "workbookKey": "IoT-Alerts",
    "logoFileName": "IoTIcon.svg",
    "description": "Gain insights into your IoT data workloads from Azure IoT Hub managed deployments, monitor alerts across all your IoT Hub deployments, detect devices at risk and act upon potential threats.",
    "dataTypesDependencies": [
      "SecurityAlert"
    ],
    "dataConnectorsDependencies": [
      "IoT"
    ],
    "previewImagesFileNames": [
      "IOTBlack1.png",
      "IOTWhite1.png"
    ],
    "version": "1.2.0",
    "title": "Azure Defender for IoT Alerts",
    "templateRelativePath": "IOT_Alerts.json",
    "subtitle": "",
    "provider": "Microsoft",
    "support": {
      "tier": "Community"
    },
    "author": {
      "name": "morshabi"
    },
    "source": {
      "kind": "Community"
    },
    "categories": {
      "domains": [
        "Internet of Things (IoT)"
      ]
    }
  },
  {
    "workbookKey": "IoTAssetDiscovery",
    "logoFileName": "IoTIcon.svg",
    "description": "IoT Devices asset discovery from Firewall logs By Azure Defender for IoT",
    "dataTypesDependencies": [
      "CommonSecurityLog"
    ],
    "dataConnectorsDependencies": [
      "Fortinet"
    ],
    "previewImagesFileNames": [
      "workbook-iotassetdiscovery-screenshot-Black.PNG",
      "workbook-iotassetdiscovery-screenshot-White.PNG"
    ],
    "version": "1.0.0",
    "title": "IoT Asset Discovery",
    "templateRelativePath": "IoTAssetDiscovery.json",
    "subtitle": "",
    "provider": "Microsoft",
    "support": {
      "tier": "Community"
    },
    "author": {
      "name": "jomeczyk"
    },
    "source": {
      "kind": "Community"
    },
    "categories": {
      "domains": [
        "Internet of Things (IoT)"
      ]
    }
  },
  {
    "workbookKey": "ForcepointCASBWorkbook",
    "logoFileName": "FP_Green_Emblem_RGB-01.svg",
    "description": "Get insights on user risk with the Forcepoint CASB (Cloud Access Security Broker) workbook.",
    "dataTypesDependencies": [
      "CommonSecurityLog"
    ],
    "dataConnectorsDependencies": [
      "ForcepointCasb"
    ],
    "previewImagesFileNames": [
      "ForcepointCASBWhite.png",
      "ForcepointCASBBlack.png"
    ],
    "version": "1.0.1",
    "title": "Forcepoint Cloud Access Security Broker (CASB)",
    "templateRelativePath": "ForcepointCASB.json",
    "subtitle": "",
    "provider": "Forcepoint"
  },
  {
    "workbookKey": "ForcepointNGFWWorkbook",
    "logoFileName": "FP_Green_Emblem_RGB-01.svg",
    "description": "Get insights on firewall activities with the Forcepoint NGFW (Next Generation Firewall) workbook.",
    "dataTypesDependencies": [
      "CommonSecurityLog"
    ],
    "dataConnectorsDependencies": [
      "ForcepointNgfw"
    ],
    "previewImagesFileNames": [
      "ForcepointNGFWWhite.png",
      "ForcepointNGFWBlack.png"
    ],
    "version": "1.0.0",
    "title": "Forcepoint Next Generation Firewall (NGFW)",
    "templateRelativePath": "ForcepointNGFW.json",
    "subtitle": "",
    "provider": "Forcepoint"
  },
  {
    "workbookKey": "ForcepointDLPWorkbook",
    "logoFileName": "FP_Green_Emblem_RGB-01.svg",
    "description": "Get insights on DLP incidents with the Forcepoint DLP (Data Loss Prevention) workbook.",
    "dataTypesDependencies": [
      "ForcepointDLPEvents_CL"
    ],
    "dataConnectorsDependencies": [
      "ForcepointDlp"
    ],
    "previewImagesFileNames": [
      "ForcepointDLPWhite.png",
      "ForcepointDLPBlack.png"
    ],
    "version": "1.0.0",
    "title": "Forcepoint Data Loss Prevention (DLP)",
    "templateRelativePath": "ForcepointDLP.json",
    "subtitle": "",
    "provider": "Forcepoint"
  },
  {
    "workbookKey": "ZimperiumMTDWorkbook",
    "logoFileName": "ZIMPERIUM-logo_square2.svg",
    "description": "This workbook provides insights on Zimperium Mobile Threat Defense (MTD) threats and mitigations.",
    "dataTypesDependencies": [
      "ZimperiumThreatLog_CL",
      "ZimperiumMitigationLog_CL"
    ],
    "dataConnectorsDependencies": [
      "ZimperiumMtdAlerts"
    ],
    "previewImagesFileNames": [
      "ZimperiumWhite.png",
      "ZimperiumBlack.png"
    ],
    "version": "1.0.0",
    "title": "Zimperium Mobile Threat Defense (MTD)",
    "templateRelativePath": "ZimperiumWorkbooks.json",
    "subtitle": "",
    "provider": "Zimperium"
  },
  {
    "workbookKey": "AzureAuditActivityAndSigninWorkbook",
    "logoFileName": "azureactivedirectory_logo.svg",
    "description": "Gain insights into Azure Active Directory Audit, Activity and Signins with one workbook. This workbook can be used by Security and Azure administrators.",
    "dataTypesDependencies": [
      "AzureActivity",
      "AuditLogs",
      "SigninLogs"
    ],
    "dataConnectorsDependencies": [
      "AzureActiveDirectory"
    ],
    "previewImagesFileNames": [
      "AzureAuditActivityAndSigninWhite1.png",
      "AzureAuditActivityAndSigninWhite2.png",
      "AzureAuditActivityAndSigninBlack1.png",
      "AzureAuditActivityAndSigninBlack2.png"
    ],
    "version": "1.2.0",
    "title": "Azure AD Audit, Activity and Sign-in logs",
    "templateRelativePath": "AzureAuditActivityAndSignin.json",
    "subtitle": "",
    "provider": "Microsoft Sentinel community",
    "support": {
      "tier": "Community"
    },
    "author": {
      "name": "Sem Tijsseling"
    },
    "source": {
      "kind": "Community"
    },
    "categories": {
      "domains": [
        "Identity"
      ]
    }
  },
  {
    "workbookKey": "WindowsFirewall",
    "logoFileName": "Microsoft_logo.svg",
    "description": "Gain insights into Windows Firewall logs in combination with security and Azure signin logs",
    "dataTypesDependencies": [
      "WindowsFirewall",
      "SecurityEvent",
      "SigninLogs"
    ],
    "dataConnectorsDependencies": [
      "SecurityEvents",
      "WindowsFirewall",
      "WindowsSecurityEvents"
    ],
    "previewImagesFileNames": [
      "WindowsFirewallWhite1.png",
      "WindowsFirewallWhite2.png",
      "WindowsFirewallBlack1.png",
      "WindowsFirewallBlack2.png"
    ],
    "version": "1.0.0",
    "title": "Windows Firewall",
    "templateRelativePath": "WindowsFirewall.json",
    "subtitle": "",
    "provider": "Microsoft Sentinel community"
  },
  {
    "workbookKey": "EventAnalyzerwWorkbook",
    "logoFileName": "",
    "description": "The Event Analyzer workbook allows to explore, audit and speed up analysis of Windows Event Logs, including all event details and attributes, such as security, application, system, setup, directory service, DNS and others.",
    "dataTypesDependencies": [
      "SecurityEvent"
    ],
    "dataConnectorsDependencies": [
      "SecurityEvents",
      "WindowsSecurityEvents"
    ],
    "previewImagesFileNames": [
      "EventAnalyzer-Workbook-White.png",
      "EventAnalyzer-Workbook-Black.png"
    ],
    "version": "1.0.0",
    "title": "Event Analyzer",
    "templateRelativePath": "EventAnalyzer.json",
    "subtitle": "",
    "provider": "Microsoft Sentinel community"
  },
  {
    "workbookKey": "ASC-ComplianceandProtection",
    "logoFileName": "",
    "description": "Gain insight into regulatory compliance, alert trends, security posture, and more with this workbook based on Azure Security Center data.",
    "dataTypesDependencies": [
      "SecurityAlert",
      "ProtectionStatus",
      "SecurityRecommendation",
      "SecurityBaseline",
      "SecurityBaselineSummary",
      "Update",
      "ConfigurationChange"
    ],
    "dataConnectorsDependencies": [
      "AzureSecurityCenter"
    ],
    "previewImagesFileNames": [
      "ASCCaPBlack.png",
      "ASCCaPWhite.png"
    ],
    "version": "1.2.0",
    "title": "ASC Compliance and Protection",
    "templateRelativePath": "ASC-ComplianceandProtection.json",
    "subtitle": "",
    "provider": "Microsoft Sentinel community",
    "support": {
      "tier": "Community"
    },
    "author": {
      "name": "Matt Lowe"
    },
    "source": {
      "kind": "Community"
    },
    "categories": {
      "domains": [
        "Security – Cloud Security"
      ]
    }
  },
  {
    "workbookKey": "AIVectraDetectWorkbook",
    "logoFileName": "AIVectraDetect.svg",
    "description": "Start investigating network attacks surfaced by Vectra Detect directly from Sentinel. View critical hosts, accounts, campaigns and detections. Also monitor Vectra system health and audit logs.",
    "dataTypesDependencies": [
      "CommonSecurityLog"
    ],
    "dataConnectorsDependencies": [
      "AIVectraDetect"
    ],
    "previewImagesFileNames": [
      "AIVectraDetectWhite1.png",
      "AIVectraDetectBlack1.png"
    ],
    "version": "1.1.1",
    "title": "AI Vectra Detect",
    "templateRelativePath": "AIVectraDetectWorkbook.json",
    "subtitle": "",
    "provider": "Vectra AI"
  },
  {
    "workbookKey": "Perimeter81OverviewWorkbook",
    "logoFileName": "Perimeter81_Logo.svg",
    "description": "Gain insights and comprehensive monitoring into your Perimeter 81 account by analyzing activities.",
    "dataTypesDependencies": [
      "Perimeter81_CL"
    ],
    "dataConnectorsDependencies": [
      "Perimeter81ActivityLogs"
    ],
    "previewImagesFileNames": [
      "Perimeter81OverviewWhite1.png",
      "Perimeter81OverviewBlack1.png",
      "Perimeter81OverviewWhite2.png",
      "Perimeter81OverviewBlack2.png"
    ],
    "version": "1.0.0",
    "title": "Perimeter 81 Overview",
    "templateRelativePath": "Perimeter81OverviewWorkbook.json",
    "subtitle": "",
    "provider": "Perimeter 81"
  },
  {
    "workbookKey": "SymantecProxySGWorkbook",
    "logoFileName": "symantec_logo.svg",
    "description": "Gain insight into Symantec ProxySG by analyzing, collecting and correlating proxy data.\nThis workbook provides visibility into ProxySG Access logs",
    "dataTypesDependencies": [
      "Syslog"
    ],
    "dataConnectorsDependencies": [
      "SymantecProxySG"
    ],
    "previewImagesFileNames": [
      "SymantecProxySGWhite.png",
      "SymantecProxySGBlack.png"
    ],
    "version": "1.0.0",
    "title": "Symantec ProxySG",
    "templateRelativePath": "SymantecProxySG.json",
    "subtitle": "",
    "provider": "Symantec"
  },
  {
    "workbookKey": "IllusiveASMWorkbook",
    "logoFileName": "illusive_logo_workbook.svg",
    "description": "Gain insights into your organization's Cyber Hygiene and Attack Surface risk.\nIllusive ASM automates discovery and clean-up of credential violations, allows drill-down inspection of pathways to critical assets, and provides risk insights that inform intelligent decision-making to reduce attacker mobility.",
    "dataTypesDependencies": [
      "CommonSecurityLog"
    ],
    "dataConnectorsDependencies": [
      "illusiveAttackManagementSystem"
    ],
    "previewImagesFileNames": [
      "IllusiveASMWhite.png",
      "IllusiveASMBlack.png"
    ],
    "version": "1.0.1",
    "title": "Illusive ASM Dashboard",
    "templateRelativePath": "IllusiveASM.json",
    "subtitle": "",
    "provider": "Illusive"
  },
  {
    "workbookKey": "IllusiveADSWorkbook",
    "logoFileName": "illusive_logo_workbook.svg",
    "description": "Gain insights into unauthorized lateral movement in your organization's network.\nIllusive ADS is designed to paralyzes attackers and eradicates in-network threats by creating a hostile environment for the attackers across all the layers of the attack surface.",
    "dataTypesDependencies": [
      "CommonSecurityLog"
    ],
    "dataConnectorsDependencies": [
      "illusiveAttackManagementSystem"
    ],
    "previewImagesFileNames": [
      "IllusiveADSWhite.png",
      "IllusiveADSBlack.png"
    ],
    "version": "1.0.2",
    "title": "Illusive ADS Dashboard",
    "templateRelativePath": "IllusiveADS.json",
    "subtitle": "",
    "provider": "Illusive"
  },
  {
    "workbookKey": "PulseConnectSecureWorkbook",
    "logoFileName": "",
    "description": "Gain insight into Pulse Secure VPN by analyzing, collecting and correlating vulnerability data.\nThis workbook provides visibility into user VPN activities",
    "dataTypesDependencies": [
      "Syslog"
    ],
    "dataConnectorsDependencies": [
      "PulseConnectSecure"
    ],
    "previewImagesFileNames": [
      "PulseConnectSecureWhite.png",
      "PulseConnectSecureBlack.png"
    ],
    "version": "1.0.0",
    "title": "Pulse Connect Secure",
    "templateRelativePath": "PulseConnectSecure.json",
    "subtitle": "",
    "provider": "Pulse Secure"
  },
  {
    "workbookKey": "InfobloxNIOSWorkbook",
    "logoFileName": "infoblox_logo.svg",
    "description": "Gain insight into Infoblox NIOS by analyzing, collecting and correlating DHCP and DNS data.\nThis workbook provides visibility into DHCP and DNS traffic",
    "dataTypesDependencies": [
      "Syslog"
    ],
    "dataConnectorsDependencies": [
      "InfobloxNIOS"
    ],
    "previewImagesFileNames": [
      "InfobloxNIOSWhite.png",
      "InfobloxNIOSBlack.png"
    ],
    "version": "1.1.0",
    "title": "Infoblox NIOS",
    "templateRelativePath": "InfobloxNIOS.json",
    "subtitle": "",
    "provider": "Infoblox"
  },
  {
    "workbookKey": "SymantecVIPWorkbook",
    "logoFileName": "symantec_logo.svg",
    "description": "Gain insight into Symantec VIP by analyzing, collecting and correlating strong authentication data.\nThis workbook provides visibility into user authentications",
    "dataTypesDependencies": [
      "Syslog"
    ],
    "dataConnectorsDependencies": [
      "SymantecVIP"
    ],
    "previewImagesFileNames": [
      "SymantecVIPWhite.png",
      "SymantecVIPBlack.png"
    ],
    "version": "1.0.0",
    "title": "Symantec VIP",
    "templateRelativePath": "SymantecVIP.json",
    "subtitle": "",
    "provider": "Symantec"
  },
  {
    "workbookKey": "ProofPointTAPWorkbook",
    "logoFileName": "proofpointlogo.svg",
    "description": "Gain extensive insight into Proofpoint Targeted Attack Protection (TAP) by analyzing, collecting and correlating TAP log events.\nThis workbook provides visibility into message and click events that were permitted, delivered, or blocked",
    "dataTypesDependencies": [
      "ProofPointTAPMessagesBlocked_CL",
      "ProofPointTAPMessagesDelivered_CL",
      "ProofPointTAPClicksPermitted_CL",
      "ProofPointTAPClicksBlocked_CL"
    ],
    "dataConnectorsDependencies": [
      "ProofpointTAP"
    ],
    "previewImagesFileNames": [
      "ProofpointTAPWhite.png",
      "ProofpointTAPBlack.png"
    ],
    "version": "1.0.0",
    "title": "Proofpoint TAP",
    "templateRelativePath": "ProofpointTAP.json",
    "subtitle": "",
    "provider": "Proofpoint"
  },
  {
    "workbookKey": "QualysVMWorkbook",
    "logoFileName": "qualys_logo.svg",
    "description": "Gain insight into Qualys Vulnerability Management by analyzing, collecting and correlating vulnerability data.\nThis workbook provides visibility into vulnerabilities detected from vulnerability scans",
    "dataTypesDependencies": [
      "QualysHostDetection_CL"
    ],
    "dataConnectorsDependencies": [
      "QualysVulnerabilityManagement"
    ],
    "previewImagesFileNames": [
      "QualysVMWhite.png",
      "QualysVMBlack.png"
    ],
    "version": "1.0.0",
    "title": "Qualys Vulnerability Management",
    "templateRelativePath": "QualysVM.json",
    "subtitle": "",
    "provider": "Qualys"
  },
  {
    "workbookKey": "QualysVMV2Workbook",
    "logoFileName": "qualys_logo.svg",
    "description": "Gain insight into Qualys Vulnerability Management by analyzing, collecting and correlating vulnerability data.\nThis workbook provides visibility into vulnerabilities detected from vulnerability scans",
    "dataTypesDependencies": [
      "QualysHostDetectionV2_CL"
    ],
    "dataConnectorsDependencies": [
      "QualysVulnerabilityManagement"
    ],
    "previewImagesFileNames": [
      "QualysVMWhite.png",
      "QualysVMBlack.png"
    ],
    "version": "1.0.0",
    "title": "Qualys Vulnerability Management",
    "templateRelativePath": "QualysVMv2.json",
    "subtitle": "",
    "provider": "Qualys"
  },
  {
    "workbookKey": "GitHubSecurityWorkbook",
    "logoFileName": "GitHub.svg",
    "description": "Gain insights to GitHub activities that may be interesting for security.",
    "dataTypesDependencies": [
      "Github_CL",
      "GitHubRepoLogs_CL"
    ],
    "dataConnectorsDependencies": [],
    "previewImagesFileNames": [
      "GitHubSecurityWhite.png",
      "GitHubSecurityBlack.png"
    ],
    "version": "1.0.0",
    "title": "GitHub Security",
    "templateRelativePath": "GitHubSecurityWorkbook.json",
    "subtitle": "",
    "provider": "Microsoft Sentinel community"
  },
  {
    "workbookKey": "VisualizationDemo",
    "logoFileName": "",
    "description": "Learn and explore the many ways of displaying information within Microsoft Sentinel workbooks",
    "dataTypesDependencies": [
      "SecurityAlert"
    ],
    "dataConnectorsDependencies": [],
    "previewImagesFileNames": [
      "VisualizationDemoBlack.png",
      "VisualizationDemoWhite.png"
    ],
    "version": "1.0.0",
    "title": "Visualizations Demo",
    "templateRelativePath": "VisualizationDemo.json",
    "subtitle": "",
    "provider": "Microsoft Sentinel Community",
    "support": {
      "tier": "Community"
    },
    "author": {
      "name": "Matt Lowe"
    },
    "source": {
      "kind": "Community"
    },
    "categories": {
      "domains": [
        "Platform"
      ]
    }
  },
  {
    "workbookKey": "SophosXGFirewallWorkbook",
    "logoFileName": "sophos_logo.svg",
    "description": "Gain insight into Sophos XG Firewall by analyzing, collecting and correlating firewall data.\nThis workbook provides visibility into network traffic",
    "dataTypesDependencies": [
      "Syslog"
    ],
    "dataConnectorsDependencies": [
      "SophosXGFirewall"
    ],
    "previewImagesFileNames": [
      "SophosXGFirewallWhite.png",
      "SophosXGFirewallBlack.png"
    ],
    "version": "1.0.0",
    "title": "Sophos XG Firewall",
    "templateRelativePath": "SophosXGFirewall.json",
    "subtitle": "",
    "provider": "Sophos"
  },
  {
    "workbookKey": "SysmonThreatHuntingWorkbook",
    "logoFileName": "",
    "description": "Simplify your threat hunts using Sysmon data mapped to MITRE ATT&CK data. This workbook gives you the ability to drilldown into system activity based on known ATT&CK techniques as well as other threat hunting entry points such as user activity, network connections or virtual machine Sysmon events.\nPlease note that for this workbook to work you must have deployed Sysmon on your virtual machines in line with the instructions at https://github.com/BlueTeamLabs/sentinel-attack/wiki/Onboarding-sysmon-data-to-Azure-Sentinel",
    "dataTypesDependencies": [
      "Event"
    ],
    "dataConnectorsDependencies": [],
    "previewImagesFileNames": [
      "SysmonThreatHuntingWhite1.png",
      "SysmonThreatHuntingBlack1.png"
    ],
    "version": "1.4.0",
    "title": "Sysmon Threat Hunting",
    "templateRelativePath": "SysmonThreatHunting.json",
    "subtitle": "",
    "provider": "Microsoft Sentinel community",
    "support": {
      "tier": "Community"
    },
    "author": {
      "name": "Edoardo Gerosa"
    },
    "source": {
      "kind": "Community"
    },
    "categories": {
      "domains": [
        "Security - Threat Protection",
        "Application"
      ]
    }
  },
  {
    "workbookKey": "WebApplicationFirewallWAFTypeEventsWorkbook",
    "logoFileName": "webapplicationfirewall(WAF)_logo.svg",
    "description": "Gain insights into your organization's Azure web application firewall (WAF) across various services such as Azure Front Door Service and Application Gateway. You can view event triggers, full messages, attacks over time, among other data. Several aspects of the workbook are interactable to allow users to further understand their data",
    "dataTypesDependencies": [
      "AzureDiagnostics"
    ],
    "dataConnectorsDependencies": [
      "WAF"
    ],
    "previewImagesFileNames": [
      "WAFFirewallWAFTypeEventsBlack1.PNG",
      "WAFFirewallWAFTypeEventsBlack2.PNG",
      "WAFFirewallWAFTypeEventsBlack3.PNG",
      "WAFFirewallWAFTypeEventsBlack4.PNG",
      "WAFFirewallWAFTypeEventsWhite1.png",
      "WAFFirewallWAFTypeEventsWhite2.PNG",
      "WAFFirewallWAFTypeEventsWhite3.PNG",
      "WAFFirewallWAFTypeEventsWhite4.PNG"
    ],
    "version": "1.1.0",
    "title": "Microsoft Web Application Firewall (WAF) - Azure WAF",
    "templateRelativePath": "WebApplicationFirewallWAFTypeEvents.json",
    "subtitle": "",
    "provider": "Microsoft"
  },
  {
    "workbookKey": "OrcaAlertsOverviewWorkbook",
    "logoFileName": "Orca_logo.svg",
    "description": "A visualized overview of Orca security alerts.\nExplore, analize and learn about your security posture using Orca alerts Overview",
    "dataTypesDependencies": [
      "OrcaAlerts_CL"
    ],
    "dataConnectorsDependencies": [
      "OrcaSecurityAlerts"
    ],
    "previewImagesFileNames": [
      "OrcaAlertsWhite.png",
      "OrcaAlertsBlack.png"
    ],
    "version": "1.1.0",
    "title": "Orca alerts overview",
    "templateRelativePath": "OrcaAlerts.json",
    "subtitle": "",
    "provider": "Orca Security"
  },
  {
    "workbookKey": "CyberArkWorkbook",
    "logoFileName": "CyberArk_Logo.svg",
    "description": "The CyberArk Syslog connector allows you to easily connect all your CyberArk security solution logs with your Microsoft Sentinel, to view dashboards, create custom alerts, and improve investigation. Integration between CyberArk and Microsoft Sentinel makes use of the CEF Data Connector to properly parse and display CyberArk Syslog messages.",
    "dataTypesDependencies": [
      "CommonSecurityLog"
    ],
    "dataConnectorsDependencies": [
      "CyberArk"
    ],
    "previewImagesFileNames": [
      "CyberArkActivitiesWhite.PNG",
      "CyberArkActivitiesBlack.PNG"
    ],
    "version": "1.1.1",
    "title": "CyberArk EPV Events",
    "templateRelativePath": "CyberArkEPV.json",
    "subtitle": "",
    "provider": "CyberArk"
  },
  {
    "workbookKey": "UserEntityBehaviorAnalyticsWorkbook",
    "logoFileName": "Azure_Sentinel.svg",
    "description": "Identify compromised users and insider threats using User and Entity Behavior Analytics. Gain insights into anomalous user behavior from baselines learned from behavior patterns",
    "dataTypesDependencies": [
      "BehaviorAnalytics"
    ],
    "dataConnectorsDependencies": [],
    "previewImagesFileNames": [
      "UserEntityBehaviorAnalyticsBlack1.png",
      "UserEntityBehaviorAnalyticsWhite1.png"
    ],
    "version": "1.2.0",
    "title": "User And Entity Behavior Analytics",
    "templateRelativePath": "UserEntityBehaviorAnalytics.json",
    "subtitle": "",
    "provider": "Microsoft",
    "support": {
      "tier": "Microsoft"
    },
    "author": {
      "name": "Microsoft Corporation"
    },
    "source": {
      "kind": "Community"
    },
    "categories": {
      "domains": [
        "User Behavior (UEBA)"
      ]
    }
  },
  {
    "workbookKey": "CitrixWAF",
    "logoFileName": "citrix_logo.svg",
    "description": "Gain insight into the Citrix WAF logs",
    "dataTypesDependencies": [
      "CommonSecurityLog"
    ],
    "dataConnectorsDependencies": [
      "CitrixWAF"
    ],
    "previewImagesFileNames": [
      "CitrixWAFBlack.png",
      "CitrixWAFWhite.png"
    ],
    "version": "1.0.0",
    "title": "Citrix WAF (Web App Firewall)",
    "templateRelativePath": "CitrixWAF.json",
    "subtitle": "",
    "provider": "Citrix Systems Inc."
  },
  {
    "workbookKey": "UnifiSGWorkbook",
    "logoFileName": "",
    "description": "Gain insights into Unifi Security Gateways analyzing traffic and activities.",
    "dataTypesDependencies": [
      "CommonSecurityLog"
    ],
    "dataConnectorsDependencies": [],
    "previewImagesFileNames": [
      "UnifiSGBlack.png",
      "UnifiSGWhite.png"
    ],
    "version": "1.0.0",
    "title": "Unifi Security Gateway",
    "templateRelativePath": "UnifiSG.json",
    "subtitle": "",
    "provider": "Microsoft Sentinel community",
    "support": {
      "tier": "Community"
    },
    "author": {
      "name": "SecurityJedi"
    },
    "source": {
      "kind": "Community"
    },
    "categories": {
      "domains": [
        "Security – Network"
      ]
    }
  },
  {
    "workbookKey": "UnifiSGNetflowWorkbook",
    "logoFileName": "",
    "description": "Gain insights into Unifi Security Gateways analyzing traffic and activities using Netflow.",
    "dataTypesDependencies": [
      "netflow_CL"
    ],
    "dataConnectorsDependencies": [],
    "previewImagesFileNames": [
      "UnifiSGNetflowBlack.png",
      "UnifiSGNetflowWhite.png"
    ],
    "version": "1.0.0",
    "title": "Unifi Security Gateway - NetFlow",
    "templateRelativePath": "UnifiSGNetflow.json",
    "subtitle": "",
    "provider": "Microsoft Sentinel community",
    "support": {
      "tier": "Community"
    },
    "author": {
      "name": "SecurityJedi"
    },
    "source": {
      "kind": "Community"
    },
    "categories": {
      "domains": [
        "Security – Network"
      ]
    }
  },
  {
    "workbookKey": "NormalizedNetworkEventsWorkbook",
    "logoFileName": "Azure_Sentinel.svg",
    "description": "See insights on multiple networking appliances and other network sessions, that have been parsed or mapped to the normalized networking sessions table. Note this requires enabling parsers for the different products - to learn more, visit https://aka.ms/sentinelnormalizationdocs",
    "dataTypesDependencies": [],
    "dataConnectorsDependencies": [],
    "previewImagesFileNames": [
      "NormalizedNetworkEventsWhite.png",
      "NormalizedNetworkEventsBlack.png"
    ],
    "version": "1.0.0",
    "title": "Normalized network events",
    "templateRelativePath": "NormalizedNetworkEvents.json",
    "subtitle": "",
    "provider": "Microsoft",
    "support": {
      "tier": "Community"
    },
    "author": {
      "name": "yoav fransis"
    },
    "source": {
      "kind": "Community"
    },
    "categories": {
      "domains": [
        "Networking"
      ]
    }
  },
  {
    "workbookKey": "WorkspaceAuditingWorkbook",
    "logoFileName": "Azure_Sentinel.svg",
    "description": "Workspace auditing report\r\nUse this report to understand query runs across your workspace.",
    "dataTypesDependencies": [
      "LAQueryLogs"
    ],
    "dataConnectorsDependencies": [],
    "previewImagesFileNames": [
      "WorkspaceAuditingWhite.png",
      "WorkspaceAuditingBlack.png"
    ],
    "version": "1.0.0",
    "title": "Workspace audit",
    "templateRelativePath": "WorkspaceAuditing.json",
    "subtitle": "",
    "provider": "Microsoft Sentinel community",
    "support": {
      "tier": "Community"
    },
    "author": {
      "name": "Sarah Young"
    },
    "source": {
      "kind": "Community"
    },
    "categories": {
      "domains": [
        "IT Operations"
      ]
    }
  },
  {
    "workbookKey": "MITREATTACKWorkbook",
    "logoFileName": "Azure_Sentinel.svg",
    "description": "Workbook to showcase MITRE ATT&CK Coverage for Microsoft Sentinel",
    "dataTypesDependencies": [],
    "dataConnectorsDependencies": [],
    "previewImagesFileNames": [
      "MITREATTACKWhite1.PNG",
      "MITREATTACKWhite2.PNG",
      "MITREATTACKBlack1.PNG",
      "MITREATTACKBlack2.PNG"
    ],
    "version": "1.0.1",
    "title": "MITRE ATT&CK Workbook",
    "templateRelativePath": "MITREAttack.json",
    "subtitle": "",
    "provider": "Microsoft Sentinel community"
  },
  {
    "workbookKey": "BETTERMTDWorkbook",
    "logoFileName": "BETTER_MTD_logo.svg",
    "description": "Workbook using the BETTER Mobile Threat Defense (MTD) connector, to give insights into your mobile devices, installed application and overall device security posture.",
    "dataTypesDependencies": [
      "BetterMTDDeviceLog_CL",
      "BetterMTDAppLog_CL",
      "BetterMTDIncidentLog_CL",
      "BetterMTDNetflowLog_CL"
    ],
    "dataConnectorsDependencies": [
      "BetterMTD"
    ],
    "previewImagesFileNames": [
      "BetterMTDWorkbookPreviewWhite1.png",
      "BetterMTDWorkbookPreviewWhite2.png",
      "BetterMTDWorkbookPreviewWhite3.png",
      "BetterMTDWorkbookPreviewBlack1.png",
      "BetterMTDWorkbookPreviewBlack2.png",
      "BetterMTDWorkbookPreviewBlack3.png"
    ],
    "version": "1.1.0",
    "title": "BETTER Mobile Threat Defense (MTD)",
    "templateRelativePath": "BETTER_MTD_Workbook.json",
    "subtitle": "",
    "provider": "BETTER Mobile"
  },
  {
    "workbookKey": "AlsidIoEWorkbook",
    "logoFileName": "Alsid.svg",
    "description": "Workbook showcasing the state and evolution of your Alsid for AD Indicators of Exposures alerts.",
    "dataTypesDependencies": [
      "AlsidForADLog_CL"
    ],
    "dataConnectorsDependencies": [
      "AlsidForAD"
    ],
    "previewImagesFileNames": [
      "AlsidIoEBlack1.png",
      "AlsidIoEBlack2.png",
      "AlsidIoEBlack3.png",
      "AlsidIoEWhite1.png",
      "AlsidIoEWhite2.png",
      "AlsidIoEWhite3.png"
    ],
    "version": "1.0.0",
    "title": "Alsid for AD | Indicators of Exposure",
    "templateRelativePath": "AlsidIoE.json",
    "subtitle": "",
    "provider": "Alsid"
  },
  {
    "workbookKey": "AlsidIoAWorkbook",
    "logoFileName": "Alsid.svg",
    "description": "Workbook showcasing the state and evolution of your Alsid for AD Indicators of Attack alerts.",
    "dataTypesDependencies": [
      "AlsidForADLog_CL"
    ],
    "dataConnectorsDependencies": [
      "AlsidForAD"
    ],
    "previewImagesFileNames": [
      "AlsidIoABlack1.png",
      "AlsidIoABlack2.png",
      "AlsidIoABlack3.png",
      "AlsidIoAWhite1.png",
      "AlsidIoAWhite2.png",
      "AlsidIoAWhite3.png"
    ],
    "version": "1.0.0",
    "title": "Alsid for AD | Indicators of Attack",
    "templateRelativePath": "AlsidIoA.json",
    "subtitle": "",
    "provider": "Alsid"
  },
  {
    "workbookKey": "InvestigationInsightsWorkbook",
    "logoFileName": "Microsoft_logo.svg",
    "description": "Help analysts gain insight into incident, bookmark and entity data through the Investigation Insights Workbook. This workbook provides common queries and detailed visualizations to help an analyst investigate suspicious activities quickly with an easy to use interface. Analysts can start their investigation from a Microsoft Sentinel incident, bookmark, or by simply entering the entity data into the workbook manually.",
    "dataTypesDependencies": [ "AuditLogs", "AzureActivity", "CommonSecurityLog", "OfficeActivity", "SecurityEvent", "SigninLogs", "ThreatIntelligenceIndicator" ],
    "dataConnectorsDependencies": [ "AzureActivity", "SecurityEvents", "Office365", "AzureActiveDirectory", "ThreatIntelligence", "ThreatIntelligenceTaxii", "WindowsSecurityEvents" ],
    "previewImagesFileNames": [ "InvestigationInsightsWhite1.png", "InvestigationInsightsBlack1.png", "InvestigationInsightsWhite2.png", "InvestigationInsightsBlack2.png" ],
    "version": "1.6.0",
    "title": "Investigation Insights",
    "templateRelativePath": "InvestigationInsights.json",
    "subtitle": "",
    "provider": "Microsoft Sentinel community",
    "support": {
      "tier": "Community"
    },
    "author": {
      "name": "Brian Delaney & Jon Shectman"
    },
    "source": {
      "kind": "Community"
    },
    "categories": {
      "domains": [ "Security - Others" ]
    }
  },
  {
    "workbookKey": "AksSecurityWorkbook",
    "logoFileName": "Kubernetes_services.svg",
    "description": "See insights about the security of your AKS clusters. The workbook helps to identify sensitive operations in the clusters and get insights based on Azure Defender alerts.",
    "dataTypesDependencies": [
      "SecurityAlert",
      "AzureDiagnostics"
    ],
    "dataConnectorsDependencies": [
      "AzureSecurityCenter",
      "AzureKubernetes"
    ],
    "previewImagesFileNames": [
      "AksSecurityWhite.png",
      "AksSecurityBlack.png"
    ],
    "version": "1.5.0",
    "title": "Azure Kubernetes Service (AKS) Security",
    "templateRelativePath": "AksSecurity.json",
    "subtitle": "",
    "provider": "Microsoft"
  },
  {
    "workbookKey": "AzureKeyVaultWorkbook",
    "logoFileName": "KeyVault.svg",
    "description": "See insights about the security of your Azure key vaults. The workbook helps to identify sensitive operations in the key vaults and get insights based on Azure Defender alerts.",
    "dataTypesDependencies": [
      "SecurityAlert",
      "AzureDiagnostics"
    ],
    "dataConnectorsDependencies": [
      "AzureSecurityCenter",
      "AzureKeyVault"
    ],
    "previewImagesFileNames": [
      "AkvSecurityWhite.png",
      "AkvSecurityBlack.png"
    ],
    "version": "1.1.0",
    "title": "Azure Key Vault Security",
    "templateRelativePath": "AzureKeyVaultWorkbook.json",
    "subtitle": "",
    "provider": "Microsoft"
  },
  {
    "workbookKey": "IncidentOverview",
    "logoFileName": "Azure_Sentinel.svg",
    "description": "The Incident Overview workbook is designed to assist in triaging and investigation by providing in-depth information about the incident, including:\r\n* General information\r\n* Entity data\r\n* Triage time (time between incident creation and first response)\r\n* Mitigation time (time between incident creation and closing)\r\n* Comments\r\n\r\nCustomize this workbook by saving and editing it. \r\nYou can reach this workbook template from the incidents panel as well. Once you have customized it, the link from the incident panel will open the customized workbook instead of the template.\r\n",
    "dataTypesDependencies": [
      "SecurityAlert",
      "SecurityIncident"
    ],
    "dataConnectorsDependencies": [],
    "previewImagesFileNames": [
      "IncidentOverviewBlack1.png",
      "IncidentOverviewWhite1.png",
      "IncidentOverviewBlack2.png",
      "IncidentOverviewWhite2.png"
    ],
    "version": "2.2.0",
    "title": "Incident overview",
    "templateRelativePath": "IncidentOverview.json",
    "subtitle": "",
    "provider": "Microsoft"
  },
  {
    "workbookKey": "SecurityOperationsEfficiency",
    "logoFileName": "Azure_Sentinel.svg",
    "description": "Security operations center managers can view overall efficiency metrics and measures regarding the performance of their team. They can find operations by multiple indicators over time including severity, MITRE tactics, mean time to triage, mean time to resolve and more. The SOC manager can develop a picture of the performance in both general and specific areas over time and use it to improve efficiency.",
    "dataTypesDependencies": [
      "SecurityAlert",
      "SecurityIncident"
    ],
    "dataConnectorsDependencies": [],
    "previewImagesFileNames": [ "SecurityEfficiencyWhite1.png", "SecurityEfficiencyWhite2.png", "SecurityEfficiencyBlack1.png", "SecurityEfficiencyBlack2.png" ],
    "version": "1.5.1",
    "title": "Security Operations Efficiency",
    "templateRelativePath": "SecurityOperationsEfficiency.json",
    "subtitle": "",
    "provider": "Microsoft",
    "support": {
      "tier": "Microsoft"
    },
    "author": {
      "name": "Microsoft Corporation"
    },
    "source": {
      "kind": "Community"
    },
    "categories": {
      "domains": [ "IT Operations", "Security - Others" ]
    }
  },
  {
    "workbookKey": "DataCollectionHealthMonitoring",
    "logoFileName": "Azure_Sentinel.svg",
    "description": "Gain insights into your workspace's data ingestion status. In this workbook, you can view additional monitors and detect anomalies that will help you determine your workspace’s data collection health.",
    "dataTypesDependencies": [],
    "dataConnectorsDependencies": [],
    "previewImagesFileNames": [ "HealthMonitoringWhite1.png", "HealthMonitoringWhite2.png", "HealthMonitoringWhite3.png", "HealthMonitoringBlack1.png", "HealthMonitoringBlack2.png", "HealthMonitoringBlack3.png" ],
    "version": "1.0.1",
    "title": "Data collection health monitoring",
    "templateRelativePath": "DataCollectionHealthMonitoring.json",
    "subtitle": "",
    "provider": "Microsoft",
    "support": { "tier": "Community" },
    "author": { "name": "morshabi" },
    "source": { "kind": "Community" },
    "categories": { "domains": [ "IT Operations", "Platform" ] }
  },
  {
    "workbookKey": "OnapsisAlarmsWorkbook",
    "logoFileName": "onapsis_logo.svg",
    "description": "Gain insights into what is going on in your SAP Systems with this overview of the alarms triggered in the Onapsis Platform. Incidents are enriched with context and next steps to help your Security team respond effectively.",
    "dataTypesDependencies": [
      "CommonSecurityLog"
    ],
    "dataConnectorsDependencies": [
      "OnapsisPlatform"
    ],
    "previewImagesFileNames": [
      "OnapsisWhite1.PNG",
      "OnapsisBlack1.PNG",
      "OnapsisWhite2.PNG",
      "OnapsisBlack2.PNG"
    ],
    "version": "1.0.0",
    "title": "Onapsis Alarms Overview",
    "templateRelativePath": "OnapsisAlarmsOverview.json",
    "subtitle": "",
    "provider": "Onapsis"
  },
  {
    "workbookKey": "DelineaWorkbook",
    "logoFileName": "DelineaLogo.svg",
    "description": "The Delinea Secret Server Syslog connector",
    "dataTypesDependencies": [
      "CommonSecurityLog"
    ],
    "dataConnectorsDependencies": [
      "DelineaSecretServer_CEF"
    ],
    "previewImagesFileNames": [
      "DelineaWorkbookWhite.PNG",
      "DelineaWorkbookBlack.PNG"
    ],
    "version": "1.0.0",
    "title": "Delinea Secret Server Workbook",
    "templateRelativePath": "DelineaWorkbook.json",
    "subtitle": "",
    "provider": "Delinea"
  },
  {
    "workbookKey": "ForcepointCloudSecurityGatewayWorkbook",
    "logoFileName": "Forcepoint_new_logo.svg",
    "description": "Use this report to understand query runs across your workspace.",
    "dataTypesDependencies": [
      "CommonSecurityLog"
    ],
    "dataConnectorsDependencies": [
      "ForcepointCSG"
    ],
    "previewImagesFileNames": [
      "ForcepointCloudSecurityGatewayWhite.png",
      "ForcepointCloudSecurityGatewayBlack.png"
    ],
    "version": "1.0.0",
    "title": "Forcepoint Cloud Security Gateway Workbook",
    "templateRelativePath": "ForcepointCloudSecuirtyGatewayworkbook.json",
    "subtitle": "",
    "provider": "Forcepoint"
  },
  {
    "workbookKey": "IntsightsIOCWorkbook",
    "logoFileName": "IntSights_logo.svg",
    "description": "This Microsoft Sentinel workbook provides an overview of Indicators of Compromise (IOCs) and their correlations allowing users to analyze and visualize indicators based on severity, type, and other parameters.",
    "dataTypesDependencies": [ "ThreatIntelligenceIndicator", "SecurityAlert" ],
    "dataConnectorsDependencies": [ "ThreatIntelligenceTaxii" ],
    "previewImagesFileNames": [ "IntsightsIOCWhite.png", "IntsightsMatchedWhite.png", "IntsightsMatchedBlack.png", "IntsightsIOCBlack.png" ],
    "version": "2.0.0",
    "title": "IntSights IOC Workbook",
    "templateRelativePath": "IntsightsIOCWorkbook.json",
    "subtitle": "",
    "provider": "IntSights Cyber Intelligence"
  },
  {
    "workbookKey": "DarktraceSummaryWorkbook",
    "logoFileName": "Darktrace.svg",
    "description": "A workbook containing relevant KQL queries to help you visualise the data in model breaches from the Darktrace Connector",
    "dataTypesDependencies": [
      "CommonSecurityLog"
    ],
    "dataConnectorsDependencies": [
      "Darktrace"
    ],
    "previewImagesFileNames": [
      "AIA-DarktraceSummaryWhite.png",
      "AIA-DarktraceSummaryBlack.png"
    ],
    "version": "1.1.0",
    "title": "AI Analyst Darktrace Model Breach Summary",
    "templateRelativePath": "AIA-Darktrace.json",
    "subtitle": "",
    "provider": "Darktrace"
  },
  {
    "workbookKey": "TrendMicroXDR",
    "logoFileName": "trendmicro_logo.svg",
    "description": "Gain insights from Trend Vision One with this overview of the Alerts triggered.",
    "dataTypesDependencies": [ "TrendMicro_XDR_WORKBENCH_CL" ],
    "dataConnectorsDependencies": [ "TrendMicroXDR" ],
    "previewImagesFileNames": [ "TrendMicroXDROverviewWhite.png", "TrendMicroXDROverviewBlack.png" ],
    "version": "1.3.1",
    "title": "Trend Vision One Alert Overview",
    "templateRelativePath": "TrendMicroXDROverview.json",
    "subtitle": "",
    "provider": "Trend Micro"
  },
  {
    "workbookKey": "CyberpionOverviewWorkbook",
    "logoFileName": "cyberpion_logo.svg",
    "description": "Use Cyberpion's Security Logs and this workbook, to get an overview of your online assets, gain insights into their current state, and find ways to better secure your ecosystem.",
    "dataTypesDependencies": [
      "CyberpionActionItems_CL"
    ],
    "dataConnectorsDependencies": [
      "CyberpionSecurityLogs"
    ],
    "previewImagesFileNames": [
      "CyberpionActionItemsBlack.png",
      "CyberpionActionItemsWhite.png"
    ],
    "version": "1.0.0",
    "title": "Cyberpion Overview",
    "templateRelativePath": "CyberpionOverviewWorkbook.json",
    "subtitle": "",
    "provider": "Cyberpion"
  },
  {
    "workbookKey": "SolarWindsPostCompromiseHuntingWorkbook",
    "logoFileName": "MSTIC-Logo.svg",
    "description": "This hunting workbook is intended to help identify activity related to the Solorigate compromise and subsequent attacks discovered in December 2020",
    "dataTypesDependencies": [
      "CommonSecurityLog",
      "SigninLogs",
      "AuditLogs",
      "AADServicePrincipalSignInLogs",
      "OfficeActivity",
      "BehaviorAnalytics",
      "SecurityEvent",
      "DeviceProcessEvents",
      "SecurityAlert",
      "DnsEvents"
    ],
    "dataConnectorsDependencies": [
      "AzureActiveDirectory",
      "SecurityEvents",
      "Office365",
      "MicrosoftThreatProtection",
      "DNS",
      "WindowsSecurityEvents"
    ],
    "previewImagesFileNames": [
      "SolarWindsPostCompromiseHuntingWhite.png",
      "SolarWindsPostCompromiseHuntingBlack.png"
    ],
    "version": "1.5.0",
    "title": "SolarWinds Post Compromise Hunting",
    "templateRelativePath": "SolarWindsPostCompromiseHunting.json",
    "subtitle": "",
    "provider": "Microsoft",
	  "support": {
      "tier": "Microsoft"
    },
    "author": {
      "name": "Shain"
    },
    "source": {
      "kind": "Community"
    },
    "categories": {
      "domains": [ "Security - Others" ]
    }
  },
  {
    "workbookKey": "ProofpointPODWorkbook",
    "logoFileName": "proofpointlogo.svg",
    "description": "Gain insights into your Proofpoint on Demand Email Security activities, including maillog and messages data. The Workbook provides users with an executive dashboard showing the reporting capabilities, message traceability and monitoring.",
    "dataTypesDependencies": [
      "ProofpointPOD_maillog_CL",
      "ProofpointPOD_message_CL"
    ],
    "dataConnectorsDependencies": [
      "ProofpointPOD"
    ],
    "previewImagesFileNames": [
      "ProofpointPODMainBlack1.png",
      "ProofpointPODMainBlack2.png",
      "ProofpointPODMainWhite1.png",
      "ProofpointPODMainWhite2.png",
      "ProofpointPODMessageSummaryBlack.png",
      "ProofpointPODMessageSummaryWhite.png",
      "ProofpointPODTLSBlack.png",
      "ProofpointPODTLSWhite.png"
    ],
    "version": "1.0.1",
    "title": "Proofpoint On-Demand Email Security",
    "templateRelativePath": "ProofpointPOD.json",
    "subtitle": "",
    "provider": "Proofpoint"
  },
  {
    "workbookKey": "CiscoUmbrellaWorkbook",
    "logoFileName": "cisco_logo.svg",
    "description": "Gain insights into Cisco Umbrella activities, including the DNS, Proxy and Cloud Firewall data. Workbook shows general information along with threat landscape including categories, blocked destinations and URLs.",
    "dataTypesDependencies": [
      "Cisco_Umbrella_dns_CL",
      "Cisco_Umbrella_proxy_CL",
      "Cisco_Umbrella_ip_CL",
      "Cisco_Umbrella_cloudfirewall_CL"
    ],
    "dataConnectorsDependencies": [
      "CiscoUmbrellaDataConnector"
    ],
    "previewImagesFileNames": [
      "CiscoUmbrellaDNSBlack1.png",
      "CiscoUmbrellaDNSBlack2.png",
      "CiscoUmbrellaDNSWhite1.png",
      "CiscoUmbrellaDNSWhite2.png",
      "CiscoUmbrellaFirewallBlack.png",
      "CiscoUmbrellaFirewallWhite.png",
      "CiscoUmbrellaMainBlack1.png",
      "CiscoUmbrellaMainBlack2.png",
      "CiscoUmbrellaMainWhite1.png",
      "CiscoUmbrellaMainWhite2.png",
      "CiscoUmbrellaProxyBlack1.png",
      "CiscoUmbrellaProxyBlack2.png",
      "CiscoUmbrellaProxyWhite1.png",
      "CiscoUmbrellaProxyWhite2.png"
    ],
    "version": "1.0.0",
    "title": "Cisco Umbrella",
    "templateRelativePath": "CiscoUmbrella.json",
    "subtitle": "",
    "provider": "Cisco"
  },
  {
    "workbookKey": "AnalyticsEfficiencyWorkbook",
    "logoFileName": "Azure_Sentinel.svg",
    "description": "Gain insights into the efficacy of your analytics rules. In this workbook you can analyze and monitor the analytics rules found in your workspace to achieve better performance by your SOC.",
    "dataTypesDependencies": [
      "SecurityAlert",
      "SecurityIncident"
    ],
    "dataConnectorsDependencies": [],
    "previewImagesFileNames": [
      "AnalyticsEfficiencyBlack.png",
      "AnalyticsEfficiencyWhite.png"
    ],
    "version": "1.2.0",
    "title": "Analytics Efficiency",
    "templateRelativePath": "AnalyticsEfficiency.json",
    "subtitle": "",
    "provider": "Microsoft"
  },
  {
    "workbookKey": "WorkspaceUsage",
    "logoFileName": "Azure_Sentinel.svg",
    "description": "Gain insights into your workspace's usage. In this workbook, you can view your workspace’s data consumption, latency, recommended tasks and Cost and Usage statistics.",
    "dataTypesDependencies": [],
    "dataConnectorsDependencies": [],
    "previewImagesFileNames": [
      "WorkspaceUsageBlack.png",
      "WorkspaceUsageWhite.png"
    ],
    "version": "1.6.2",
    "title": "Workspace Usage Report",
    "templateRelativePath": "WorkspaceUsage.json",
    "subtitle": "",
    "provider": "Microsoft Sentinel community",
    "support": {
      "tier": "Community"
    },
    "author": {
      "name": "Clive Watson"
    },
    "source": {
      "kind": "Community"
    },
    "categories": {
      "domains": [
        "IT Operations"
      ]
    }
  },
  {
    "workbookKey": "SentinelCentral",
    "logoFileName": "Azure_Sentinel.svg",
    "description": "Use this report to view Incident (and Alert data) across many workspaces, this works with Azure Lighthouse and across any subscription you have access to.",
    "dataTypesDependencies": [],
    "dataConnectorsDependencies": [],
    "previewImagesFileNames": [
      "SentinelCentralBlack.png",
      "SentinelCentralWhite.png"
    ],
    "version": "2.1.0",
    "title": "Microsoft Sentinel Central",
    "templateRelativePath": "SentinelCentral.json",
    "subtitle": "",
    "provider": "Microsoft Sentinel community"
  },
  {
    "workbookKey": "CognniIncidentsWorkbook",
    "logoFileName": "cognni-logo.svg",
    "description": "Gain intelligent insights into the risks to your important financial, legal, HR, and governance information. This workbook lets you monitor your at-risk information to determine when and why incidents occurred, as well as who was involved. These incidents are broken into high, medium, and low risk incidents for each information category.",
    "dataTypesDependencies": [
      "CognniIncidents_CL"
    ],
    "dataConnectorsDependencies": [
      "CognniSentinelDataConnector"
    ],
    "previewImagesFileNames": [
      "CognniBlack.PNG",
      "CognniWhite.PNG"
    ],
    "version": "1.0.0",
    "title": "Cognni Important Information Incidents",
    "templateRelativePath": "CognniIncidentsWorkbook.json",
    "subtitle": "",
    "provider": "Cognni"
  },
  {
    "workbookKey": "pfsense",
    "logoFileName": "pfsense_logo.svg",
    "description": "Gain insights into pfsense logs from both filterlog and nginx.",
    "dataTypesDependencies": [
      "CommonSecurityLog"
    ],
    "dataConnectorsDependencies": [],
    "previewImagesFileNames": [
      "pfsenseBlack.png",
      "pfsenseWhite.png"
    ],
    "version": "1.0.0",
    "title": "pfsense",
    "templateRelativePath": "pfsense.json",
    "subtitle": "",
    "provider": "Microsoft Sentinel community",
    "support": {
      "tier": "Community"
    },
    "author": {
      "name": "dicolanl"
    },
    "source": {
      "kind": "Community"
    },
    "categories": {
      "domains": [
        "Security - Network"
      ]
    }
  },
  {
    "workbookKey": "ExchangeCompromiseHunting",
    "logoFileName": "MSTIC-Logo.svg",
    "description": "This workbook is intended to help defenders in responding to the Exchange Server vulnerabilities disclosed in March 2021, as well as hunting for potential compromise activity. More details on these vulnearbilities can be found at: https://aka.ms/exchangevulns",
    "dataTypesDependencies": [
      "SecurityEvent",
      "W3CIISLog"
    ],
    "dataConnectorsDependencies": [
      "SecurityEvents",
      "AzureMonitor(IIS)",
      "WindowsSecurityEvents"
    ],
    "previewImagesFileNames": [
      "ExchangeBlack.png",
      "ExchangeWhite.png"
    ],
    "version": "1.0.0",
    "title": "Exchange Compromise Hunting",
    "templateRelativePath": "ExchangeCompromiseHunting.json",
    "subtitle": "",
    "provider": "Microsoft",
    "support": {
      "tier": "Community"
    },
    "author": {
      "name": "Pete Bryan"
    },
    "source": {
      "kind": "Community"
    },
    "categories": {
      "domains": [
        "Security - Threat Protection"
      ]
    }
  },
  {
    "workbookKey": "SOCProcessFramework",
    "logoFileName": "Azure_Sentinel.svg",
    "description": "Built by Microsoft's Sentinel GBB's - This workbook contains years of SOC Best Practices and is intended to help SOCs mature and leverage industry standards in Operationalizing their SOC in using Microsoft Sentinel. It contains Processes and Procedures every SOC should consider and builds a high level of operational excellence.",
    "dataTypesDependencies": [],
    "dataConnectorsDependencies": [],
    "previewImagesFileNames": [
      "SOCProcessFrameworkCoverImage1White.png",
      "SOCProcessFrameworkCoverImage1Black.png",
      "SOCProcessFrameworkCoverImage2White.png",
      "SOCProcessFrameworkCoverImage2Black.png"
    ],
    "version": "1.1.0",
    "title": "SOC Process Framework",
    "templateRelativePath": "SOCProcessFramework.json",
    "subtitle": "",
    "provider": "Microsoft Sentinel Community"
  },
  {
    "workbookKey": "Microsoft365SecurityPosture",
    "logoFileName": "M365securityposturelogo.svg",
    "description": "This workbook presents security posture data collected from Azure Security Center, M365 Defender, Defender for Endpoint, and Microsoft Cloud App Security. This workbook relies on the M365 Security Posture Playbook in order to bring the data in.",
    "dataTypesDependencies": [
      "M365SecureScore_CL",
      "MDfESecureScore_CL",
      "MDfEExposureScore_CL",
      "MDfERecommendations_CL",
      "MDfEVulnerabilitiesList_CL",
      "McasShadowItReporting"
    ],
    "dataConnectorsDependencies": [],
    "previewImagesFileNames": [
      "M365securitypostureblack.png",
      "M365securityposturewhite.png"
    ],
    "version": "1.0.0",
    "title": "Microsoft 365 Security Posture",
    "templateRelativePath": "M365SecurityPosture.json",
    "subtitle": "",
    "provider": "Microsoft Sentinel Community",
    "support": {
      "tier": "Community"
    },
    "author": {
      "name": "Matt Lowe"
    },
    "source": {
      "kind": "Community"
    },
    "categories": {
      "domains": [
        "Security - Others"
      ]
    }
  },
  {
    "workbookKey": "AzureSentinelCost",
    "logoFileName": "Azure_Sentinel.svg",
    "description": "This workbook provides an estimated cost across the main billed items in Microsoft Sentinel: ingestion, retention and automation. It also provides insight about the possible impact of the Microsoft 365 E5 offer.",
    "dataTypesDependencies": [],
    "dataConnectorsDependencies": [],
    "previewImagesFileNames": [ "AzureSentinelCostWhite.png", "AzureSentinelCostBlack.png" ],
    "version": "1.7.0",
    "title": "Microsoft Sentinel Cost",
    "templateRelativePath": "AzureSentinelCost.json",
    "subtitle": "",
    "provider": "Microsoft Sentinel Community"
  },
  {
    "workbookKey": "ADXvsLA",
    "logoFileName": "Azure_Sentinel.svg",
    "description": "This workbook shows the tables from Microsoft Sentinel which are backed up in ADX. It also provides a comparison between the entries in the Microsoft Sentinel tables and the ADX tables. Lastly some general information about the queries and ingestion on ADX is shown.",
    "dataTypesDependencies": [],
    "dataConnectorsDependencies": [],
    "previewImagesFileNames": [
      "ADXvsLABlack.PNG",
      "ADXvsLAWhite.PNG"
    ],
    "version": "1.0.0",
    "title": "ADXvsLA",
    "templateRelativePath": "ADXvsLA.json",
    "subtitle": "",
    "provider": "Microsoft Sentinel Community",
    "support": {
      "tier": "Community"
    },
    "author": {
      "name": "Naomi"
    },
    "source": {
      "kind": "Community"
    },
    "categories": {
      "domains": [
        "Platform"
      ]
    }
  },
  {
    "workbookKey": "MicrosoftDefenderForOffice365",
    "logoFileName": "office365_logo.svg",
    "description": "Gain insights into your Microsoft Defender for Office 365 raw data logs.  This workbook lets you look at trends in email senders, attachments and embedded URL data to find anomalies. You can also search by, sender, recipient, subject, attachment or embedded URL to find where the related messages have been sent.",
    "dataTypesDependencies": [
      "EmailEvents",
      "EmailUrlInfo",
      "EmailAttachmentInfo"
    ],
    "dataConnectorsDependencies": [],
    "previewImagesFileNames": [ "MDOWhite1.png", "MDOBlack1.png", "MDOWhite2.png", "MDOBlack2.png" ],
    "version": "1.0.2",
    "title": "Microsoft Defender For Office 365",
    "templateRelativePath": "MicrosoftDefenderForOffice365.json",
    "subtitle": "",
    "provider": "Microsoft Sentinel Community",
    "support": {
        "tier": "Community"
      },
      "author": {
        "name": "Brian Delaney"
      },
      "source": {
        "kind": "Community"
      },
      "categories": {
        "domains": [ "Security - Others" ]
      }
  },
  {
    "workbookKey": "ProofPointThreatDashboard",
    "logoFileName": "",
    "description": "Provides an overview of email threat activity based on log data provided by ProofPoint",
    "dataTypesDependencies": [
      "ProofpointPOD_message_CL",
      "ProofpointPOD_maillog_CL",
      "ProofPointTAPClicksBlocked_CL",
      "ProofPointTAPClicksPermitted_CL",
      "ProofPointTAPMessagesBlocked_CL",
      "ProofPointTAPMessagesDelivered_CL"
    ],
    "dataConnectorsDependencies": [
      "ProofpointTAP",
      "ProofpointPOD"
    ],
    "previewImagesFileNames": [
      "ProofPointThreatDashboardBlack1.png",
      "ProofPointThreatDashboardWhite1.png"
    ],
    "version": "1.0.0",
    "title": "ProofPoint Threat Dashboard",
    "templateRelativePath": "ProofPointThreatDashboard.json",
    "subtitle": "",
    "provider": "Microsoft Sentinel Community",
    "support": {
      "tier": "Community"
    },
    "author": {
      "name": "reprise99"
    },
    "source": {
      "kind": "Community"
    },
    "categories": {
      "domains": [
        "Security - Others"
      ]
    }
  },
  {
    "workbookKey": "AMAmigrationTracker",
    "logoFileName": "Azure_Sentinel.svg",
    "description": "See what Azure and Azure Arc servers have Log Analytics agent or Azure Monitor agent installed. Review what DCR (data collection rules) apply to your machines and whether you are collecting logs from those machines into your selected workspaces.",
    "dataTypesDependencies": [],
    "dataConnectorsDependencies": [],
    "previewImagesFileNames": [
      "AMAtrackingWhite1.png",
      "AMAtrackingWhite2.png",
      "AMAtrackingWhite3.png",
      "AMAtrackingWhite4.png",
      "AMAtrackingBlack1.png",
      "AMAtrackingBlack2.png",
      "AMAtrackingBlack3.png",
      "AMAtrackingBlack4.png"
    ],
    "version": "1.2.0",
    "title": "AMA migration tracker",
    "templateRelativePath": "AMAmigrationTracker.json",
    "subtitle": "",
    "provider": "Microsoft Sentinel Community",
    "support": {
      "tier": "Community"
    },
    "author": {
      "name": "mariavaladas"
    },
    "source": {
      "kind": "Community"
    },
    "categories": {
      "domains": [
        "Platform",
        "Migration"
      ]
    }
  },
  {
    "workbookKey": "AdvancedKQL",
    "logoFileName": "Azure_Sentinel.svg",
    "description": "This interactive Workbook is designed to improve your KQL proficiency by using a use-case driven approach.",
    "dataTypesDependencies": [],
    "dataConnectorsDependencies": [],
    "previewImagesFileNames": [
      "AdvancedKQLWhite.png",
      "AdvancedKQLBlack.png"
    ],
    "version": "1.3.0",
    "title": "Advanced KQL for Microsoft Sentinel",
    "templateRelativePath": "AdvancedKQL.json",
    "subtitle": "",
    "provider": "Microsoft Sentinel Community"
  },
  {
    "workbookKey": "DSTIMWorkbook",
    "logoFileName": "DSTIM.svg",
    "description": "Identify sensitive data blast radius (i.e., who accessed sensitive data, what kinds of sensitive data, from where and when) in a given data security incident investigation or as part of Threat Hunting. Prioritize your investigation based on insights provided with integrations with Watchlists(VIPUsers, TerminatedEmployees and HighValueAssets), Threat Intelligence feed, UEBA baselines and much more.",
    "dataTypesDependencies": [
      "DSMAzureBlobStorageLogs",
      "DSMDataClassificationLogs",
      "DSMDataLabelingLogs",
      "Anomalies",
      "ThreatIntelligenceIndicator",
      "AADManagedIdentitySignInLogs",
      "SecurityAlert",
      "SigninLogs"
    ],
    "dataConnectorsDependencies": [],
    "previewImagesFileNames": [
      "DSTIMWorkbookBlack.png",
      "DSTIMWorkbookWhite.png"
    ],
    "version": "1.9.0",
    "title": "Data Security - Sensitive Data Impact Assessment",
    "templateRelativePath": "DSTIMWorkbook.json",
    "subtitle": "",
    "provider": "Microsoft",
    "featureFlag": "DSTIMWorkbook",
    "support": {
      "tier": "Community"
    },
    "author": {
      "name": "avital-m"
    },
    "source": {
      "kind": "Community"
    },
    "categories": {
      "domains": [
        "Security - Others"
      ]
    }
  },
  {
    "workbookKey": "IntrotoKQLWorkbook",
    "logoFileName": "",
    "description": "Learn and practice the Kusto Query Language. This workbook introduces and provides 100 to 200 level content for new and existing users looking to learn KQL. This workbook will be updated with content over time.",
    "dataTypesDependencies": [],
    "dataConnectorsDependencies": [],
    "previewImagesFileNames": [
      "IntrotoKQL-black.png",
      "IntrotoKQL-white.png"
    ],
    "version": "2.0.0",
    "title": "Intro to KQL",
    "templateRelativePath": "IntrotoKQL.json",
    "subtitle": "",
    "provider": "Microsoft Sentinel Community"
  },
  {
    "workbookKey": "Log4jPostCompromiseHunting",
    "logoFileName": "",
    "description": "This hunting workbook is intended to help identify activity related to the Log4j compromise discovered in December 2021.",
    "dataTypesDependencies": [
      "SecurityNestedRecommendation",
      "AzureDiagnostics",
      "OfficeActivity",
      "W3CIISLog",
      "AWSCloudTrail",
      "SigninLogs",
      "AADNonInteractiveUserSignInLogs",
      "imWebSessions",
      "imNetworkSession"
    ],
    "dataConnectorsDependencies": [],
    "previewImagesFileNames": [
      "Log4jPostCompromiseHuntingBlack.png",
      "Log4jPostCompromiseHuntingWhite.png"
    ],
    "version": "1.0.0",
    "title": "Log4j Post Compromise Hunting",
    "templateRelativePath": "Log4jPostCompromiseHunting.json",
    "subtitle": "",
    "provider": "Microsoft Sentinel Community",
	  "support": {
      "tier": "Microsoft"
    },
    "author": {
      "name": "Samik Roy"
    },
    "source": {
      "kind": "Community"
    },
    "categories": {
      "domains": [ "Security - Threat Protection" ]
    }
  },
  {
    "workbookKey": "UserMap",
    "logoFileName": "",
    "description": "This Workbook shows MaliciousIP, User SigninLog Data (this shows user Signin Locations and distance between as well as order visited) and WAF information.",
    "dataTypesDependencies": [
      "SigninLogs",
      "AzureDiagnostics",
      "WireData",
      "VMconnection",
      "CommonSecurityLog",
      "WindowsFirewall",
      "W3CIISLog",
      "DnsEvents"
    ],
    "dataConnectorsDependencies": [
      "AzureActiveDirectory"
    ],
    "previewImagesFileNames": [
      "UserMapBlack.png",
      "UserMapWhite.png"
    ],
    "version": "1.0.0",
    "title": "User Map information",
    "templateRelativePath": "UserMap.json",
    "subtitle": "",
    "provider": "Microsoft Sentinel Community",
    "support": {
      "tier": "Community"
    },
    "author": {
      "name": "Clive Watson"
    },
    "source": {
      "kind": "Community"
    },
    "categories": {
      "domains": [
        "Security - Threat Protection"
      ]
    }
  },
  {
    "workbookKey": "AWSS3",
    "logoFileName": "",
    "description": "This workbook shows quick summary of AWS S3 data (AWSCloudTrail, AWSGuardDuty, AWSVPCFlow). To visulaize the data, make sure you configure AWS S3 connector and data geting ingested into Sentinel",
    "dataTypesDependencies": [
      "AWSCloudTrail",
      "AWSGuardDuty",
      "AWSVPCFlow"
    ],
    "dataConnectorsDependencies": [
      "AWSS3"
    ],
    "previewImagesFileNames": [
      "AWSS3Black.png",
      "AWSS3White.png",
      "AWSS3White1.png"
    ],
    "version": "1.0.0",
    "title": "AWS S3 Workbook",
    "templateRelativePath": "AWSS3.json",
    "subtitle": "",
    "provider": "Microsoft Sentinel Community",
    "support": {
      "tier": "Community"
    },
    "author": {
      "name": "Clive Watson"
    },
    "source": {
      "kind": "Community"
    },
    "categories": {
      "domains": [
        "Security – Cloud Security"
      ]
    }
  },
  {
    "workbookKey": "LogSourcesAndAnalyticRulesCoverageWorkbook",
    "logoFileName": "",
    "description": "This workbook is intended to show how the different tables in a Log Analytics workspace are being used by the different Microsoft Sentinel features, like analytics, hunting queries, playbooks and queries in general.",
    "dataTypesDependencies": [],
    "dataConnectorsDependencies": [],
    "previewImagesFileNames": [
      "LogSourcesAndAnalyticRulesCoverageBlack.png",
      "LogSourcesAndAnalyticRulesCoverageWhite.png"
    ],
    "version": "1.2.0",
    "title": "Log Sources & Analytic Rules Coverage",
    "templateRelativePath": "LogSourcesAndAnalyticRulesCoverage.json",
    "subtitle": "",
    "provider": "Microsoft Sentinel Community",
    "support": {
      "tier": "Community"
    },
    "author": {
      "name": "Eli Forbes"
    },
    "source": {
      "kind": "Community"
    },
    "categories": {
      "domains": [
        "Security - Others"
      ]
    }
  },
  {
    "workbookKey": "CiscoFirepower",
    "logoFileName": "",
    "description": "Gain insights into your Cisco Firepower firewalls. This workbook analyzes Cisco Firepower device logs.",
    "dataTypesDependencies": [
      "CommonSecurityLog"
    ],
    "dataConnectorsDependencies": [],
    "previewImagesFileNames": [
      "CiscoFirepowerBlack.png",
      "CiscoFirepowerWhite.png"
    ],
    "version": "1.0.1",
    "title": "Cisco Firepower",
    "templateRelativePath": "CiscoFirepower.json",
    "subtitle": "",
    "provider": "Microsoft Sentinel Community",
    "support": {
      "tier": "Community"
    },
    "author": {
      "name": "Samik Roy"
    },
    "source": {
      "kind": "Community"
    },
    "categories": {
      "domains": [
        "Security - Network"
      ]
    }
  },
  {
    "workbookKey": "MicrorosftTeams",
    "logoFileName": "microsoftteams.svg",
    "description": "This workbook is intended to identify the activities on Microrsoft Teams.",
    "dataTypesDependencies": [
      "OfficeActivity"
    ],
    "dataConnectorsDependencies": [],
    "previewImagesFileNames": [
      "MicrosoftTeamsBlack.png",
      "MicrosoftTeamsWhite.png"
    ],
    "version": "1.0.0",
    "title": "Microsoft Teams",
    "templateRelativePath": "MicrosoftTeams.json",
    "subtitle": "",
    "provider": "Microsoft Sentinel Community"
  },
  {
    "workbookKey": "ArchivingBasicLogsRetention",
    "logoFileName": "ArchivingBasicLogsRetention.svg",
    "description": "This workbooks shows workspace and table retention periods, basic logs, and search & restore tables. It also allows you to update table retention periods, plans, and delete search or restore tables.",
    "dataTypesDependencies": [],
    "dataConnectorsDependencies": [],
    "previewImagesFileNames": [
      "ArchivingBasicLogsRetentionBlack1.png",
      "ArchivingBasicLogsRetentionWhite1.png"
    ],
    "version": "1.2.0",
    "title": "Archiving, Basic Logs, and Retention",
    "templateRelativePath": "ArchivingBasicLogsRetention.json",
    "subtitle": "",
    "provider": "Microsoft Sentinel Community",
    "support": {
      "tier": "Community"
    },
    "author": {
      "name": "seanstark-ms"
    },
    "source": {
      "kind": "Community"
    },
    "categories": {
      "domains": [
        "Platform",
        "IT Operations"
      ]
    }
  },
  {
    "workbookKey": "MicrosoftDefenderForEndPoint",
    "logoFileName": "",
    "description": "A wokbook to provide details about Microsoft Defender for Endpoint Advance Hunting to Overview & Analyse data brought through M365 Defender Connector.",
    "dataTypesDependencies": [],
    "dataConnectorsDependencies": [],
    "previewImagesFileNames": [
      "microsoftdefenderforendpointwhite.png",
      "microsoftdefenderforendpointblack.png"
    ],
    "version": "1.0.0",
    "title": "MicrosoftDefenderForEndPoint",
    "templateRelativePath": "MicrosoftDefenderForEndPoint.json",
    "subtitle": "",
    "provider": "Microsoft Sentinel Community"
  },
  {
    "workbookKey": "MicrosoftSentinelDeploymentandMigrationTracker",
    "logoFileName": "",
    "description": "Use this workbook as a tool to define, track, and complete key deployment/migraiton tasks for Microsoft Sentinel. This workbook serves as a central hub for monitoring and configuring key areas of the product without having to leave the workbook and start over.",
    "dataTypesDependencies": [],
    "dataConnectorsDependencies": [],
    "previewImagesFileNames": [
      "microsoftsentineldeploymentandmigration-black.png",
      "microsoftsentineldeploymentandmigration-white.png"
    ],
    "version": "1.1.0",
    "title": "Microsoft Sentinel Deployment and Migration Tracker",
    "templateRelativePath": "MicrosoftSentinelDeploymentandMigrationTracker.json",
    "subtitle": "",
    "provider": "Microsoft Sentinel Community",
    "support": {
      "tier": "Community"
    },
    "author": {
      "name": "Matt Lowe"
    },
    "source": {
      "kind": "Community"
    },
    "categories": {
      "domains": [
        "Platform"
      ]
    }
  },
  {
    "workbookKey": "MicrosoftDefenderForIdentity",
    "logoFileName": "",
    "description": "Use this workbook to analyse the advance hunting data ingested for Defender For Identity.",
    "dataTypesDependencies": [
      "IdentityLogonEvents",
      "IdentityQueryEvents",
      "IdentityDirectoryEvents",
      "SecurityAlert"
    ],
    "dataConnectorsDependencies": [],
    "previewImagesFileNames": [ "microsoftdefenderforidentity-black.png", "microsoftdefenderforidentity-white.png" ],
    "version": "1.1.1",
    "title": "Microsoft Defender For Identity",
    "templateRelativePath": "microsoftdefenderforidentity.json",
    "subtitle": "",
    "provider": "Microsoft Sentinel Community",
    "support": {
      "tier": "Community"
    },
    "author": {
      "name": "Samik Roy"
    },
    "source": {
      "kind": "Community"
    },
    "categories": {
      "domains": [
        "Identity",
        "Security - Threat Protection"
      ]
    }
  },
  {
    "workbookKey": "AnomaliesVisualizationWorkbook",
    "logoFileName": "",
    "description": "A workbook that provides contextual information to a user for better insight on Anomalies and their impact. The workbook will help with investigation of anomalies as well as identify patterns that can lead to a threat.",
    "dataTypesDependencies": [
      "Anomalies"
    ],
    "dataConnectorsDependencies": [],
    "previewImagesFileNames": [
      "AnomaliesVisualizationWorkbookWhite.png",
      "AnomaliesVisualizationWorkbookBlack.png"
    ],
    "version": "1.0.0",
    "title": "Anomalies Visualization",
    "templateRelativePath": "AnomaliesVisualization.json",
    "subtitle": "",
    "provider": "Microsoft Sentinel Community"
  },
  {
    "workbookKey": "AnomalyDataWorkbook",
    "logoFileName": "",
    "description": "A workbook providing details, related Incident, and related Hunting Workbook for a specific Anomaly.",
    "dataTypesDependencies": [
      "Anomalies"
    ],
    "dataConnectorsDependencies": [],
    "previewImagesFileNames": [
      "AnomalyDataWorkbookWhite.png",
      "AnomalyDataWorkbookBlack.png"
    ],
    "version": "1.0.0",
    "title": "Anomaly Data",
    "templateRelativePath": "AnomalyData.json",
    "subtitle": "",
    "provider": "Microsoft Sentinel Community"
  },
  {
    "workbookKey": "SentinelWorkspaceReconTools",
    "logoFileName": "",
    "description": "A workbook providing investigation tools for key tables. Good for incident response, tuning, and cost optimizaiton. An attempt to bring the Windows EventViewer experience to the cloud.",
    "dataTypesDependencies": [
      "AzureActivity",
      "AuditLogs",
      "SigninLogs",
      "SecurityIncident",
      "SecurityAlert",
      "CommonSecurityLog",
      "Events",
      "SecurityEvents",
      "Syslog",
      "WindowsSecurityEvents"
    ],
    "dataConnectorsDependencies": [
      "AzureActivity",
      "AzureActiveDirectory",
      "SecurityEvents",
      "WindowsSecurityEvents"
    ],
    "previewImagesFileNames": [
      "SentinelWorkspaceReconToolsWhite.png",
      "SentinelWorkspaceReconToolsBlack.png"
    ],
    "version": "1.0.0",
    "title": "Sentinel Workspace Recon Tools",
    "templateRelativePath": "SentinelWorkspaceReconTools.json",
    "subtitle": "",
    "provider": "Microsoft Sentinel Community",
    "support": {
      "tier": "Community"
    },
    "author": {
      "name": "Andrew Blumhardt"
    },
    "source": {
      "kind": "Community"
    },
    "categories": {
      "domains": [
        "Security - Others"
      ]
    }
  },
  {
    "workbookKey": "SyslogOverview",
    "logoFileName": "",
    "description": "A workbook designed to show an overview about the data ingested through Syslog.",
    "dataTypesDependencies": [
      "Syslog"
    ],
    "dataConnectorsDependencies": [],
    "previewImagesFileNames": [
      "syslogoverview-white.png",
      "syslogoverview-black.png"
    ],
    "version": "1.0.0",
    "title": "Syslog Overview",
    "templateRelativePath": "syslogoverview.json",
    "subtitle": "",
    "provider": "Microsoft Sentinel Community",
    "support": {
      "tier": "Community"
    },
    "author": {
      "name": "Samik Roy"
    },
    "source": {
      "kind": "Community"
    },
    "categories": {
      "domains": [
        "Application"
      ]
    }
  },
  {
    "workbookKey": "SentinelHealth",
    "logoFileName": "",
    "description": "A workbook to show data fo Sentinel Health.",
    "dataTypesDependencies": [
      "SentinelHealth"
    ],
    "dataConnectorsDependencies": [],
    "previewImagesFileNames": [
      "SentinelHealthWhite.png",
      "SentinelHealthBlack.png"
    ],
    "version": "1.0.0",
    "title": "Sentinel Health",
    "templateRelativePath": "SentinelHealth.json",
    "subtitle": "",
    "provider": "Microsoft Sentinel Community",
	  "support": {
      "tier": "Microsoft"
    },
    "author": {
      "name": "Samik Roy"
    },
    "source": {
      "kind": "Community"
    },
    "categories": {
      "domains": [ "Platform" ]
    }
  },
  {
    "workbookKey": "MicrosoftSentinelCostGBP",
    "logoFileName": "Azure_Sentinel.svg",
    "description": "This workbook provides an estimated cost in GBP (£) across the main billed items in Microsoft Sentinel: ingestion, retention and automation. It also provides insight about the possible impact of the Microsoft 365 E5 offer.",
    "dataTypesDependencies": [],
    "dataConnectorsDependencies": [],
    "previewImagesFileNames": [ "MicrosoftSentinelCostGBPWhite.png", "MicrosoftSentinelCostGBPBlack.png"],
    "version": "1.6.0",
    "title": "Microsoft Sentinel Cost (GBP)",
    "templateRelativePath": "MicrosoftSentinelCostGBP.json",
    "subtitle": "",
    "provider": "Microsoft Sentinel Community",
	  "support": {
      "tier": "Microsoft"
    },
    "author": {
      "name": "noodlemctwoodle"
    },
    "source": {
      "kind": "Community"
    },
    "categories": {
      "domains": [ "Platform" ]
    }
  },
  {
    "workbookKey": "SentinelCosts",
    "logoFileName": "Azure_Sentinel.svg",
    "description": "A workbook to demonstrate insights into the costs of Sentinel environment.",
    "dataTypesDependencies": [],
    "dataConnectorsDependencies": [],
    "previewImagesFileNames": [
      "SentinelCostsWhite.png",
      "SentinelCostsBlack.png"
    ],
    "version": "1.5.0",
    "title": "Sentinel Costs",
    "templateRelativePath": "SentinelCosts.json",
    "subtitle": "",
    "provider": "Microsoft Sentinel Community",
	  "support": {
      "tier": "Microsoft"
    },
    "author": {
      "name": "Yahya Abulhaj"
    },
    "source": {
      "kind": "Community"
    },
    "categories": {
      "domains": [ "Platform" ]
    }
  },
  {
    "workbookKey": "AutomationHealth",
    "logoFileName": "Azure_Sentinel.svg",
    "description": "Have a holistic overview of your automation health, gain insights about failures, correlate Microsoft Sentinel health with Logic Apps diagnostics logs and deep dive automation details per incident",
    "dataTypesDependencies": [
      "SentinelHealth"
    ],
    "dataConnectorsDependencies": [],
    "previewImagesFileNames": [ "AutomationHealthBlack.png", "AutomationHealthWhite.png" ],
    "version": "2.0.0",
    "title": "Automation health",
    "templateRelativePath": "AutomationHealth.json",
    "subtitle": "",
    "provider": "Microsoft Sentinel Community",
    "support": {
            "tier": "Microsoft"
        },
     "author": {
            "name": "Microsoft Corporation"
        },
     "source": {
            "kind": "Community"
        },
     "categories": {
            "domains": [
                "IT Operations",
                "Platform"
            ]
        }
<<<<<<< HEAD
  },
  {
    "workbookKey": "Dynamics365Workbooks",
    "logoFileName": "DynamicsLogo.svg",
    "description": "This workbook brings together queries and visualizations to assist you in identifying potential threats in your Dynamics 365 audit data.",
    "dataTypesDependencies": [
      "Dynamics365Activity"
    ],
    "dataConnectorsDependencies": [
      "Dynamics365"
    ],
    "previewImagesFileNames": [
      "Dynamics365WorkbookBlack.png",
      "Dynamics365WorkbookWhite.png"
    ],
    "version": "1.0.3",
    "title": "Dynamics365Workbooks",
    "templateRelativePath": "Dynamics365Workbooks.json",
    "subtitle": "",
    "provider": "Microsoft Sentinel Community",
	  "support": {
            "tier": "Microsoft"
     },
     "author": {
            "name": "Microsoft Corporation"
        },
     "source": {
            "kind": "Community"
        },
     "categories": {
            "domains": [
                "Cloud Provider",
                "IT Operations",
				"Storage"
            ]
        }
	},
=======
  },	
>>>>>>> b24334e0
  {
    "workbookKey": "AnalyticsHealthAudit",
    "logoFileName": "Azure_Sentinel.svg",
    "description": "This workbook provides visibility on the health and audit of your analytics rules. You will be able to find out whether an analytics rule is running as expected and get a list of changes made to an analytic rule.",
    "dataTypesDependencies": ["SentinelHealth", "SentinelAudit"],
    "dataConnectorsDependencies": [],
    "previewImagesFileNames": [ "AnalyticsHealthAuditWhite.png", "AnalyticsHealthAuditBlack.png" ],
    "version": "1.0.0",
    "title": "Analytics Health & Audit",
    "templateRelativePath": "AnalyticsHealthAudit.json",
    "subtitle": "",
    "provider": "Microsoft Sentinel Community",
    "support": {
      "tier": "Microsoft"
    },
    "author": {
      "name": "Microsoft Corporation"
    },
    "source": {
      "kind": "Community"
    },
    "categories": {
      "domains": [
        "IT Operations",
        "Platform"
      ]
    }
  },
  {
    "workbookKey": "AzureLogCoverage",
    "logoFileName": "Azure_Sentinel.svg",
    "description": "This Workbook pulls the current Azure inventory via Azure Resource Graph explorer and compares it with data written to one or more selected Log Analytics workspaces to determine which resources are sending data and which ones are not. This can be used to expose gaps in your logging coverage and/or identify inactive resources.",
    "dataTypesDependencies": [],
    "dataConnectorsDependencies": [],
    "previewImagesFileNames": [
      "AzureLogCoverageWhite1.png",
      "AzureLogCoverageWhite2.png",
      "AzureLogCoverageBlack1.png",
      "AzureLogCoverageBlack2.png"
    ],
    "version": "1.0.0",
    "title": "Azure Log Coverage",
    "templateRelativePath": "AzureLogCoverage.json",
    "subtitle": "",
    "provider": "Microsoft Sentinel Community",
    "support": {
      "tier": "Community"
    },
    "author": {
      "name": "Alex Anders"
    },
    "source": {
      "kind": "Community"
    }
  },
	{
		"workbookKey": "AzureSensitiveOperationsReview",
		"logoFileName": "",
		"description": "Monitor Sesnitive Operations in Azure Activity using Azure Threat Research Matrix ",
		"dataTypesDependencies": [ "AzureActivity" ],
		"dataConnectorsDependencies": [ "AzureActivity" ],
		"previewImagesFileNames": [ "SensitiveoperationSecurityBlack.png", "SensitiveoperationSecurityWhite.png" ],
		"version": "1.0.0",
		"title": "Azure SensitiveOperations Review Workbook",
		"templateRelativePath": "SensitiveOperationsinAzureActivityLogReview.json",
		"subtitle": "",
		"provider": "Microsoft Sentinel community",
		"support": {
            "tier": "Microsoft"
        },
		"author": {
            "name": "Microsoft Corporation"
        },
		"source": {
            "kind": "Community"
        },
		"categories": {
            "domains": [
                "IT Operations",
                "Platform"
            ]
        }
    },
    {
      "workbookKey": "MicrosoftSentinelCostEUR",
      "logoFileName": "Azure_Sentinel.svg",
      "description": "This workbook provides an estimated cost in EUR (€) across the main billed items in Microsoft Sentinel: ingestion, retention and automation. It also provides insight about the possible impact of the Microsoft 365 E5 offer.",
      "dataTypesDependencies": [],
      "dataConnectorsDependencies": [],
      "previewImagesFileNames": [ "MicrosoftSentinelCostEURWhite.png", "MicrosoftSentinelCostEURBlack.png"],
      "version": "1.0.0",
      "title": "Microsoft Sentinel Cost (EUR)",
      "templateRelativePath": "MicrosoftSentinelCostEUR.json",
      "subtitle": "",
      "provider": "Microsoft Sentinel Community",
	    "support": {
      "tier": "Microsoft"
		},
		"author": {
		  "name": "Marco Passanisi"
		},
		"source": {
		  "kind": "Community"
		},
		"categories": {
		  "domains": [ "Platform" ]
		}
    },
    {
      "workbookKey": "LogAnalyticsQueryAnalysis",
      "logoFileName": "Azure_Sentinel.svg",
      "description": "This workbook provides an analysis on Log Analytics Query Logs.",
      "dataTypesDependencies": [],
      "dataConnectorsDependencies": [],
      "previewImagesFileNames": [ "LogAnalyticsQueryAnalysisBlack.PNG", "LogAnalyticsQueryAnalysisWhite.PNG"],
      "version": "1.0.0",
      "title": "Log Analytics Query Analysis",
      "templateRelativePath": "LogAnalyticsQueryAnalysis.json",
      "subtitle": "",
      "provider": "Microsoft Sentinel Community",
	    "support": {
      "tier": "Microsoft"
		},
		"author": {
		  "name": "Samik Roy"
		},
		"source": {
		  "kind": "Community"
		},
		"categories": {
		  "domains": [ "Platform" ]
		}
    },
    {
      "workbookKey": "AcscEssential8",
      "logoFileName": "",
      "description": "This workbook provides insights on the health state of Azure resources against requirements by the ACSC Essential 8.",
      "dataTypesDependencies": [ "DeviceTvmSecureConfigurationAssessment" ],
      "dataConnectorsDependencies": [],
      "previewImagesFileNames": [ "AcscEssential8Black1.png", "AcscEssential8White1.png", "AcscEssential8Black2.png", "AcscEssential8White2.png" ],
      "version": "1.0.0",
      "title": "ACSC Essential 8",
      "templateRelativePath": "AcscEssential8.json",
      "subtitle": "",
      "provider": "Microsoft",
		  "support": {
            "tier": "Microsoft"
        },
		"author": {
            "name": "Microsoft Corporation"
        },
		"source": {
            "kind": "Community"
        },
		"categories": {
            "domains": [
                "Compliance",
				"IT Operations"
            ]
        }
    } ,
    {
      "workbookKey": "TalonInsights",
      "logoFileName": "Talon.svg",
      "description": "This workbook provides Talon Security Insights on Log Analytics Query Logs",
      "dataTypesDependencies": [],
      "dataConnectorsDependencies": [],
      "previewImagesFileNames": [ "TalonInsightsBlack.png", "TalonInsightsWhite.png"],
      "version": "1.0.0",
      "title": "Talon Insights",
      "templateRelativePath": "TalonInsights.json",
      "subtitle": "",
      "provider": "Talon Cyber Security"
    },
    {
      "workbookKey": "manualincident",
      "logoFileName": "Azure_Sentinel.svg",
      "description": "This workbook gives the ability for efficient incident management by enabling manual creation of Microsoft Sentinel incidents directly from within the workbook.",
      "dataTypesDependencies": [ "" ],
      "dataConnectorsDependencies": [ "" ],
      "previewImagesFileNames": [ "ManualincidentWhite.png", "ManualincidentBlack.png" ],
      "version": "1.0.0",
      "title": "Incident Management with Microsoft Sentinel Manual Creation of Incidents Workbook",
      "templateRelativePath": "ManualSentinelIncident.json",
      "subtitle": "",
      "provider": "Microsoft Sentinel community",
      "support": {
        "tier": "Community"
       },
      "author": {
            "name": "Microsoft Sentinel Community"
           },
      "source": {
            "kind": "Community"
        },
      "categories": {
            "domains": [
                "Security - Others"
            ]
        }	 
    },
	{
      "workbookKey": "CofenseTriageThreatIndicators",
      "logoFileName": "CofenseTriage.svg",
      "description": "This workbook provides visualization of Cofense Triage threat indicators which are ingested in the Microsoft Sentinel Threat intelligence.",
      "dataTypesDependencies": [
          "ThreatIntelligenceIndicator",
          "Report_links_data_CL"
      ],
      "dataConnectorsDependencies": [
          "CofenseTriageDataConnector"
      ],
      "previewImagesFileNames": [
          "CofenseTriageThreatIndicatorsWhite1.png",
          "CofenseTriageThreatIndicatorsBlack1.png"
      ],
      "version": "1.0",
      "title": "CofenseTriageThreatIndicators",
      "templateRelativePath": "CofenseTriageThreatIndicators.json",
      "subtitle": "",
      "provider": "Cofense"
    },
    {
      "workbookKey": "DataCollectionRuleToolkit",
      "logoFileName": "",
      "description": "Use this workbook solution to create, review, and modify data collection rules for Microsoft Sentinel. This workbook provides a click-through experience that centralizes key components from Microsoft Sentinel, Azure Log Analytics, and Azure Monitor to enable users to create new DCRs, modify existing DCRs, and review all DCRs in the environment.",
      "dataTypesDependencies": [],
      "dataConnectorsDependencies": [],
      "previewImagesFileNames": [ "Dcr-toolkit-Black.png", "Dcr-toolkit-White.png"],
      "version": "1.1.0",
      "title": "Data Collection Rule Toolkit",
      "templateRelativePath": "DCR-Toolkit.json",
      "subtitle": "",
      "provider": "Microsoft Sentinel Community",
      "support": {
          "tier": "Community"
      },
      "author": {
              "name": "Microsoft Sentinel Community"
          },
      "source": {
              "kind": "Community"
          },
      "categories": {
              "domains": [
                  "Data Collection"
              ]
          }
  },
  {
      "workbookKey": "IncidentTasksWorkbook",
      "logoFileName": "",
      "description": "Use this workbook to review and modify existing incidents with tasks. This workbook provides views that higlight incident tasks that are open, closed, or deleted, as well as incidents with tasks that are either owned or unassigned. The workbook also provides SOC metrics around incident task performance, such as percentage of incidents without tasks, average time to close tasks, and more.",
      "dataTypesDependencies": [],
      "dataConnectorsDependencies": [],
      "previewImagesFileNames": [ "Tasks-Black.png", "Tasks-White.png"],
      "version": "1.1.0",
      "title": "Incident Tasks Workbook",
      "templateRelativePath": "IncidentTasksWorkbook.json",
      "subtitle": "",
      "provider": "Microsoft",
      "support": {
          "tier": "Microsoft"
      },
  "author": {
          "name": "Microsoft Corporation"
      },
  "source": {
          "kind": "Community"
      },
  "categories": {
          "domains": [
              "Incident Management",
              "SOC Reporting"
          ]
      }
  },
  {
        "workbookKey": "NetskopeWorkbook",
        "logoFileName": "Netskope_logo.svg",
        "description": "Gain insights and comprehensive monitoring into Netskope events data by analyzing traffic and user activities.\nThis workbook provides insights into various Netskope events types such as Cloud Firewall, Network Private Access, Applications, Security Alerts as well as Web Transactions.\nYou can use this workbook to get visibility in to your Netskope Security Cloud and quickly identify threats, anamolies, traffic patterns, cloud application useage, blocked URL addresses and more.",
        "dataTypesDependencies": [ "Netskope_Events_CL", "Netskope_Alerts_CL", "Netskope_WebTX_CL" ],
        "dataConnectorsDependencies": [],
        "previewImagesFileNames": ["Netskope-ApplicationEvents-Black.png", "Netskope-ApplicationEvents-White.png", "Netskope-SecurityAlerts-DLP-Black.png","Netskope-SecurityAlerts-DLP-White.png", "Netskope-NetworkEvents-CFW-Black.png","Netskope-NetworkEvents-CFW-White.png", "Netskope-SecurityAlerts-Malsite-Black.png", "Netskope-SecurityAlerts-Malsite-White.png","Netskope-NetworkEvents-NPA-Black.png", "Netskope-NetworkEvents-NPA-White.png", "Netskope-SecurityAlerts-Malware-White.png", "Netskope-SecurityAlerts-Malware-Black.png", "Netskope-SecurityAlerts-BehaviorAnalytics-Black.png", "Netskope-SecurityAlerts-BehaviorAnalytics-White.png", "Netskope-SecurityAlerts-Overview-Black.png", "Netskope-SecurityAlerts-Overview-White.png", "Netskope-SecurityAlerts-CompormisedCredentials-Black.png", "Netskope-SecurityAlerts-CompromisedCredentials-White.png",	"Netskope-WebTransactions-Black.png", "Netskope-WebTransactions-White.png"  ],
        "version": "1.0",
        "title": "Netskope",
        "templateRelativePath": "NetskopeEvents.json",
        "subtitle": "",
        "provider": "Netskope"
      },
  {
    "workbookKey": "AdvancedWorkbookConcepts",
    "logoFileName": "",
    "description": "Use this workbook to view and learn advanced concepts for workbooks in Azure Monitor and Microsoft Sentinel. Examples are provided in order to teach users how the concepts look, work, and are built.",
    "dataTypesDependencies": [],
    "dataConnectorsDependencies": [],
    "previewImagesFileNames": [ "Advancedworkbookconcepts-Black.png", "Advancedworkbookconcepts-White.png"],
    "version": "1.1.0",
    "title": "Advanced Workbook Concepts",
    "templateRelativePath": "AdvancedWorkbookConcepts.json",
    "subtitle": "",
    "provider": "Microsoft Sentinel Community",
    "support": {
        "tier": "Microsoft"
    },
"author": {
        "name": "Microsoft Sentinel Community"
    },
"source": {
        "kind": "Community"
    },
"categories": {
        "domains": [
            "Workbooks",
            "Reporting",
            "Visualization"
        ]
    }
},
{
  "workbookKey": "CiscoSDWANWorkbook",
  "logoFileName": "cisco-logo-72px.svg",
  "description": "Cisco SD-WAN Workbook equips administrators with the necessary tools to implement robust security measures and stay ahead of emerging threats.By leveraging the insights and recommendations provided in the workbook, network administrators can effectively protect their SD-WAN infrastructure from potential vulnerabilities and ensure a secure and reliable network connectivity for their organization.",
  "dataTypesDependencies": [
      "Syslog",
      "CiscoSDWANNetflow_CL"
  ],
  "dataConnectorsDependencies": ["CiscoSDWAN"],
  "previewImagesFileNames": [
      "CiscoSDWANWhite1.png",
      "CiscoSDWANWhite2.png",
      "CiscoSDWANWhite3.png",
      "CiscoSDWANBlack1.png",
      "CiscoSDWANBlack2.png",
      "CiscoSDWANBlack3.png"
  ],
  "version": "1.0.0",
  "title": "Cisco SD-WAN",
  "templateRelativePath": "CiscoSDWAN.json",
  "provider": "Cisco"
}
]
<|MERGE_RESOLUTION|>--- conflicted
+++ resolved
@@ -3332,47 +3332,7 @@
                 "Platform"
             ]
         }
-<<<<<<< HEAD
-  },
-  {
-    "workbookKey": "Dynamics365Workbooks",
-    "logoFileName": "DynamicsLogo.svg",
-    "description": "This workbook brings together queries and visualizations to assist you in identifying potential threats in your Dynamics 365 audit data.",
-    "dataTypesDependencies": [
-      "Dynamics365Activity"
-    ],
-    "dataConnectorsDependencies": [
-      "Dynamics365"
-    ],
-    "previewImagesFileNames": [
-      "Dynamics365WorkbookBlack.png",
-      "Dynamics365WorkbookWhite.png"
-    ],
-    "version": "1.0.3",
-    "title": "Dynamics365Workbooks",
-    "templateRelativePath": "Dynamics365Workbooks.json",
-    "subtitle": "",
-    "provider": "Microsoft Sentinel Community",
-	  "support": {
-            "tier": "Microsoft"
-     },
-     "author": {
-            "name": "Microsoft Corporation"
-        },
-     "source": {
-            "kind": "Community"
-        },
-     "categories": {
-            "domains": [
-                "Cloud Provider",
-                "IT Operations",
-				"Storage"
-            ]
-        }
-	},
-=======
   },	
->>>>>>> b24334e0
   {
     "workbookKey": "AnalyticsHealthAudit",
     "logoFileName": "Azure_Sentinel.svg",
