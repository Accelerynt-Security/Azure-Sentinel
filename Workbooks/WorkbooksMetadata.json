--- conflicted
+++ resolved
@@ -6624,26 +6624,6 @@
     "provider": "Wiz"
 },
 {
-<<<<<<< HEAD
-    "workbookKey": "GigamonConnector",
-    "logoFileName": "gigamon.svg",
-    "description": "A visualized overview of Gigamon AMX Data Connector .\nExplore, analize and learn about your security posture using Gigamon AMX data connector Overview",
-    "dataTypesDependencies": [
-      "Gigamon_CL"
-    ],
-    "dataConnectorsDependencies": [
-      "GigamonDataConnector"
-    ],
-    "previewImagesFileNames": [
-      "GigamonWorkbookBlack.png",
-      "GigamonWorkbookWhite.png"
-    ],
-    "version": "1.0.0",
-    "title": "Gigamon Workbook",
-    "templateRelativePath": "Gigamon.json",
-    "subtitle": "",
-    "provider": "Gigamon"
-=======
   "workbookKey": "RecordedFutureAlertOverviewWorkbook",
   "logoFileName": "RecordedFuture.svg",
   "description": "Recorded Future Alerts Overview Workbook. This workbook will visualize playbook alerts imported via the RecordedFuture-Alert-Importer.",
@@ -6797,6 +6777,25 @@
       "Security"
     ]
  }
->>>>>>> 9a7da0df
+},
+{
+  "workbookKey": "GigamonConnector",
+  "logoFileName": "gigamon.svg",
+  "description": "A visualized overview of Gigamon AMX Data Connector .\nExplore, analize and learn about your security posture using Gigamon AMX data connector Overview",
+  "dataTypesDependencies": [
+    "Gigamon_CL"
+  ],
+  "dataConnectorsDependencies": [
+    "GigamonDataConnector"
+  ],
+  "previewImagesFileNames": [
+    "GigamonWorkbookBlack.png",
+    "GigamonWorkbookWhite.png"
+  ],
+  "version": "1.0.0",
+  "title": "Gigamon Workbook",
+  "templateRelativePath": "Gigamon.json",
+  "subtitle": "",
+  "provider": "Gigamon"
 }
 ]