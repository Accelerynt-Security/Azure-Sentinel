[
	{
		"workbookKey": "1PasswordWorkbook",
		"logoFileName": "1password.svg",
		"description": "Gain insights and comprehensive monitoring into 1Password events data by analyzing traffic and user activities.\nThis workbook provides insights into various 1Password events types.\nYou can use this workbook to get visibility in to your 1Password Security Events and quickly identify threats, anamolies, traffic patterns, application usage, blocked IP addresses and more.",
		"dataTypesDependencies": [
			"OnePasswordEventLogs_CL"
		],
		"dataConnectorsDependencies": [
			"1Password"
		],
		"previewImagesFileNames": [
			"1PasswordLogsBlack1.png",
			"1PasswordLogsBlack2.png",
			"1PasswordLogsBlack3.png",
			"1PasswordLogsBlack4.png",
			"1PasswordLogsWhite1.png",
			"1PasswordLogsWhite2.png",
			"1PasswordLogsWhite3.png",
			"1PasswordLogsWhite4.png"
		],
		"version": "1.0.0",
		"title": "1Password Events Workbook",
		"templateRelativePath": "1Password.json",
		"subtitle": "",
		"provider": "1Password"
	},
	{
		"workbookKey": "42CrunchAPIProtectionWorkbook",
		"logoFileName": "42CrunchLogo.svg",
		"description": "Monitor and protect APIs using the 42Crunch API microfirewall",
		"dataTypesDependencies": [
			"apifirewall_log_1_CL"
		],
		"dataConnectorsDependencies": [
			"42CrunchAPIProtection"
		],
		"previewImagesFileNames": [
			"42CrunchInstancesBlack.png",
			"42CrunchInstancesWhite.png",
			"42CrunchRequestsBlack.png",
			"42CrunchRequestsWhite.png",
			"42CrunchStatusBlack.png",
			"42CrunchStatusWhite.png"
		],
		"version": "1.0.0",
		"title": "42Crunch API Protection Workbook",
		"templateRelativePath": "42CrunchAPIProtectionWorkbook.json",
		"subtitle": "",
		"provider": "42Crunch"
	},
	{
		"workbookKey": "AttackSurfaceReduction",
		"logoFileName": "M365securityposturelogo.svg",
		"description": "This workbook helps you implement the ASR rules of Windows/Defender, and to monitor them over time. The workbook can filter on ASR rules in Audit mode and Block mode.",
		"dataTypesDependencies": [
			"DeviceEvents"
		],
		"dataConnectorsDependencies": [
			"MicrosoftThreatProtection"
		],
		"previewImagesFileNames": [
			"AttackSurfaceReductionWhite.png",
			"AttackSurfaceReductionBlack.png"
		],
		"version": "1.0.0",
		"title": "Attack Surface Reduction Dashboard",
		"templateRelativePath": "AttackSurfaceReduction.json",
		"subtitle": "",
		"provider": "Microsoft Sentinel community"
	},
	{
		"workbookKey": "ForcepointNGFWAdvanced",
		"logoFileName": "FPAdvLogo.svg",
		"description": "Gain threat intelligence correlated security and application insights on Forcepoint NGFW (Next Generation Firewall). Monitor Forcepoint logging servers health.",
		"dataTypesDependencies": [
			"CommonSecurityLog",
			"ThreatIntelligenceIndicator"
		],
		"dataConnectorsDependencies": [
			"ThreatIntelligence",
			"CefAma"
		],
		"previewImagesFileNames": [
			"ForcepointNGFWAdvancedWhite.png",
			"ForcepointNGFWAdvancedBlack.png"
		],
		"version": "1.0.0",
		"title": "Forcepoint Next Generation Firewall (NGFW) Advanced Workbook",
		"templateRelativePath": "ForcepointNGFWAdvanced.json",
		"subtitle": "",
		"provider": "Forcepoint"
	},
	{
		"workbookKey": "AzureActivityWorkbook",
		"logoFileName": "azureactivity_logo.svg",
		"description": "Gain extensive insight into your organization's Azure Activity by analyzing, and correlating all user operations and events.\nYou can learn about all user operations, trends, and anomalous changes over time.\nThis workbook gives you the ability to drill down into caller activities and summarize detected failure and warning events.",
		"dataTypesDependencies": [
			"AzureActivity"
		],
		"dataConnectorsDependencies": [
			"AzureActivity"
		],
		"previewImagesFileNames": [
			"AzureActivityWhite1.png",
			"AzureActivityBlack1.png"
		],
		"version": "2.0.0",
		"title": "Azure Activity",
		"templateRelativePath": "AzureActivity.json",
		"subtitle": "",
		"provider": "Microsoft"
	},
	{
		"workbookKey": "IdentityAndAccessWorkbook",
		"logoFileName": "Microsoft_logo.svg",
		"description": "Gain insights into Identity and access operations by collecting and analyzing security logs, using the audit and sign-in logs to gather insights into use of Microsoft products.\nYou can view anomalies and trends across login events from all users and machines. This workbook also identifies suspicious entities from login and access events.",
		"dataTypesDependencies": [
			"SecurityEvent"
		],
		"dataConnectorsDependencies": [
			"SecurityEvents",
			"WindowsSecurityEvents"
		],
		"previewImagesFileNames": [
			"IdentityAndAccessWhite.png",
			"IdentityAndAccessBlack.png"
		],
		"version": "1.1.0",
		"title": "Identity & Access",
		"templateRelativePath": "IdentityAndAccess.json",
		"subtitle": "",
		"provider": "Microsoft"
	},
	{
		"workbookKey": "ConditionalAccessTrendsandChangesWorkbook",
		"logoFileName": "Microsoft_logo.svg",
		"description": "Gain insights into Conditional Access Trends and Changes.",
		"dataTypesDependencies": [
			"SigninLogs"
		],
		"dataConnectorsDependencies": [
			"AzureActiveDirectory"
		],
		"previewImagesFileNames": [
			"catrendsWhite.png",
			"catrendsBlack.png"
		],
		"version": "1.0.0",
		"title": "Conditional Access Trends and Changes",
		"templateRelativePath": "ConditionalAccessTrendsandChanges.json",
		"subtitle": "",
		"provider": "Microsoft",
		"support": {
			"tier": "Community"
		},
		"author": {
			"name": "Microsoft Sentinel Community"
		},
		"source": {
			"kind": "Community"
		},
		"categories": {
			"domains": [
				"Identity"
			]
		}
	},
	{
		"workbookKey": "CheckPointWorkbook",
		"logoFileName": "checkpoint_logo.svg",
		"description": "Gain insights into Check Point network activities, including number of gateways and servers, security incidents, and identify infected hosts.",
		"dataTypesDependencies": [
			"CommonSecurityLog"
		],
		"dataConnectorsDependencies": [
			"CheckPoint"
		],
		"previewImagesFileNames": [
			"CheckPointWhite.png",
			"CheckPointBlack.png"
		],
		"version": "1.0.0",
		"title": "Check Point Software Technologies",
		"templateRelativePath": "CheckPoint.json",
		"subtitle": "",
		"provider": "Check Point"
	},
	{
		"workbookKey": "CiscoWorkbook",
		"logoFileName": "cisco_logo.svg",
		"description": "Gain insights into your Cisco ASA firewalls by analyzing traffic, events, and firewall operations.\nThis workbook analyzes Cisco ASA threat events and identifies suspicious ports, users, protocols and IP addresses.\nYou can learn about trends across user and data traffic directions, and drill down into the Cisco filter results.\nEasily detect attacks on your organization by monitoring management operations, such as configuration and logins.",
		"dataTypesDependencies": [
			"CommonSecurityLog"
		],
		"dataConnectorsDependencies": [
			"CiscoASA"
		],
		"previewImagesFileNames": [
			"CiscoWhite.png",
			"CiscoBlack.png"
		],
		"version": "1.1.0",
		"title": "Cisco - ASA",
		"templateRelativePath": "Cisco.json",
		"subtitle": "",
		"provider": "Microsoft"
	},
	{
		"workbookKey": "ExchangeOnlineWorkbook",
		"logoFileName": "office365_logo.svg",
		"description": "Gain insights into Microsoft Exchange online by tracing and analyzing all Exchange operations and user activities.\nThis workbook let you monitor user activities, including logins, account operations, permission changes, and mailbox creations to discover suspicious trends among them.",
		"dataTypesDependencies": [
			"OfficeActivity"
		],
		"dataConnectorsDependencies": [
			"Office365"
		],
		"previewImagesFileNames": [
			"ExchangeOnlineWhite.png",
			"ExchangeOnlineBlack.png"
		],
		"version": "2.0.0",
		"title": "Exchange Online",
		"templateRelativePath": "ExchangeOnline.json",
		"subtitle": "",
		"provider": "Microsoft"
	},
	{
		"workbookKey": "CloudNGFW-OverviewWorkbook",
		"logoFileName": "paloalto_logo.svg",
		"description": "Gain insights and comprehensive monitoring into Azure CloudNGFW by Palo Alto Networks by analyzing traffic and activities.\nThis workbook correlates all Palo Alto data with threat events to identify suspicious entities and relationships.\nYou can learn about trends across user and data traffic, and drill down into Palo Alto Wildfire and filter results.",
		"dataTypesDependencies": [
			"fluentbit_CL"
		],
		"dataConnectorsDependencies": [
			"AzureCloudNGFWByPaloAltoNetworks"
		],
		"previewImagesFileNames": [
			"PaloAltoOverviewWhite1.png",
			"PaloAltoOverviewBlack1.png",
			"PaloAltoOverviewWhite2.png",
			"PaloAltoOverviewBlack2.png",
			"PaloAltoOverviewWhite3.png",
			"PaloAltoOverviewBlack3.png"
		],
		"version": "1.2.0",
		"title": "Azure CloudNGFW By Palo Alto Networks - Overview",
		"templateRelativePath": "CloudNGFW-Overview.json",
		"subtitle": "",
		"provider": "Palo Alto Networks"
	},
	{
		"workbookKey": "CloudNGFW-NetworkThreatWorkbook",
		"logoFileName": "paloalto_logo.svg",
		"description": "Gain insights into Azure CloudNGFW activities by analyzing threat events.\nYou can extract meaningful security information by correlating data between threats, applications, and time.\nThis workbook makes it easy to track malware, vulnerability, and virus log events.",
		"dataTypesDependencies": [
			"fluentbit_CL"
		],
		"dataConnectorsDependencies": [
			"AzureCloudNGFWByPaloAltoNetworks"
		],
		"previewImagesFileNames": [
			"PaloAltoNetworkThreatWhite1.png",
			"PaloAltoNetworkThreatBlack1.png",
			"PaloAltoNetworkThreatWhite2.png",
			"PaloAltoNetworkThreatBlack2.png"
		],
		"version": "1.2.0",
		"title": "Azure CloudNGFW By Palo Alto Networks - Network Threats",
		"templateRelativePath": "CloudNGFW-NetworkThreat.json",
		"subtitle": "",
		"provider": "Palo Alto Networks"
	},
	{
		"workbookKey": "PaloAltoOverviewWorkbook",
		"logoFileName": "paloalto_logo.svg",
		"description": "Gain insights and comprehensive monitoring into Palo Alto firewalls by analyzing traffic and activities.\nThis workbook correlates all Palo Alto data with threat events to identify suspicious entities and relationships.\nYou can learn about trends across user and data traffic, and drill down into Palo Alto Wildfire and filter results.",
		"dataTypesDependencies": [
			"CommonSecurityLog"
		],
		"dataConnectorsDependencies": [
			"CefAma"
		],
		"previewImagesFileNames": [
			"PaloAltoOverviewWhite1.png",
			"PaloAltoOverviewBlack1.png",
			"PaloAltoOverviewWhite2.png",
			"PaloAltoOverviewBlack2.png",
			"PaloAltoOverviewWhite3.png",
			"PaloAltoOverviewBlack3.png"
		],
		"version": "1.2.0",
		"title": "Palo Alto overview",
		"templateRelativePath": "PaloAltoOverview.json",
		"subtitle": "",
		"provider": "Microsoft"
	},
	{
		"workbookKey": "PaloAltoNetworkThreatWorkbook",
		"logoFileName": "paloalto_logo.svg",
		"description": "Gain insights into Palo Alto network activities by analyzing threat events.\nYou can extract meaningful security information by correlating data between threats, applications, and time.\nThis workbook makes it easy to track malware, vulnerability, and virus log events.",
		"dataTypesDependencies": [
			"CommonSecurityLog"
		],
		"dataConnectorsDependencies": [
			"CefAma"
		],
		"previewImagesFileNames": [
			"PaloAltoNetworkThreatWhite1.png",
			"PaloAltoNetworkThreatBlack1.png",
			"PaloAltoNetworkThreatWhite2.png",
			"PaloAltoNetworkThreatBlack2.png"
		],
		"version": "1.1.0",
		"title": "Palo Alto Network Threat",
		"templateRelativePath": "PaloAltoNetworkThreat.json",
		"subtitle": "",
		"provider": "Palo Alto Networks"
	},
	{
		"workbookKey": "EsetSMCWorkbook",
		"logoFileName": "eset-logo.svg",
		"description": "Visualize events and threats from Eset Security Management Center.",
		"dataTypesDependencies": [
			"eset_CL"
		],
		"dataConnectorsDependencies": [
			"EsetSMC"
		],
		"previewImagesFileNames": [
			"esetSMCWorkbook-black.png",
			"esetSMCWorkbook-white.png"
		],
		"version": "1.0.0",
		"title": "Eset Security Management Center Overview",
		"templateRelativePath": "esetSMCWorkbook.json",
		"subtitle": "",
		"provider": "Community",
		"support": {
			"tier": "Community"
		},
		"author": {
			"name": "Tomáš Kubica"
		},
		"source": {
			"kind": "Community"
		},
		"categories": {
			"domains": [
				"Security - Others"
			]
		}
	},
	{
		"workbookKey": "FortigateWorkbook",
		"logoFileName": "fortinet_logo.svg",
		"description": "Gain insights into Fortigate firewalls by analyzing traffic and activities.\nThis workbook finds correlations in Fortigate threat events and identifies suspicious ports, users, protocols and IP addresses.\nYou can learn about trends across user and data traffic, and drill down into the Fortigate filter results.\nEasily detect attacks on your organization by monitoring management operations such as configuration and logins.",
		"dataTypesDependencies": [
			"CommonSecurityLog"
		],
		"dataConnectorsDependencies": [
			"CefAma"
		],
		"previewImagesFileNames": [
			"FortigateWhite.png",
			"FortigateBlack.png"
		],
		"version": "1.1.0",
		"title": "FortiGate",
		"templateRelativePath": "Fortigate.json",
		"subtitle": "",
		"provider": "Microsoft"
	},
	{
		"workbookKey": "DnsWorkbook",
		"logoFileName": "dns_logo.svg",
		"description": "Gain extensive insight into your organization's DNS by analyzing, collecting and correlating all DNS events.\nThis workbook exposes a variety of information about suspicious queries, malicious IP addresses and domain operations.",
		"dataTypesDependencies": [
			"DnsInventory",
			"DnsEvents"
		],
		"dataConnectorsDependencies": [
			"DNS"
		],
		"previewImagesFileNames": [
			"DnsWhite.png",
			"DnsBlack.png"
		],
		"version": "1.3.0",
		"title": "DNS",
		"templateRelativePath": "Dns.json",
		"subtitle": "",
		"provider": "Microsoft"
	},
	{
		"workbookKey": "Office365Workbook",
		"logoFileName": "office365_logo.svg",
		"description": "Gain insights into Office 365 by tracing and analyzing all operations and activities. You can drill down into your SharePoint, OneDrive, and Exchange.\nThis workbook lets you find usage trends across users, files, folders, and mailboxes, making it easier to identify anomalies in your network.",
		"dataTypesDependencies": [
			"OfficeActivity"
		],
		"dataConnectorsDependencies": [
			"Office365"
		],
		"previewImagesFileNames": [
			"Office365White1.png",
			"Office365Black1.png",
			"Office365White2.png",
			"Office365Black2.png",
			"Office365White3.png",
			"Office365Black3.png"
		],
		"version": "2.0.1",
		"title": "Office 365",
		"templateRelativePath": "Office365.json",
		"subtitle": "",
		"provider": "Microsoft"
	},
	{
		"workbookKey": "SharePointAndOneDriveWorkbook",
		"logoFileName": "office365_logo.svg",
		"description": "Gain insights into SharePoint and OneDrive by tracing and analyzing all operations and activities.\nYou can view trends across user operation, find correlations between users and files, and identify interesting information such as user IP addresses.",
		"dataTypesDependencies": [
			"OfficeActivity"
		],
		"dataConnectorsDependencies": [
			"Office365"
		],
		"previewImagesFileNames": [
			"SharePointAndOneDriveBlack1.png",
			"SharePointAndOneDriveBlack2.png",
			"SharePointAndOneDriveWhite1.png",
			"SharePointAndOneDriveWhite2.png"
		],
		"version": "2.0.0",
		"title": "SharePoint & OneDrive",
		"templateRelativePath": "SharePointAndOneDrive.json",
		"subtitle": "",
		"provider": "Microsoft"
	},
	{
		"workbookKey": "AzureActiveDirectorySigninLogsWorkbook",
		"logoFileName": "azureactivedirectory_logo.svg",
		"description": "Gain insights into Microsoft Entra ID by connecting Microsoft Sentinel and using the sign-in logs to gather insights around Microsoft Entra ID scenarios. \nYou can learn about sign-in operations, such as user sign-ins and locations, email addresses, and  IP addresses of your users, as well as failed activities and the errors that triggered the failures.",
		"dataTypesDependencies": [
			"SigninLogs"
		],
		"dataConnectorsDependencies": [
			"AzureActiveDirectory"
		],
		"previewImagesFileNames": [
			"AADsigninBlack1.png",
			"AADsigninBlack2.png",
			"AADsigninWhite1.png",
			"AADsigninWhite2.png"
		],
		"version": "2.4.0",
		"title": "Microsoft Entra ID Sign-in logs",
		"templateRelativePath": "AzureActiveDirectorySignins.json",
		"subtitle": "",
		"provider": "Microsoft"
	},
	{
		"workbookKey": "VirtualMachinesInsightsWorkbook",
		"logoFileName": "azurevirtualmachine_logo.svg",
		"description": "Gain rich insight into your organization's virtual machines from Azure Monitor, which analyzes and correlates data in your VM network. \nYou will get visibility on your VM parameters and behavior, and will be able to trace sent and received data. \nIdentify malicious attackers and their targets, and drill down into the protocols, source and destination IP addresses,  countries, and ports the attacks occur across.",
		"dataTypesDependencies": [
			"VMConnection",
			"ServiceMapComputer_CL",
			"ServiceMapProcess_CL"
		],
		"dataConnectorsDependencies": [],
		"previewImagesFileNames": [
			"VMInsightBlack1.png",
			"VMInsightWhite1.png"
		],
		"version": "1.3.0",
		"title": "VM insights",
		"templateRelativePath": "VirtualMachinesInsights.json",
		"subtitle": "",
		"provider": "Microsoft",
		"support": {
			"tier": "Microsoft"
		},
		"author": {
			"name": "Microsoft Corporation"
		},
		"source": {
			"kind": "Community"
		},
		"categories": {
			"domains": [
				"IT Operations",
				"Platform"
			]
		}
	},
	{
		"workbookKey": "AzureActiveDirectoryAuditLogsWorkbook",
		"logoFileName": "azureactivedirectory_logo.svg",
		"description": "Gain insights into Microsoft Entra ID by connecting Microsoft Sentinel and using the audit logs to gather insights around Microsoft Entra ID scenarios. \nYou can learn about user operations, including password and group management, device activities, and top active users and apps.",
		"dataTypesDependencies": [
			"AuditLogs"
		],
		"dataConnectorsDependencies": [
			"AzureActiveDirectory"
		],
		"previewImagesFileNames": [
			"AzureADAuditLogsBlack1.png",
			"AzureADAuditLogsWhite1.png"
		],
		"version": "1.2.0",
		"title": "Microsoft Entra ID Audit logs",
		"templateRelativePath": "AzureActiveDirectoryAuditLogs.json",
		"subtitle": "",
		"provider": "Microsoft"
	},
	{
		"workbookKey": "ThreatIntelligenceWorkbook",
		"logoFileName": "Azure_Sentinel.svg",
		"description": "Gain insights into threat indicators ingestion and search for indicators at scale across Microsoft 1st Party, 3rd Party, On-Premises, Hybrid, and Multi-Cloud Workloads. Indicators Search facilitates a simple interface for finding IP, File, Hash, Sender and more across your data. Seamless pivots to correlate indicators with Microsoft Sentinel: Incidents to make your threat intelligence actionable.",
		"dataTypesDependencies": [
			"ThreatIntelligenceIndicator",
			"SecurityIncident"
		],
		"dataConnectorsDependencies": [
			"ThreatIntelligence",
			"ThreatIntelligenceTaxii",
			"MicrosoftDefenderThreatIntelligence",
			"ThreatIntelligenceUploadIndicatorsAPI"
		],
		"previewImagesFileNames": [
			"ThreatIntelligenceWhite.png",
			"ThreatIntelligenceBlack.png"
		],
		"version": "5.0.0",
		"title": "Threat Intelligence",
		"templateRelativePath": "ThreatIntelligence.json",
		"subtitle": "",
		"provider": "Microsoft"
	},
	{
		"workbookKey": "WebApplicationFirewallOverviewWorkbook",
		"logoFileName": "waf_logo.svg",
		"description": "Gain insights into your organization's Azure web application firewall (WAF). You will get a general overview of your application gateway firewall and application gateway access events.",
		"dataTypesDependencies": [
			"AzureDiagnostics"
		],
		"dataConnectorsDependencies": [
			"WAF"
		],
		"previewImagesFileNames": [
			"WAFOverviewBlack.png",
			"WAFOverviewWhite.png"
		],
		"version": "1.1.0",
		"title": "Microsoft Web Application Firewall (WAF) - overview",
		"templateRelativePath": "WebApplicationFirewallOverview.json",
		"subtitle": "",
		"provider": "Microsoft"
	},
	{
		"workbookKey": "WebApplicationFirewallFirewallEventsWorkbook",
		"logoFileName": "waf_logo.svg",
		"description": "Gain insights into your organization's Azure web application firewall (WAF). You will get visibility in to your application gateway firewall. You can view anomalies and trends across all firewall event triggers, attack events, blocked URL addresses and more.",
		"dataTypesDependencies": [
			"AzureDiagnostics"
		],
		"dataConnectorsDependencies": [
			"WAF"
		],
		"previewImagesFileNames": [
			"WAFFirewallEventsBlack1.png",
			"WAFFirewallEventsBlack2.png",
			"WAFFirewallEventsWhite1.png",
			"WAFFirewallEventsWhite2.png"
		],
		"version": "1.1.0",
		"title": "Microsoft Web Application Firewall (WAF) - firewall events",
		"templateRelativePath": "WebApplicationFirewallFirewallEvents.json",
		"subtitle": "",
		"provider": "Microsoft"
	},
	{
		"workbookKey": "SilverfortWorkbook",
		"logoFileName": "silverfort-logo.svg",
		"description": "The [Silverfort](https://silverfort.com) ITDR Admin Console connector solution allows ingestion of Silverfort events and logging into Microsoft Sentinel.\n Silverfort provides syslog based events and logging using Common Event Format (CEF). By forwarding your Silverfort ITDR Admin Console CEF data into Microsoft Sentinel, you can take advantage of Sentinels's search & correlation, alerting, and threat intelligence enrichment on Silverfort data. \n Please contact Silverfort or consult the Silverfort documentation for more information.",
		"dataTypesDependencies": [
	  		"CommonSecurityLog"
		],
		"dataConnectorsDependencies": [
	  		"SilverfortAma"
		],
		"previewImagesFileNames": [
	  		"SilverfortWhite.png",
	  		"SilverfortBlack.png"
		],
		"version": "1.0.0",
		"title": "Silverfort Admin Console",
		"templateRelativePath": "SilverfortWorkbook.json",
		"subtitle": "",
		"provider": "Silverfort"
	},
	{
		"workbookKey": "WebApplicationFirewallGatewayAccessEventsWorkbook",
		"logoFileName": "waf_logo.svg",
		"description": "Gain insights into your organization's Azure web application firewall (WAF). You will get visibility in to your application gateway access events. You can view anomalies and trends across received and sent data, client IP addresses, URL addresses and more, and drill down into details.",
		"dataTypesDependencies": [
			"AzureDiagnostics"
		],
		"dataConnectorsDependencies": [
			"WAF"
		],
		"previewImagesFileNames": [
			"WAFGatewayAccessEventsBlack1.png",
			"WAFGatewayAccessEventsBlack2.png",
			"WAFGatewayAccessEventsWhite1.png",
			"WAFGatewayAccessEventsWhite2.png"
		],
		"version": "1.2.0",
		"title": "Microsoft Web Application Firewall (WAF) - gateway access events",
		"templateRelativePath": "WebApplicationFirewallGatewayAccessEvents.json",
		"subtitle": "",
		"provider": "Microsoft"
	},
	{
		"workbookKey": "LinuxMachinesWorkbook",
		"logoFileName": "azurevirtualmachine_logo.svg",
		"description": "Gain insights into your workspaces' Linux machines by connecting Microsoft Sentinel and using the logs to gather insights around Linux events and errors.",
		"dataTypesDependencies": [
			"Syslog"
		],
		"dataConnectorsDependencies": [
			"Syslog"
		],
		"previewImagesFileNames": [
			"LinuxMachinesWhite.png",
			"LinuxMachinesBlack.png"
		],
		"version": "1.1.0",
		"title": "Linux machines",
		"templateRelativePath": "LinuxMachines.json",
		"subtitle": "",
		"provider": "Microsoft"
	},
	{
		"workbookKey": "AzureFirewallWorkbook",
		"logoFileName": "AzFirewalls.svg",
		"description": "Gain insights into Azure Firewall events. You can learn about your application and network rules, see metrics for firewall activities across URLs, ports, and addresses across multiple workspaces.",
		"dataTypesDependencies": [
			"AzureDiagnostics"
		],
		"dataConnectorsDependencies": [
			"AzureFirewall"
		],
		"previewImagesFileNames": [
			"AzureFirewallWorkbookWhite1.PNG",
			"AzureFirewallWorkbookBlack1.PNG",
			"AzureFirewallWorkbookWhite2.PNG",
			"AzureFirewallWorkbookBlack2.PNG",
			"AzureFirewallWorkbookWhite3.PNG",
			"AzureFirewallWorkbookBlack3.PNG",
			"AzureFirewallWorkbookWhite4.PNG",
			"AzureFirewallWorkbookBlack4.PNG",
			"AzureFirewallWorkbookWhite5.PNG",
			"AzureFirewallWorkbookBlack5.PNG"
		],
		"version": "1.3.0",
		"title": "Azure Firewall",
		"templateRelativePath": "AzureFirewallWorkbook.json",
		"subtitle": "",
		"provider": "Microsoft"
	},
	{
		"workbookKey": "AzureFirewallWorkbook-StructuredLogs",
		"logoFileName": "AzFirewalls.svg",
		"description": "Gain insights into Azure Firewall events using the new Structured Logs for Azure Firewall. You can learn about your application and network rules, see metrics for firewall activities across URLs, ports, and addresses across multiple workspaces.",
		"dataTypesDependencies": [
			"AZFWNetworkRule",
			"AZFWApplicationRule",
			"AZFWDnsQuery",
			"AZFWThreatIntel"
		],
		"dataConnectorsDependencies": [
			"AzureFirewall"
		],
		"previewImagesFileNames": [
			"AzureFirewallWorkbookWhite1.PNG",
			"AzureFirewallWorkbookBlack1.PNG",
			"AzureFirewallWorkbookWhite2.PNG",
			"AzureFirewallWorkbookBlack2.PNG",
			"AzureFirewallWorkbookWhite3.PNG",
			"AzureFirewallWorkbookBlack3.PNG",
			"AzureFirewallWorkbookWhite4.PNG",
			"AzureFirewallWorkbookBlack4.PNG",
			"AzureFirewallWorkbookWhite5.PNG",
			"AzureFirewallWorkbookBlack5.PNG"
		],
		"version": "1.0.0",
		"title": "Azure Firewall Structured Logs",
		"templateRelativePath": "AzureFirewallWorkbook-StructuredLogs.json",
		"subtitle": "",
		"provider": "Microsoft"
	},
	{
		"workbookKey": "AzureDDoSStandardProtection",
		"logoFileName": "AzDDoS.svg",
		"description": "This workbook visualizes security-relevant Azure DDoS events across several filterable panels. Offering a summary tab, metrics and a investigate tabs across multiple workspaces.",
		"dataTypesDependencies": [
			"AzureDiagnostics"
		],
		"dataConnectorsDependencies": [
			"DDOS"
		],
		"previewImagesFileNames": [
			"AzureDDoSWhite1.PNG",
			"AzureDDoSBlack1.PNG",
			"AzureDDoSWhite2.PNG",
			"AzureDDoSBlack2.PNG",
			"AzureDDoSWhite2.PNG",
			"AzureDDoSBlack2.PNG"
		],
		"version": "1.0.2",
		"title": "Azure DDoS Protection Workbook",
		"templateRelativePath": "AzDDoSStandardWorkbook.json",
		"subtitle": "",
		"provider": "Microsoft"
	},
	{
		"workbookKey": "MicrosoftCloudAppSecurityWorkbook",
		"logoFileName": "Microsoft_logo.svg",
		"description": "Using this workbook, you can identify which cloud apps are being used in your organization, gain insights from usage trends and drill down to a specific user and application.",
		"dataTypesDependencies": [
			"McasShadowItReporting"
		],
		"dataConnectorsDependencies": [
			"MicrosoftCloudAppSecurity"
		],
		"previewImagesFileNames": [
			"McasDiscoveryBlack.png",
			"McasDiscoveryWhite.png"
		],
		"version": "1.2.0",
		"title": "Microsoft Cloud App Security - discovery logs",
		"templateRelativePath": "MicrosoftCloudAppSecurity.json",
		"subtitle": "",
		"provider": "Microsoft"
	},
	{
		"workbookKey": "F5BIGIPSytemMetricsWorkbook",
		"logoFileName": "f5_logo.svg",
		"description": "Gain insight into F5 BIG-IP health and performance.  This workbook provides visibility of various metrics including CPU, memory, connectivity, throughput and disk utilization.",
		"dataTypesDependencies": [
			"F5Telemetry_system_CL",
			"F5Telemetry_AVR_CL"
		],
		"dataConnectorsDependencies": [
			"F5BigIp"
		],
		"previewImagesFileNames": [
			"F5SMBlack.png",
			"F5SMWhite.png"
		],
		"version": "1.1.0",
		"title": "F5 BIG-IP System Metrics",
		"templateRelativePath": "F5BIGIPSystemMetrics.json",
		"subtitle": "",
		"provider": "F5 Networks"
	},
	{
		"workbookKey": "F5NetworksWorkbook",
		"logoFileName": "f5_logo.svg",
		"description": "Gain insights into F5 BIG-IP Application Security Manager (ASM), by analyzing traffic and activities.\nThis workbook provides insight into F5's web application firewall events and identifies attack traffic patterns across multiple ASM instances as well as overall BIG-IP health.",
		"dataTypesDependencies": [
			"F5Telemetry_LTM_CL",
			"F5Telemetry_system_CL",
			"F5Telemetry_ASM_CL"
		],
		"dataConnectorsDependencies": [
			"F5BigIp"
		],
		"previewImagesFileNames": [
			"F5White.png",
			"F5Black.png"
		],
		"version": "1.1.0",
		"title": "F5 BIG-IP ASM",
		"templateRelativePath": "F5Networks.json",
		"subtitle": "",
		"provider": "F5 Networks"
	},
	{
		"workbookKey": "AzureNetworkWatcherWorkbook",
		"logoFileName": "networkwatcher_logo.svg",
		"description": "Gain deeper understanding of your organization's Azure network traffic by analyzing, and correlating Network Security Group flow logs. \nYou can trace malicious traffic flows, and drill down into their protocols, source and destination IP addresses, machines, countries, and subnets. \nThis workbook also helps you protect your network by identifying weak NSG rules.",
		"dataTypesDependencies": [
			"AzureNetworkAnalytics_CL"
		],
		"dataConnectorsDependencies": [],
		"previewImagesFileNames": [
			"AzureNetworkWatcherWhite.png",
			"AzureNetworkWatcherBlack.png"
		],
		"version": "1.1.0",
		"title": "Azure Network Watcher",
		"templateRelativePath": "AzureNetworkWatcher.json",
		"subtitle": "",
		"provider": "Microsoft",
		"support": {
			"tier": "Microsoft"
		},
		"author": {
			"name": "Microsoft Corporation"
		},
		"source": {
			"kind": "Community"
		},
		"categories": {
			"domains": [
				"Security - Network"
			]
		}
	},
	{
		"workbookKey": "ZscalerFirewallWorkbook",
		"logoFileName": "zscaler_logo.svg",
		"description": "Gain insights into your ZIA cloud firewall logs by connecting to Microsoft Sentinel.\nThe Zscaler firewall overview workbook provides an overview and ability to drill down into all cloud firewall activity in your Zscaler instance including non-web related networking events, security events, firewall rules, and bandwidth consumption",
		"dataTypesDependencies": [
			"CommonSecurityLog"
		],
		"dataConnectorsDependencies": [
			"CefAma"
		],
		"previewImagesFileNames": [
			"ZscalerFirewallWhite1.png",
			"ZscalerFirewallBlack1.png",
			"ZscalerFirewallWhite2.png",
			"ZscalerFirewallBlack2.png"
		],
		"version": "1.1.0",
		"title": "Zscaler Firewall",
		"templateRelativePath": "ZscalerFirewall.json",
		"subtitle": "",
		"provider": "Zscaler"
	},
	{
		"workbookKey": "ZscalerWebOverviewWorkbook",
		"logoFileName": "zscaler_logo.svg",
		"description": "Gain insights into your ZIA web logs by connecting to Microsoft Sentinel.\nThe Zscaler web overview workbook provides a bird's eye view and ability to drill down into all the security and networking events related to web transactions, types of devices, and bandwidth consumption.",
		"dataTypesDependencies": [
			"CommonSecurityLog"
		],
		"dataConnectorsDependencies": [
			"CefAma"
		],
		"previewImagesFileNames": [
			"ZscalerWebOverviewWhite.png",
			"ZscalerWebOverviewBlack.png"
		],
		"version": "1.1.0",
		"title": "Zscaler Web Overview",
		"templateRelativePath": "ZscalerWebOverview.json",
		"subtitle": "",
		"provider": "Zscaler"
	},
	{
		"workbookKey": "ZscalerThreatsOverviewWorkbook",
		"logoFileName": "zscaler_logo.svg",
		"description": "Gain insights into threats blocked by Zscaler Internet access on your network.\nThe Zscaler threat overview workbook shows your entire threat landscape including blocked malware, IPS/AV rules, and blocked cloud apps. Threats are displayed by threat categories, filetypes, inbound vs outbound threats, usernames, user location, and more.",
		"dataTypesDependencies": [
			"CommonSecurityLog"
		],
		"dataConnectorsDependencies": [
			"CefAma"
		],
		"previewImagesFileNames": [
			"ZscalerThreatsWhite.png",
			"ZscalerThreatsBlack.png"
		],
		"version": "1.2.0",
		"title": "Zscaler Threats",
		"templateRelativePath": "ZscalerThreats.json",
		"subtitle": "",
		"provider": "Zscaler"
	},
	{
		"workbookKey": "ZscalerOffice365AppsWorkbook",
		"logoFileName": "zscaler_logo.svg",
		"description": "Gain insights into Office 365 use on your network.\nThe Zscaler Office 365 overview workbook shows you the Microsoft apps running on your network and their individual bandwidth consumption. It also helps identify phishing attempts in which attackers disguised themselves as Microsoft services.",
		"dataTypesDependencies": [
			"CommonSecurityLog"
		],
		"dataConnectorsDependencies": [
			"CefAma"
		],
		"previewImagesFileNames": [
			"ZscalerOffice365White.png",
			"ZscalerOffice365Black.png"
		],
		"version": "1.1.0",
		"title": "Zscaler Office365 Apps",
		"templateRelativePath": "ZscalerOffice365Apps.json",
		"subtitle": "",
		"provider": "Zscaler"
	},
	{
		"workbookKey": "InsecureProtocolsWorkbook",
		"logoFileName": "Microsoft_logo.svg",
		"description": "Gain insights into insecure protocol traffic by collecting and analyzing security events from Microsoft products.\nYou can view analytics and quickly identify use of weak authentication as well as sources of legacy protocol traffic, like NTLM and SMBv1.\nYou will also have the ability to monitor use of weak ciphers, allowing you to find weak spots in your organization's security.",
		"dataTypesDependencies": [
			"SecurityEvent",
			"Event",
			"SigninLogs"
		],
		"dataConnectorsDependencies": [
			"SecurityEvents",
			"AzureActiveDirectory",
			"WindowsSecurityEvents"
		],
		"previewImagesFileNames": [
			"InsecureProtocolsWhite1.png",
			"InsecureProtocolsBlack1.png",
			"InsecureProtocolsWhite2.png",
			"InsecureProtocolsBlack2.png"
		],
		"version": "2.1.0",
		"title": "Insecure Protocols",
		"templateRelativePath": "InsecureProtocols.json",
		"subtitle": "",
		"provider": "Microsoft",
		"support": {
			"tier": "Microsoft"
		},
		"author": {
			"name": "Microsoft Corporation"
		},
		"source": {
			"kind": "Community"
		},
		"categories": {
			"domains": [
				"Security - Others"
			]
		}
	},
	{
		"workbookKey": "usecasemapper",
		"logoFileName": "ucasemapper.svg",
		"description": "A simple tool to map Use Cases to Content Hub relevant Microsoft Sentinel solutions",
		"previewImagesFileNames": [
			"useCaseMapperWhite1.png",
			"useCaseMapperWhite2.png",
			"useCaseMapperWhite3.png",
			"useCaseMapperBlack1.png",
			"useCaseMapperBlack2.png",
			"useCaseMapperBlack3.png"
		],
		"version": "1.0.0",
		"title": "Use Case Mapper",
		"templateRelativePath": "usecasemapper.json",
		"dataTypesDependencies": [],
		"dataConnectorsDependencies": [],
		"subtitle": "",
		"provider": "Microsoft Sentinel community",
		"support": {
			"tier": "Community"
		},
		"author": {
			"name": "Microsoft Sentinel Community"
		},
		"source": {
			"kind": "Community"
		},
		"categories": {
			"domains": [
				"Security - Cloud Security"
			]
		}
	},
	{
		"workbookKey": "AzureInformationProtectionWorkbook",
		"logoFileName": "informationProtection.svg",
		"description": "The Azure Information Protection Usage report workbook provides information on the volume of labeled and protected documents and emails over time, label distribution of files by label type, along with where the label was applied.",
		"dataTypesDependencies": [
			"SecurityEvent",
			"Event",
			"SigninLogs"
		],
		"dataConnectorsDependencies": [
			"SecurityEvents",
			"AzureActiveDirectory",
			"WindowsSecurityEvents"
		],
		"previewImagesFileNames": [
			"InsecureProtocolsWhite1.png",
			"InsecureProtocolsBlack1.png",
			"InsecureProtocolsWhite2.png",
			"InsecureProtocolsBlack2.png"
		],
		"version": "2.1.0",
		"title": "Insecure Protocols",
		"templateRelativePath": "InsecureProtocols.json",
		"subtitle": "",
		"provider": "Microsoft",
		"support": {
			"tier": "Microsoft"
		},
		"author": {
			"name": "Amit Bergman"
		},
		"source": {
			"kind": "Community"
		},
		"categories": {
			"domains": [
				"Security - Others"
			]
		}
	},
	{
		"workbookKey": "AmazonWebServicesNetworkActivitiesWorkbook",
		"logoFileName": "amazon_web_services_Logo.svg",
		"description": "Gain insights into AWS network related resource activities, including the creation, update, and deletions of security groups, network ACLs and routes, gateways, elastic load balancers, VPCs, subnets, and network interfaces.",
		"dataTypesDependencies": [
			"AWSCloudTrail"
		],
		"dataConnectorsDependencies": [
			"AWS"
		],
		"previewImagesFileNames": [
			"AwsNetworkActivitiesWhite.png",
			"AwsNetworkActivitiesBlack.png"
		],
		"version": "1.0.0",
		"title": "AWS Network Activities",
		"templateRelativePath": "AmazonWebServicesNetworkActivities.json",
		"subtitle": "",
		"provider": "Microsoft"
	},
	{
		"workbookKey": "AmazonWebServicesUserActivitiesWorkbook",
		"logoFileName": "amazon_web_services_Logo.svg",
		"description": "Gain insights into AWS user activities, including failed sign-in attempts, IP addresses, regions, user agents, and identity types, as well as potential malicious user activities with assumed roles.",
		"dataTypesDependencies": [
			"AWSCloudTrail"
		],
		"dataConnectorsDependencies": [
			"AWS"
		],
		"previewImagesFileNames": [
			"AwsUserActivitiesWhite.png",
			"AwsUserActivitiesBlack.png"
		],
		"version": "1.0.0",
		"title": "AWS User Activities",
		"templateRelativePath": "AmazonWebServicesUserActivities.json",
		"subtitle": "",
		"provider": "Microsoft"
	},
	{
		"workbookKey": "TrendMicroDeepSecurityAttackActivityWorkbook",
		"logoFileName": "trendmicro_logo.svg",
		"description": "Visualize and gain insights into the MITRE ATT&CK related activity detected by Trend Micro Deep Security.",
		"dataTypesDependencies": [
			"CommonSecurityLog"
		],
		"dataConnectorsDependencies": [
			"CefAma"
		],
		"previewImagesFileNames": [
			"TrendMicroDeepSecurityAttackActivityWhite.png",
			"TrendMicroDeepSecurityAttackActivityBlack.png"
		],
		"version": "1.0.0",
		"title": "Trend Micro Deep Security ATT&CK Related Activity",
		"templateRelativePath": "TrendMicroDeepSecurityAttackActivity.json",
		"subtitle": "",
		"provider": "Trend Micro"
	},
	{
		"workbookKey": "TrendMicroDeepSecurityOverviewWorkbook",
		"logoFileName": "trendmicro_logo.svg",
		"description": "Gain insights into your Trend Micro Deep Security security event data by visualizing your Deep Security Anti-Malware, Firewall, Integrity Monitoring, Intrusion Prevention, Log Inspection, and Web Reputation event data.",
		"dataTypesDependencies": [
			"CommonSecurityLog"
		],
		"dataConnectorsDependencies": [
			"CefAma"
		],
		"previewImagesFileNames": [
			"TrendMicroDeepSecurityOverviewWhite1.png",
			"TrendMicroDeepSecurityOverviewBlack1.png",
			"TrendMicroDeepSecurityOverviewWhite2.png",
			"TrendMicroDeepSecurityOverviewBlack2.png"
		],
		"version": "1.0.0",
		"title": "Trend Micro Deep Security Events",
		"templateRelativePath": "TrendMicroDeepSecurityOverview.json",
		"subtitle": "",
		"provider": "Trend Micro"
	},
	{
		"workbookKey": "ExtraHopDetectionSummaryWorkbook",
		"logoFileName": "extrahop_logo.svg",
		"description": "Gain insights into ExtraHop Reveal(x) detections by analyzing traffic and activities.\nThis workbook provides an overview of security detections in your organization's network, including high-risk detections and top participants.",
		"dataTypesDependencies": [
			"CommonSecurityLog"
		],
		"dataConnectorsDependencies": [
			"ExtraHopNetworks",
			"ExtraHopNetworksAma",
			"CefAma"
		],
		"previewImagesFileNames": [
			"ExtrahopWhite.png",
			"ExtrahopBlack.png"
		],
		"version": "1.0.0",
		"title": "ExtraHop",
		"templateRelativePath": "ExtraHopDetectionSummary.json",
		"subtitle": "",
		"provider": "ExtraHop Networks"
	},
	{
		"workbookKey": "BarracudaCloudFirewallWorkbook",
		"logoFileName": "barracuda_logo.svg",
		"description": "Gain insights into your Barracuda CloudGen Firewall by analyzing firewall operations and events.\nThis workbook provides insights into rule enforcement, network activities, including number of connections, top users, and helps you identify applications that are popular on your network.",
		"dataTypesDependencies": [
			"CommonSecurityLog",
			"Syslog"
		],
		"dataConnectorsDependencies": [
			"SyslogAma"
		],
		"previewImagesFileNames": [
			"BarracudaWhite1.png",
			"BarracudaBlack1.png",
			"BarracudaWhite2.png",
			"BarracudaBlack2.png"
		],
		"version": "1.0.0",
		"title": "Barracuda CloudGen FW",
		"templateRelativePath": "Barracuda.json",
		"subtitle": "",
		"provider": "Barracuda"
	},
	{
		"workbookKey": "CitrixWorkbook",
		"logoFileName": "citrix_logo.svg",
		"description": "Citrix Analytics for Security aggregates and correlates information across network traffic, users, files and endpoints in Citrix environments. This generates actionable insights that enable Citrix administrators and security teams to remediate user security threats through automation while optimizing IT operations. Machine learning and artificial intelligence empowers Citrix Analytics for Security to identify and take automated action to prevent data exfiltration. While delivered as a cloud service, Citrix Analytics for Security can generate insights from resources located on-premises, in the cloud, or in hybrid architectures. The Citrix Analytics Workbook further enhances the value of both your Citrix Analytics for Security and Microsoft Sentinel. The Workbook enables you to integrate data sources together, helping you gain even richer insights. It also gives Security Operations (SOC) teams the ability to correlate data from disparate logs, helping you identify and proactively remediate security risk quickly. Additionally, valuable dashboards that were unique to the Citrix Analytics for Security can now be implemented in Sentinel. You can also create new custom Workbooks that were not previously available, helping extend the value of both investments.",
		"dataTypesDependencies": [
			"CitrixAnalytics_userProfile_CL",
			"CitrixAnalytics_riskScoreChange_CL",
			"CitrixAnalytics_indicatorSummary_CL",
			"CitrixAnalytics_indicatorEventDetails_CL"
		],
		"dataConnectorsDependencies": [
			"Citrix"
		],
		"previewImagesFileNames": [
			"CitrixWhite.png",
			"CitrixBlack.png"
		],
		"version": "2.1.0",
		"title": "Citrix Analytics",
		"templateRelativePath": "Citrix.json",
		"subtitle": "",
		"provider": "Citrix Systems Inc."
	},
	{
		"workbookKey": "OneIdentityWorkbook",
		"logoFileName": "oneIdentity_logo.svg",
		"description": "This simple workbook gives an overview of sessions going through your SafeGuard for Privileged Sessions device.",
		"dataTypesDependencies": [
			"CommonSecurityLog"
		],
		"dataConnectorsDependencies": [
			"OneIdentity"
		],
		"previewImagesFileNames": [
			"OneIdentityWhite.png",
			"OneIdentityBlack.png"
		],
		"version": "1.0.0",
		"title": "One Identity",
		"templateRelativePath": "OneIdentity.json",
		"subtitle": "",
		"provider": "One Identity LLC.",
		"support": {
			"tier": "Community"
		},
		"author": {
			"name": "Amit Bergman"
		},
		"source": {
			"kind": "Community"
		},
		"categories": {
			"domains": [
				"Identity"
			]
		}
	},
	{
		"workbookKey": "SecurityStatusWorkbook",
		"logoFileName": "Azure_Sentinel.svg",
		"description": "This workbook gives an overview of Security Settings for VMs and Azure Arc.",
		"dataTypesDependencies": [
			"CommonSecurityLog",
			"SecurityEvent",
			"Syslog"
		],
		"dataConnectorsDependencies": [],
		"previewImagesFileNames": [
			"AzureSentinelSecurityStatusBlack.png",
			"AzureSentinelSecurityStatusWhite.png"
		],
		"version": "1.3.0",
		"title": "Security Status",
		"templateRelativePath": "SecurityStatus.json",
		"subtitle": "",
		"provider": "Microsoft",
		"author": {
			"name": "Microsoft"
		},
		"support": {
			"tier": "Microsoft"
		},
		"categories": {
			"verticals": [],
			"domains": [
				"IT Operations",
				"Security - Others",
				"Compliance"
			]
		}
	},
	{
		"workbookKey": "AzureSentinelSecurityAlertsWorkbook",
		"logoFileName": "Azure_Sentinel.svg",
		"description": "Security Alerts dashboard for alerts in your Microsoft Sentinel environment.",
		"dataTypesDependencies": [
			"SecurityAlert"
		],
		"dataConnectorsDependencies": [],
		"previewImagesFileNames": [
			"AzureSentinelSecurityAlertsWhite.png",
			"AzureSentinelSecurityAlertsBlack.png"
		],
		"version": "1.1.0",
		"title": "Security Alerts",
		"templateRelativePath": "AzureSentinelSecurityAlerts.json",
		"subtitle": "",
		"provider": "Microsoft"
	},
	{
		"workbookKey": "SquadraTechnologiesSecRMMWorkbook",
		"logoFileName": "SquadraTechnologiesLogo.svg",
		"description": "This workbook gives an overview of security data for removable storage activity such as USB thumb drives and USB connected mobile devices.",
		"dataTypesDependencies": [
			"secRMM_CL"
		],
		"dataConnectorsDependencies": [
			"SquadraTechnologiesSecRmm"
		],
		"previewImagesFileNames": [
			"SquadraTechnologiesSecRMMWhite.PNG",
			"SquadraTechnologiesSecRMMBlack.PNG"
		],
		"version": "1.0.0",
		"title": "Squadra Technologies SecRMM - USB removable storage security",
		"templateRelativePath": "SquadraTechnologiesSecRMM.json",
		"subtitle": "",
		"provider": "Squadra Technologies"
	},
	{
		"workbookKey": "IoT-Alerts",
		"logoFileName": "IoTIcon.svg",
		"description": "Gain insights into your IoT data workloads from Azure IoT Hub managed deployments, monitor alerts across all your IoT Hub deployments, detect devices at risk and act upon potential threats.",
		"dataTypesDependencies": [
			"SecurityAlert"
		],
		"dataConnectorsDependencies": [
			"IoT"
		],
		"previewImagesFileNames": [
			"IOTBlack1.png",
			"IOTWhite1.png"
		],
		"version": "1.2.0",
		"title": "Azure Defender for IoT Alerts",
		"templateRelativePath": "IOT_Alerts.json",
		"subtitle": "",
		"provider": "Microsoft",
		"support": {
			"tier": "Community"
		},
		"author": {
			"name": "morshabi"
		},
		"source": {
			"kind": "Community"
		},
		"categories": {
			"domains": [
				"Internet of Things (IoT)"
			]
		}
	},
	{
		"workbookKey": "IoTAssetDiscovery",
		"logoFileName": "IoTIcon.svg",
		"description": "IoT Devices asset discovery from Firewall logs By Azure Defender for IoT",
		"dataTypesDependencies": [
			"CommonSecurityLog"
		],
		"dataConnectorsDependencies": [
			"CefAma"
		],
		"previewImagesFileNames": [
			"workbook-iotassetdiscovery-screenshot-Black.PNG",
			"workbook-iotassetdiscovery-screenshot-White.PNG"
		],
		"version": "1.0.0",
		"title": "IoT Asset Discovery",
		"templateRelativePath": "IoTAssetDiscovery.json",
		"subtitle": "",
		"provider": "Microsoft",
		"support": {
			"tier": "Community"
		},
		"author": {
			"name": "jomeczyk"
		},
		"source": {
			"kind": "Community"
		},
		"categories": {
			"domains": [
				"Internet of Things (IoT)"
			]
		}
	},
	{
		"workbookKey": "ForcepointCASBWorkbook",
		"logoFileName": "FP_Green_Emblem_RGB-01.svg",
		"description": "Get insights on user risk with the Forcepoint CASB (Cloud Access Security Broker) workbook.",
		"dataTypesDependencies": [
			"CommonSecurityLog"
		],
		"dataConnectorsDependencies": [
			"CefAma"
		],
		"previewImagesFileNames": [
			"ForcepointCASBWhite.png",
			"ForcepointCASBBlack.png"
		],
		"version": "1.0.0",
		"title": "Forcepoint Cloud Access Security Broker (CASB)",
		"templateRelativePath": "ForcepointCASB.json",
		"subtitle": "",
		"provider": "Forcepoint"
	},
	{
		"workbookKey": "ForcepointNGFWWorkbook",
		"logoFileName": "FP_Green_Emblem_RGB-01.svg",
		"description": "Get insights on firewall activities with the Forcepoint NGFW (Next Generation Firewall) workbook.",
		"dataTypesDependencies": [
			"CommonSecurityLog"
		],
		"dataConnectorsDependencies": [
			"CefAma"
		],
		"previewImagesFileNames": [
			"ForcepointNGFWWhite.png",
			"ForcepointNGFWBlack.png"
		],
		"version": "1.0.0",
		"title": "Forcepoint Next Generation Firewall (NGFW)",
		"templateRelativePath": "ForcepointNGFW.json",
		"subtitle": "",
		"provider": "Forcepoint"
	},
	{
		"workbookKey": "ForcepointDLPWorkbook",
		"logoFileName": "FP_Green_Emblem_RGB-01.svg",
		"description": "Get insights on DLP incidents with the Forcepoint DLP (Data Loss Prevention) workbook.",
		"dataTypesDependencies": [
			"ForcepointDLPEvents_CL"
		],
		"dataConnectorsDependencies": [
			"ForcepointDlp"
		],
		"previewImagesFileNames": [
			"ForcepointDLPWhite.png",
			"ForcepointDLPBlack.png"
		],
		"version": "1.0.0",
		"title": "Forcepoint Data Loss Prevention (DLP)",
		"templateRelativePath": "ForcepointDLP.json",
		"subtitle": "",
		"provider": "Forcepoint"
	},
	{
		"workbookKey": "ZimperiumMTDWorkbook",
		"logoFileName": "ZIMPERIUM-logo_square2.svg",
		"description": "This workbook provides insights on Zimperium Mobile Threat Defense (MTD) threats and mitigations.",
		"dataTypesDependencies": [
			"ZimperiumThreatLog_CL",
			"ZimperiumMitigationLog_CL"
		],
		"dataConnectorsDependencies": [
			"ZimperiumMtdAlerts"
		],
		"previewImagesFileNames": [
			"ZimperiumWhite.png",
			"ZimperiumBlack.png"
		],
		"version": "1.0.0",
		"title": "Zimperium Mobile Threat Defense (MTD)",
		"templateRelativePath": "ZimperiumWorkbooks.json",
		"subtitle": "",
		"provider": "Zimperium"
	},
	{
		"workbookKey": "AzureAuditActivityAndSigninWorkbook",
		"logoFileName": "azureactivedirectory_logo.svg",
		"description": "Gain insights into Microsoft Entra ID Audit, Activity and Signins with one workbook. This workbook can be used by Security and Azure administrators.",
		"dataTypesDependencies": [
			"AzureActivity",
			"AuditLogs",
			"SigninLogs"
		],
		"dataConnectorsDependencies": [
			"AzureActiveDirectory"
		],
		"previewImagesFileNames": [
			"AzureAuditActivityAndSigninWhite1.png",
			"AzureAuditActivityAndSigninWhite2.png",
			"AzureAuditActivityAndSigninBlack1.png",
			"AzureAuditActivityAndSigninBlack2.png"
		],
		"version": "1.3.0",
		"title": "Azure AD Audit, Activity and Sign-in logs",
		"templateRelativePath": "AzureAuditActivityAndSignin.json",
		"subtitle": "",
		"provider": "Microsoft Sentinel community",
		"support": {
			"tier": "Community"
		},
		"author": {
			"name": "Sem Tijsseling"
		},
		"source": {
			"kind": "Community"
		},
		"categories": {
			"domains": [
				"Identity"
			]
		}
	},
	{
		"workbookKey": "WindowsFirewall",
		"logoFileName": "Microsoft_logo.svg",
		"description": "Gain insights into Windows Firewall logs in combination with security and Azure signin logs",
		"dataTypesDependencies": [
			"WindowsFirewall",
			"SecurityEvent",
			"SigninLogs"
		],
		"dataConnectorsDependencies": [
			"SecurityEvents",
			"WindowsFirewall",
			"WindowsSecurityEvents"
		],
		"previewImagesFileNames": [
			"WindowsFirewallWhite1.png",
			"WindowsFirewallWhite2.png",
			"WindowsFirewallBlack1.png",
			"WindowsFirewallBlack2.png"
		],
		"version": "1.0.0",
		"title": "Windows Firewall",
		"templateRelativePath": "WindowsFirewall.json",
		"subtitle": "",
		"provider": "Microsoft Sentinel community"
	},
	{
		"workbookKey": "EventAnalyzerwWorkbook",
		"logoFileName": "Azure_Sentinel.svg",
		"description": "The Event Analyzer workbook allows to explore, audit and speed up analysis of Windows Event Logs, including all event details and attributes, such as security, application, system, setup, directory service, DNS and others.",
		"dataTypesDependencies": [
			"SecurityEvent"
		],
		"dataConnectorsDependencies": [
			"SecurityEvents",
			"WindowsSecurityEvents"
		],
		"previewImagesFileNames": [
			"EventAnalyzer-Workbook-White.png",
			"EventAnalyzer-Workbook-Black.png"
		],
		"version": "1.0.0",
		"title": "Event Analyzer",
		"templateRelativePath": "EventAnalyzer.json",
		"subtitle": "",
		"provider": "Microsoft Sentinel community"
	},
	{
		"workbookKey": "ASC-ComplianceandProtection",
		"logoFileName": "Azure_Sentinel.svg",
		"description": "Gain insight into regulatory compliance, alert trends, security posture, and more with this workbook based on Azure Security Center data.",
		"dataTypesDependencies": [
			"SecurityAlert",
			"ProtectionStatus",
			"SecurityRecommendation",
			"SecurityBaseline",
			"SecurityBaselineSummary",
			"Update",
			"ConfigurationChange"
		],
		"dataConnectorsDependencies": [
			"AzureSecurityCenter"
		],
		"previewImagesFileNames": [
			"ASCCaPBlack.png",
			"ASCCaPWhite.png"
		],
		"version": "1.2.0",
		"title": "ASC Compliance and Protection",
		"templateRelativePath": "ASC-ComplianceandProtection.json",
		"subtitle": "",
		"provider": "Microsoft Sentinel community",
		"support": {
			"tier": "Community"
		},
		"author": {
			"name": "Matt Lowe"
		},
		"source": {
			"kind": "Community"
		},
		"categories": {
			"domains": [
				"Security - Cloud Security"
			]
		}
	},
	{
		"workbookKey": "AIVectraDetectWorkbook",
		"logoFileName": "AIVectraDetect.svg",
		"description": "Start investigating network attacks surfaced by Vectra Detect directly from Sentinel. View critical hosts, accounts, campaigns and detections. Also monitor Vectra system health and audit logs.",
		"dataTypesDependencies": [
			"CommonSecurityLog"
		],
		"dataConnectorsDependencies": [
			"CefAma"
		],
		"previewImagesFileNames": [
			"AIVectraDetectWhite1.png",
			"AIVectraDetectBlack1.png"
		],
		"version": "1.1.1",
		"title": "Vectra AI Detect",
		"templateRelativePath": "AIVectraDetectWorkbook.json",
		"subtitle": "",
		"provider": "Vectra AI"
	},
	{
		"workbookKey": "Perimeter81OverviewWorkbook",
		"logoFileName": "Perimeter81_Logo.svg",
		"description": "Gain insights and comprehensive monitoring into your Perimeter 81 account by analyzing activities.",
		"dataTypesDependencies": [
			"Perimeter81_CL"
		],
		"dataConnectorsDependencies": [
			"Perimeter81ActivityLogs"
		],
		"previewImagesFileNames": [
			"Perimeter81OverviewWhite1.png",
			"Perimeter81OverviewBlack1.png",
			"Perimeter81OverviewWhite2.png",
			"Perimeter81OverviewBlack2.png"
		],
		"version": "1.0.0",
		"title": "Perimeter 81 Overview",
		"templateRelativePath": "Perimeter81OverviewWorkbook.json",
		"subtitle": "",
		"provider": "Perimeter 81"
	},
	{
		"workbookKey": "SymantecProxySGWorkbook",
		"logoFileName": "symantec_logo.svg",
		"description": "Gain insight into Symantec ProxySG by analyzing, collecting and correlating proxy data.\nThis workbook provides visibility into ProxySG Access logs",
		"dataTypesDependencies": [
			"Syslog"
		],
		"dataConnectorsDependencies": [
			"SyslogAma"
		],
		"previewImagesFileNames": [
			"SymantecProxySGWhite.png",
			"SymantecProxySGBlack.png"
		],
		"version": "1.0.0",
		"title": "Symantec ProxySG",
		"templateRelativePath": "SymantecProxySG.json",
		"subtitle": "",
		"provider": "Symantec"
	},
	{
		"workbookKey": "IllusiveASMWorkbook",
		"logoFileName": "illusive_logo_workbook.svg",
		"description": "Gain insights into your organization's Cyber Hygiene and Attack Surface risk.\nIllusive ASM automates discovery and clean-up of credential violations, allows drill-down inspection of pathways to critical assets, and provides risk insights that inform intelligent decision-making to reduce attacker mobility.",
		"dataTypesDependencies": [
			"CommonSecurityLog"
		],
		"dataConnectorsDependencies": [
			"illusiveAttackManagementSystem",
			"illusiveAttackManagementSystemAma",
			"CefAma"
		],
		"previewImagesFileNames": [
			"IllusiveASMWhite.png",
			"IllusiveASMBlack.png"
		],
		"version": "1.0.0",
		"title": "Illusive ASM Dashboard",
		"templateRelativePath": "IllusiveASM.json",
		"subtitle": "",
		"provider": "Illusive"
	},
	{
		"workbookKey": "IllusiveADSWorkbook",
		"logoFileName": "illusive_logo_workbook.svg",
		"description": "Gain insights into unauthorized lateral movement in your organization's network.\nIllusive ADS is designed to paralyzes attackers and eradicates in-network threats by creating a hostile environment for the attackers across all the layers of the attack surface.",
		"dataTypesDependencies": [
			"CommonSecurityLog"
		],
		"dataConnectorsDependencies": [
			"illusiveAttackManagementSystem",
			"illusiveAttackManagementSystemAma",
			"CefAma"
		],
		"previewImagesFileNames": [
			"IllusiveADSWhite.png",
			"IllusiveADSBlack.png"
		],
		"version": "1.0.0",
		"title": "Illusive ADS Dashboard",
		"templateRelativePath": "IllusiveADS.json",
		"subtitle": "",
		"provider": "Illusive"
	},
	{
		"workbookKey": "PulseConnectSecureWorkbook",
		"logoFileName": "Azure_Sentinel.svg",
		"description": "Gain insight into Pulse Secure VPN by analyzing, collecting and correlating vulnerability data.\nThis workbook provides visibility into user VPN activities",
		"dataTypesDependencies": [
			"Syslog"
		],
		"dataConnectorsDependencies": [
			"SyslogAma"
		],
		"previewImagesFileNames": [
			"PulseConnectSecureWhite.png",
			"PulseConnectSecureBlack.png"
		],
		"version": "1.0.0",
		"title": "Pulse Connect Secure",
		"templateRelativePath": "PulseConnectSecure.json",
		"subtitle": "",
		"provider": "Pulse Secure"
	},
	{
		"workbookKey": "InfobloxNIOSWorkbook",
		"logoFileName": "infoblox_logo.svg",
		"description": "Gain insight into Infoblox NIOS by analyzing, collecting and correlating DHCP and DNS data.\nThis workbook provides visibility into DHCP and DNS traffic",
		"dataTypesDependencies": [
			"Syslog"
		],
		"dataConnectorsDependencies": [
			"SyslogAma"
		],
		"previewImagesFileNames": [
			"InfobloxNIOSWhite.png",
			"InfobloxNIOSBlack.png"
		],
		"version": "1.1.0",
		"title": "Infoblox NIOS",
		"templateRelativePath": "Infoblox-Workbook-V2.json",
		"subtitle": "",
		"provider": "Infoblox"
	},
	{
		"workbookKey": "SymantecVIPWorkbook",
		"logoFileName": "symantec_logo.svg",
		"description": "Gain insight into Symantec VIP by analyzing, collecting and correlating strong authentication data.\nThis workbook provides visibility into user authentications",
		"dataTypesDependencies": [
			"Syslog"
		],
		"dataConnectorsDependencies": [
			"SyslogAma"
		],
		"previewImagesFileNames": [
			"SymantecVIPWhite.png",
			"SymantecVIPBlack.png"
		],
		"version": "1.0.0",
		"title": "Symantec VIP",
		"templateRelativePath": "SymantecVIP.json",
		"subtitle": "",
		"provider": "Symantec"
	},
	{
		"workbookKey": "ProofPointTAPWorkbook",
		"logoFileName": "proofpointlogo.svg",
		"description": "Gain extensive insight into Proofpoint Targeted Attack Protection (TAP) by analyzing, collecting and correlating TAP log events.\nThis workbook provides visibility into message and click events that were permitted, delivered, or blocked",
		"dataTypesDependencies": [
			"ProofPointTAPMessagesBlocked_CL",
			"ProofPointTAPMessagesDelivered_CL",
			"ProofPointTAPClicksPermitted_CL",
			"ProofPointTAPClicksBlocked_CL"
		],
		"dataConnectorsDependencies": [
			"ProofpointTAP"
		],
		"previewImagesFileNames": [
			"ProofpointTAPWhite.png",
			"ProofpointTAPBlack.png"
		],
		"version": "1.0.0",
		"title": "Proofpoint TAP",
		"templateRelativePath": "ProofpointTAP.json",
		"subtitle": "",
		"provider": "Proofpoint"
	},
	{
		"workbookKey": "QualysVMWorkbook",
		"logoFileName": "qualys_logo.svg",
		"description": "Gain insight into Qualys Vulnerability Management by analyzing, collecting and correlating vulnerability data.\nThis workbook provides visibility into vulnerabilities detected from vulnerability scans",
		"dataTypesDependencies": [
			"QualysHostDetection_CL"
		],
		"dataConnectorsDependencies": [
			"QualysVulnerabilityManagement"
		],
		"previewImagesFileNames": [
			"QualysVMWhite.png",
			"QualysVMBlack.png"
		],
		"version": "1.0.0",
		"title": "Qualys Vulnerability Management",
		"templateRelativePath": "QualysVM.json",
		"subtitle": "",
		"provider": "Qualys"
	},
	{
		"workbookKey": "QualysVMV2Workbook",
		"logoFileName": "qualys_logo.svg",
		"description": "Gain insight into Qualys Vulnerability Management by analyzing, collecting and correlating vulnerability data.\nThis workbook provides visibility into vulnerabilities detected from vulnerability scans",
		"dataTypesDependencies": [
			"QualysHostDetectionV2_CL"
		],
		"dataConnectorsDependencies": [
			"QualysVulnerabilityManagement"
		],
		"previewImagesFileNames": [
			"QualysVMWhite.png",
			"QualysVMBlack.png"
		],
		"version": "1.0.0",
		"title": "Qualys Vulnerability Management",
		"templateRelativePath": "QualysVMv2.json",
		"subtitle": "",
		"provider": "Qualys"
	},
	{
		"workbookKey": "GitHubSecurity",
		"logoFileName": "GitHub.svg",
		"description": "Gain insights to GitHub activities that may be interesting for security.",
		"dataTypesDependencies": [
			"Github_CL",
			"GitHubRepoLogs_CL"
		],
		"dataConnectorsDependencies": [],
		"previewImagesFileNames": [
			"GitHubSecurityWhite.png",
			"GitHubSecurityBlack.png"
		],
		"version": "1.0.0",
		"title": "GitHub Security",
		"templateRelativePath": "GitHubSecurityWorkbook.json",
		"subtitle": "",
		"provider": "Microsoft Sentinel community"
	},
	{
		"workbookKey": "VisualizationDemo",
		"logoFileName": "Azure_Sentinel.svg",
		"description": "Learn and explore the many ways of displaying information within Microsoft Sentinel workbooks",
		"dataTypesDependencies": [
			"SecurityAlert"
		],
		"dataConnectorsDependencies": [],
		"previewImagesFileNames": [
			"VisualizationDemoBlack.png",
			"VisualizationDemoWhite.png"
		],
		"version": "1.0.0",
		"title": "Visualizations Demo",
		"templateRelativePath": "VisualizationDemo.json",
		"subtitle": "",
		"provider": "Microsoft Sentinel Community",
		"support": {
			"tier": "Community"
		},
		"author": {
			"name": "Matt Lowe"
		},
		"source": {
			"kind": "Community"
		},
		"categories": {
			"domains": [
				"Platform"
			]
		}
	},
	{
		"workbookKey": "SophosXGFirewallWorkbook",
		"logoFileName": "sophos_logo.svg",
		"description": "Gain insight into Sophos XG Firewall by analyzing, collecting and correlating firewall data.\nThis workbook provides visibility into network traffic",
		"dataTypesDependencies": [
			"Syslog"
		],
		"dataConnectorsDependencies": [
			"SyslogAma"
		],
		"previewImagesFileNames": [
			"SophosXGFirewallWhite.png",
			"SophosXGFirewallBlack.png"
		],
		"version": "1.0.0",
		"title": "Sophos XG Firewall",
		"templateRelativePath": "SophosXGFirewall.json",
		"subtitle": "",
		"provider": "Sophos"
	},
	{
		"workbookKey": "SysmonThreatHuntingWorkbook",
		"logoFileName": "sysmonthreathunting_logo.svg",
		"description": "Simplify your threat hunts using Sysmon data mapped to MITRE ATT&CK data. This workbook gives you the ability to drilldown into system activity based on known ATT&CK techniques as well as other threat hunting entry points such as user activity, network connections or virtual machine Sysmon events.\nPlease note that for this workbook to work you must have deployed Sysmon on your virtual machines in line with the instructions at https://github.com/BlueTeamLabs/sentinel-attack/wiki/Onboarding-sysmon-data-to-Azure-Sentinel",
		"dataTypesDependencies": [
			"Event"
		],
		"dataConnectorsDependencies": [],
		"previewImagesFileNames": [
			"SysmonThreatHuntingWhite1.png",
			"SysmonThreatHuntingBlack1.png"
		],
		"version": "1.4.0",
		"title": "Sysmon Threat Hunting",
		"templateRelativePath": "SysmonThreatHunting.json",
		"subtitle": "",
		"provider": "Microsoft Sentinel community",
		"support": {
			"tier": "Community"
		},
		"author": {
			"name": "Edoardo Gerosa"
		},
		"source": {
			"kind": "Community"
		},
		"categories": {
			"domains": [
				"Security - Threat Protection",
				"Application"
			]
		}
	},
	{
		"workbookKey": "WebApplicationFirewallWAFTypeEventsWorkbook",
		"logoFileName": "webapplicationfirewall(WAF)_logo.svg",
		"description": "Gain insights into your organization's Azure web application firewall (WAF) across various services such as Azure Front Door Service and Application Gateway. You can view event triggers, full messages, attacks over time, among other data. Several aspects of the workbook are interactable to allow users to further understand their data",
		"dataTypesDependencies": [
			"AzureDiagnostics"
		],
		"dataConnectorsDependencies": [
			"WAF"
		],
		"previewImagesFileNames": [
			"WAFFirewallWAFTypeEventsBlack1.PNG",
			"WAFFirewallWAFTypeEventsBlack2.PNG",
			"WAFFirewallWAFTypeEventsBlack3.PNG",
			"WAFFirewallWAFTypeEventsBlack4.PNG",
			"WAFFirewallWAFTypeEventsWhite1.png",
			"WAFFirewallWAFTypeEventsWhite2.PNG",
			"WAFFirewallWAFTypeEventsWhite3.PNG",
			"WAFFirewallWAFTypeEventsWhite4.PNG"
		],
		"version": "1.1.0",
		"title": "Microsoft Web Application Firewall (WAF) - Azure WAF",
		"templateRelativePath": "WebApplicationFirewallWAFTypeEvents.json",
		"subtitle": "",
		"provider": "Microsoft"
	},
	{
		"workbookKey": "OrcaAlertsOverviewWorkbook",
		"logoFileName": "Orca_logo.svg",
		"description": "A visualized overview of Orca security alerts.\nExplore, analize and learn about your security posture using Orca alerts Overview",
		"dataTypesDependencies": [
			"OrcaAlerts_CL"
		],
		"dataConnectorsDependencies": [
			"OrcaSecurityAlerts"
		],
		"previewImagesFileNames": [
			"OrcaAlertsWhite.png",
			"OrcaAlertsBlack.png"
		],
		"version": "1.1.0",
		"title": "Orca alerts overview",
		"templateRelativePath": "OrcaAlerts.json",
		"subtitle": "",
		"provider": "Orca Security"
	},
	{
		"workbookKey": "CyberArkWorkbook",
		"logoFileName": "CyberArk_Logo.svg",
		"description": "The CyberArk Syslog connector allows you to easily connect all your CyberArk security solution logs with your Microsoft Sentinel, to view dashboards, create custom alerts, and improve investigation. Integration between CyberArk and Microsoft Sentinel makes use of the CEF Data Connector to properly parse and display CyberArk Syslog messages.",
		"dataTypesDependencies": [
			"CommonSecurityLog"
		],
		"dataConnectorsDependencies": [
			"CefAma"
		],
		"previewImagesFileNames": [
			"CyberArkActivitiesWhite.PNG",
			"CyberArkActivitiesBlack.PNG"
		],
		"version": "1.1.0",
		"title": "CyberArk EPV Events",
		"templateRelativePath": "CyberArkEPV.json",
		"subtitle": "",
		"provider": "CyberArk"
	},
	{
		"workbookKey": "UserEntityBehaviorAnalyticsWorkbook",
		"logoFileName": "Azure_Sentinel.svg",
		"description": "Identify compromised users and insider threats using User and Entity Behavior Analytics. Gain insights into anomalous user behavior from baselines learned from behavior patterns",
		"dataTypesDependencies": [
			"Anomalies"
		],
		"dataConnectorsDependencies": [],
		"previewImagesFileNames": [
			"UserEntityBehaviorAnalyticsBlack2.png",
			"UserEntityBehaviorAnalyticsWhite2.png"
		],
		"version": "2.0",
		"title": "User And Entity Behavior Analytics",
		"templateRelativePath": "UserEntityBehaviorAnalytics.json",
		"subtitle": "",
		"provider": "Microsoft",
		"support": {
			"tier": "Microsoft"
		},
		"author": {
			"name": "Microsoft Corporation"
		},
		"source": {
			"kind": "Community"
		},
		"categories": {
			"domains": [
				"User Behavior (UEBA)"
			]
		}
	},
	{
		"workbookKey": "CitrixWAF",
		"logoFileName": "citrix_logo.svg",
		"description": "Gain insight into the Citrix WAF logs",
		"dataTypesDependencies": [
			"CommonSecurityLog"
		],
		"dataConnectorsDependencies": [
			"CefAma"
		],
		"previewImagesFileNames": [
			"CitrixWAFBlack.png",
			"CitrixWAFWhite.png"
		],
		"version": "1.0.0",
		"title": "Citrix WAF (Web App Firewall)",
		"templateRelativePath": "CitrixWAF.json",
		"subtitle": "",
		"provider": "Citrix Systems Inc."
	},
	{
		"workbookKey": "UnifiSGWorkbook",
		"logoFileName": "Azure_Sentinel.svg",
		"description": "Gain insights into Unifi Security Gateways analyzing traffic and activities.",
		"dataTypesDependencies": [
			"CommonSecurityLog"
		],
		"dataConnectorsDependencies": [],
		"previewImagesFileNames": [
			"UnifiSGBlack.png",
			"UnifiSGWhite.png"
		],
		"version": "1.0.0",
		"title": "Unifi Security Gateway",
		"templateRelativePath": "UnifiSG.json",
		"subtitle": "",
		"provider": "Microsoft Sentinel community",
		"support": {
			"tier": "Community"
		},
		"author": {
			"name": "SecurityJedi"
		},
		"source": {
			"kind": "Community"
		},
		"categories": {
			"domains": [
				"Security - Network"
			]
		}
	},
	{
		"workbookKey": "UnifiSGNetflowWorkbook",
		"logoFileName": "Azure_Sentinel.svg",
		"description": "Gain insights into Unifi Security Gateways analyzing traffic and activities using Netflow.",
		"dataTypesDependencies": [
			"netflow_CL"
		],
		"dataConnectorsDependencies": [],
		"previewImagesFileNames": [
			"UnifiSGNetflowBlack.png",
			"UnifiSGNetflowWhite.png"
		],
		"version": "1.0.0",
		"title": "Unifi Security Gateway - NetFlow",
		"templateRelativePath": "UnifiSGNetflow.json",
		"subtitle": "",
		"provider": "Microsoft Sentinel community",
		"support": {
			"tier": "Community"
		},
		"author": {
			"name": "SecurityJedi"
		},
		"source": {
			"kind": "Community"
		},
		"categories": {
			"domains": [
				"Security - Network"
			]
		}
	},
	{
		"workbookKey": "NormalizedNetworkEventsWorkbook",
		"logoFileName": "Azure_Sentinel.svg",
		"description": "See insights on multiple networking appliances and other network sessions, that have been parsed or mapped to the normalized networking sessions table. Note this requires enabling parsers for the different products - to learn more, visit https://aka.ms/sentinelnormalizationdocs",
		"dataTypesDependencies": [],
		"dataConnectorsDependencies": [],
		"previewImagesFileNames": [
			"NormalizedNetworkEventsWhite.png",
			"NormalizedNetworkEventsBlack.png"
		],
		"version": "1.0.0",
		"title": "Normalized network events",
		"templateRelativePath": "NormalizedNetworkEvents.json",
		"subtitle": "",
		"provider": "Microsoft",
		"support": {
			"tier": "Community"
		},
		"author": {
			"name": "yoav fransis"
		},
		"source": {
			"kind": "Community"
		},
		"categories": {
			"domains": [
				"Networking"
			]
		}
	},
	{
		"workbookKey": "WorkspaceAuditingWorkbook",
		"logoFileName": "Azure_Sentinel.svg",
		"description": "Workspace auditing report\r\nUse this report to understand query runs across your workspace.",
		"dataTypesDependencies": [
			"LAQueryLogs"
		],
		"dataConnectorsDependencies": [],
		"previewImagesFileNames": [
			"WorkspaceAuditingWhite.png",
			"WorkspaceAuditingBlack.png"
		],
		"version": "1.0.0",
		"title": "Workspace audit",
		"templateRelativePath": "WorkspaceAuditing.json",
		"subtitle": "",
		"provider": "Microsoft Sentinel community",
		"support": {
			"tier": "Community"
		},
		"author": {
			"name": "Sarah Young"
		},
		"source": {
			"kind": "Community"
		},
		"categories": {
			"domains": [
				"IT Operations"
			]
		}
	},
	{
		"workbookKey": "MITREATTACKWorkbook",
		"logoFileName": "Azure_Sentinel.svg",
		"description": "Workbook to showcase MITRE ATT&CK Coverage for Microsoft Sentinel",
		"dataTypesDependencies": [
			"SecurityAlert"
		],
		"dataConnectorsDependencies": [],
		"previewImagesFileNames": [
			"MITREATTACKWhite1.PNG",
			"MITREATTACKWhite2.PNG",
			"MITREATTACKBlack1.PNG",
			"MITREATTACKBlack2.PNG"
		],
		"version": "1.0.1",
		"title": "MITRE ATT&CK Workbook",
		"templateRelativePath": "MITREAttack.json",
		"subtitle": "",
		"provider": "Microsoft Sentinel community"
	},
	{
		"workbookKey": "BETTERMTDWorkbook",
		"logoFileName": "BETTER_MTD_logo.svg",
		"description": "Workbook using the BETTER Mobile Threat Defense (MTD) connector, to give insights into your mobile devices, installed application and overall device security posture.",
		"dataTypesDependencies": [
			"BetterMTDDeviceLog_CL",
			"BetterMTDAppLog_CL",
			"BetterMTDIncidentLog_CL",
			"BetterMTDNetflowLog_CL"
		],
		"dataConnectorsDependencies": [
			"BetterMTD"
		],
		"previewImagesFileNames": [
			"BetterMTDWorkbookPreviewWhite1.png",
			"BetterMTDWorkbookPreviewWhite2.png",
			"BetterMTDWorkbookPreviewWhite3.png",
			"BetterMTDWorkbookPreviewBlack1.png",
			"BetterMTDWorkbookPreviewBlack2.png",
			"BetterMTDWorkbookPreviewBlack3.png"
		],
		"version": "1.1.0",
		"title": "BETTER Mobile Threat Defense (MTD)",
		"templateRelativePath": "BETTER_MTD_Workbook.json",
		"subtitle": "",
		"provider": "BETTER Mobile"
	},
	{
		"workbookKey": "AlsidIoEWorkbook",
		"logoFileName": "Alsid.svg",
		"description": "Workbook showcasing the state and evolution of your Alsid for AD Indicators of Exposures alerts.",
		"dataTypesDependencies": [
			"AlsidForADLog_CL"
		],
		"dataConnectorsDependencies": [
			"AlsidForAD"
		],
		"previewImagesFileNames": [
			"AlsidIoEBlack1.png",
			"AlsidIoEBlack2.png",
			"AlsidIoEBlack3.png",
			"AlsidIoEWhite1.png",
			"AlsidIoEWhite2.png",
			"AlsidIoEWhite3.png"
		],
		"version": "1.0.0",
		"title": "Alsid for AD | Indicators of Exposure",
		"templateRelativePath": "AlsidIoE.json",
		"subtitle": "",
		"provider": "Alsid"
	},
	{
		"workbookKey": "AlsidIoAWorkbook",
		"logoFileName": "Alsid.svg",
		"description": "Workbook showcasing the state and evolution of your Alsid for AD Indicators of Attack alerts.",
		"dataTypesDependencies": [
			"AlsidForADLog_CL"
		],
		"dataConnectorsDependencies": [
			"AlsidForAD"
		],
		"previewImagesFileNames": [
			"AlsidIoABlack1.png",
			"AlsidIoABlack2.png",
			"AlsidIoABlack3.png",
			"AlsidIoAWhite1.png",
			"AlsidIoAWhite2.png",
			"AlsidIoAWhite3.png"
		],
		"version": "1.0.0",
		"title": "Alsid for AD | Indicators of Attack",
		"templateRelativePath": "AlsidIoA.json",
		"subtitle": "",
		"provider": "Alsid"
	},
	{
		"workbookKey": "InvestigationInsightsWorkbook",
		"logoFileName": "Microsoft_logo.svg",
		"description": "Help analysts gain insight into incident, bookmark and entity data through the Investigation Insights Workbook. This workbook provides common queries and detailed visualizations to help an analyst investigate suspicious activities quickly with an easy to use interface. Analysts can start their investigation from a Microsoft Sentinel incident, bookmark, or by simply entering the entity data into the workbook manually.",
		"dataTypesDependencies": [
			"AuditLogs",
			"AzureActivity",
			"CommonSecurityLog",
			"OfficeActivity",
			"SecurityEvent",
			"SigninLogs",
			"ThreatIntelligenceIndicator"
		],
		"dataConnectorsDependencies": [
			"AzureActivity",
			"SecurityEvents",
			"Office365",
			"AzureActiveDirectory",
			"ThreatIntelligence",
			"ThreatIntelligenceTaxii",
			"WindowsSecurityEvents"
		],
		"previewImagesFileNames": [
			"InvestigationInsightsWhite1.png",
			"InvestigationInsightsBlack1.png",
			"InvestigationInsightsWhite2.png",
			"InvestigationInsightsBlack2.png"
		],
		"version": "1.4.1",
		"title": "Investigation Insights",
		"templateRelativePath": "InvestigationInsights.json",
		"subtitle": "",
		"provider": "Microsoft Sentinel community"
	},
	{
		"workbookKey": "AksSecurityWorkbook",
		"logoFileName": "Kubernetes_services.svg",
		"description": "See insights about the security of your AKS clusters. The workbook helps to identify sensitive operations in the clusters and get insights based on Azure Defender alerts.",
		"dataTypesDependencies": [
			"SecurityAlert",
			"AzureDiagnostics"
		],
		"dataConnectorsDependencies": [
			"AzureSecurityCenter",
			"AzureKubernetes"
		],
		"previewImagesFileNames": [
			"AksSecurityWhite.png",
			"AksSecurityBlack.png"
		],
		"version": "1.5.0",
		"title": "Azure Kubernetes Service (AKS) Security",
		"templateRelativePath": "AksSecurity.json",
		"subtitle": "",
		"provider": "Microsoft"
	},
	{
		"workbookKey": "AzureKeyVaultWorkbook",
		"logoFileName": "KeyVault.svg",
		"description": "See insights about the security of your Azure key vaults. The workbook helps to identify sensitive operations in the key vaults and get insights based on Azure Defender alerts.",
		"dataTypesDependencies": [
			"SecurityAlert",
			"AzureDiagnostics"
		],
		"dataConnectorsDependencies": [
			"AzureSecurityCenter",
			"AzureKeyVault"
		],
		"previewImagesFileNames": [
			"AkvSecurityWhite.png",
			"AkvSecurityBlack.png"
		],
		"version": "1.1.0",
		"title": "Azure Key Vault Security",
		"templateRelativePath": "AzureKeyVaultWorkbook.json",
		"subtitle": "",
		"provider": "Microsoft"
	},
	{
		"workbookKey": "IncidentOverview",
		"logoFileName": "Azure_Sentinel.svg",
		"description": "The Incident Overview workbook is designed to assist in triaging and investigation by providing in-depth information about the incident, including:\r\n* General information\r\n* Entity data\r\n* Triage time (time between incident creation and first response)\r\n* Mitigation time (time between incident creation and closing)\r\n* Comments\r\n\r\nCustomize this workbook by saving and editing it. \r\nYou can reach this workbook template from the incidents panel as well. Once you have customized it, the link from the incident panel will open the customized workbook instead of the template.\r\n",
		"dataTypesDependencies": [
			"SecurityAlert",
			"SecurityIncident"
		],
		"dataConnectorsDependencies": [],
		"previewImagesFileNames": [
			"IncidentOverviewBlack1.png",
			"IncidentOverviewWhite1.png",
			"IncidentOverviewBlack2.png",
			"IncidentOverviewWhite2.png"
		],
		"version": "2.1.0",
		"title": "Incident overview",
		"templateRelativePath": "IncidentOverview.json",
		"subtitle": "",
		"provider": "Microsoft"
	},
	{
		"workbookKey": "SecurityOperationsEfficiency",
		"logoFileName": "Azure_Sentinel.svg",
		"description": "Security operations center managers can view overall efficiency metrics and measures regarding the performance of their team. They can find operations by multiple indicators over time including severity, MITRE tactics, mean time to triage, mean time to resolve and more. The SOC manager can develop a picture of the performance in both general and specific areas over time and use it to improve efficiency.",
		"dataTypesDependencies": [
			"SecurityAlert",
			"SecurityIncident"
		],
		"dataConnectorsDependencies": [],
		"previewImagesFileNames": [
			"SecurityEfficiencyWhite1.png",
			"SecurityEfficiencyWhite2.png",
			"SecurityEfficiencyBlack1.png",
			"SecurityEfficiencyBlack2.png"
		],
		"version": "1.5.1",
		"title": "Security Operations Efficiency",
		"templateRelativePath": "SecurityOperationsEfficiency.json",
		"subtitle": "",
		"provider": "Microsoft"
	},
	{
		"workbookKey": "DataCollectionHealthMonitoring",
		"logoFileName": "Azure_Sentinel.svg",
		"description": "Gain insights into your workspace's data ingestion status. In this workbook, you can view additional monitors and detect anomalies that will help you determine your workspace's data collection health.",
		"dataTypesDependencies": [],
		"dataConnectorsDependencies": [],
		"previewImagesFileNames": [
			"HealthMonitoringWhite1.png",
			"HealthMonitoringWhite2.png",
			"HealthMonitoringWhite3.png",
			"HealthMonitoringBlack1.png",
			"HealthMonitoringBlack2.png",
			"HealthMonitoringBlack3.png"
		],
		"version": "1.0.0",
		"title": "Data collection health monitoring",
		"templateRelativePath": "DataCollectionHealthMonitoring.json",
		"subtitle": "",
		"provider": "Microsoft",
		"support": {
			"tier": "Community"
		},
		"author": {
			"name": "morshabi"
		},
		"source": {
			"kind": "Community"
		},
		"categories": {
			"domains": [
				"IT Operations",
				"Platform"
			]
		}
	},
	{
		"workbookKey": "OnapsisAlarmsWorkbook",
		"logoFileName": "onapsis_logo.svg",
		"description": "Gain insights into what is going on in your SAP Systems with this overview of the alarms triggered in the Onapsis Platform. Incidents are enriched with context and next steps to help your Security team respond effectively.",
		"dataTypesDependencies": [
			"CommonSecurityLog"
		],
		"dataConnectorsDependencies": [
			"OnapsisPlatform",
			"CefAma"
		],
		"previewImagesFileNames": [
			"OnapsisWhite1.PNG",
			"OnapsisBlack1.PNG",
			"OnapsisWhite2.PNG",
			"OnapsisBlack2.PNG"
		],
		"version": "1.0.0",
		"title": "Onapsis Alarms Overview",
		"templateRelativePath": "OnapsisAlarmsOverview.json",
		"subtitle": "",
		"provider": "Onapsis"
	},
	{
		"workbookKey": "DelineaWorkbook",
		"logoFileName": "DelineaLogo.svg",
		"description": "The Delinea Secret Server Syslog connector",
		"dataTypesDependencies": [
			"CommonSecurityLog"
		],
		"dataConnectorsDependencies": [
			"DelineaSecretServer_CEF",
			"DelineaSecretServerAma",
			"CefAma"
		],
		"previewImagesFileNames": [
			"DelineaWorkbookWhite.PNG",
			"DelineaWorkbookBlack.PNG"
		],
		"version": "1.0.0",
		"title": "Delinea Secret Server Workbook",
		"templateRelativePath": "DelineaWorkbook.json",
		"subtitle": "",
		"provider": "Delinea"
	},
	{
		"workbookKey": "ForcepointCloudSecurityGatewayWorkbook",
		"logoFileName": "Forcepoint_new_logo.svg",
		"description": "Use this report to understand query runs across your workspace.",
		"dataTypesDependencies": [
			"CommonSecurityLog"
		],
		"dataConnectorsDependencies": [
			"CefAma"
		],
		"previewImagesFileNames": [
			"ForcepointCloudSecurityGatewayWhite.png",
			"ForcepointCloudSecurityGatewayBlack.png"
		],
		"version": "1.0.0",
		"title": "Forcepoint Cloud Security Gateway Workbook",
		"templateRelativePath": "ForcepointCloudSecuirtyGateway.json",
		"subtitle": "",
		"provider": "Forcepoint"
	},
	{
		"workbookKey": "IntsightsIOCWorkbook",
		"logoFileName": "IntSights_logo.svg",
		"description": "This Microsoft Sentinel workbook provides an overview of Indicators of Compromise (IOCs) and their correlations allowing users to analyze and visualize indicators based on severity, type, and other parameters.",
		"dataTypesDependencies": [
			"ThreatIntelligenceIndicator",
			"SecurityAlert"
		],
		"dataConnectorsDependencies": [
			"ThreatIntelligenceTaxii"
		],
		"previewImagesFileNames": [
			"IntsightsIOCWhite.png",
			"IntsightsMatchedWhite.png",
			"IntsightsMatchedBlack.png",
			"IntsightsIOCBlack.png"
		],
		"version": "2.0.0",
		"title": "IntSights IOC Workbook",
		"templateRelativePath": "IntsightsIOCWorkbook.json",
		"subtitle": "",
		"provider": "IntSights Cyber Intelligence"
	},
	{
		"workbookKey": "DarktraceSummaryWorkbook",
		"logoFileName": "Darktrace.svg",
		"description": "A workbook containing relevant KQL queries to help you visualise the data in model breaches from the Darktrace Connector",
		"dataTypesDependencies": [
			"CommonSecurityLog"
		],
		"dataConnectorsDependencies": [
			"Darktrace",
			"DarktraceAma",
			"CefAma"
		],
		"previewImagesFileNames": [
			"AIA-DarktraceSummaryWhite.png",
			"AIA-DarktraceSummaryBlack.png"
		],
		"version": "1.1.0",
		"title": "AI Analyst Darktrace Model Breach Summary",
		"templateRelativePath": "AIA-Darktrace.json",
		"subtitle": "",
		"provider": "Darktrace"
	},
	{
		"workbookKey": "TrendMicroXDR",
		"logoFileName": "trendmicro_logo.svg",
		"description": "Gain insights from Trend Vision One with this overview of the Alerts triggered.",
		"dataTypesDependencies": [
			"TrendMicro_XDR_WORKBENCH_CL"
		],
		"dataConnectorsDependencies": [
			"TrendMicroXDR"
		],
		"previewImagesFileNames": [
			"TrendMicroXDROverviewWhite.png",
			"TrendMicroXDROverviewBlack.png"
		],
		"version": "1.3.0",
		"title": "Trend Vision One Alert Overview",
		"templateRelativePath": "TrendMicroXDROverview.json",
		"subtitle": "",
		"provider": "Trend Micro"
	},
	{
		"workbookKey": "CyberpionOverviewWorkbook",
		"logoFileName": "cyberpion_logo.svg",
		"description": "Use Cyberpion's Security Logs and this workbook, to get an overview of your online assets, gain insights into their current state, and find ways to better secure your ecosystem.",
		"dataTypesDependencies": [
			"CyberpionActionItems_CL"
		],
		"dataConnectorsDependencies": [
			"CyberpionSecurityLogs"
		],
		"previewImagesFileNames": [
			"CyberpionActionItemsBlack.png",
			"CyberpionActionItemsWhite.png"
		],
		"version": "1.0.0",
		"title": "Cyberpion Overview",
		"templateRelativePath": "CyberpionOverviewWorkbook.json",
		"subtitle": "",
		"provider": "Cyberpion"
	},
	{
		"workbookKey": "SolarWindsPostCompromiseHuntingWorkbook",
		"logoFileName": "MSTIC-Logo.svg",
		"description": "This hunting workbook is intended to help identify activity related to the Solorigate compromise and subsequent attacks discovered in December 2020",
		"dataTypesDependencies": [
			"CommonSecurityLog",
			"SigninLogs",
			"AuditLogs",
			"AADServicePrincipalSignInLogs",
			"OfficeActivity",
			"BehaviorAnalytics",
			"SecurityEvent",
			"DeviceProcessEvents",
			"SecurityAlert",
			"DnsEvents"
		],
		"dataConnectorsDependencies": [
			"AzureActiveDirectory",
			"SecurityEvents",
			"Office365",
			"MicrosoftThreatProtection",
			"DNS",
			"WindowsSecurityEvents"
		],
		"previewImagesFileNames": [
			"SolarWindsPostCompromiseHuntingWhite.png",
			"SolarWindsPostCompromiseHuntingBlack.png"
		],
		"version": "1.5.1",
		"title": "SolarWinds Post Compromise Hunting",
		"templateRelativePath": "SolarWindsPostCompromiseHunting.json",
		"subtitle": "",
		"provider": "Microsoft",
		"support": {
			"tier": "Microsoft"
		},
		"author": {
			"name": "Shain"
		},
		"source": {
			"kind": "Community"
		},
		"categories": {
			"domains": [
				"Security - Others"
			]
		}
	},
	{
		"workbookKey": "ProofpointPODWorkbook",
		"logoFileName": "proofpointlogo.svg",
		"description": "Gain insights into your Proofpoint on Demand Email Security activities, including maillog and messages data. The Workbook provides users with an executive dashboard showing the reporting capabilities, message traceability and monitoring.",
		"dataTypesDependencies": [
			"ProofpointPOD_maillog_CL",
			"ProofpointPOD_message_CL"
		],
		"dataConnectorsDependencies": [
			"ProofpointPOD"
		],
		"previewImagesFileNames": [
			"ProofpointPODMainBlack1.png",
			"ProofpointPODMainBlack2.png",
			"ProofpointPODMainWhite1.png",
			"ProofpointPODMainWhite2.png",
			"ProofpointPODMessageSummaryBlack.png",
			"ProofpointPODMessageSummaryWhite.png",
			"ProofpointPODTLSBlack.png",
			"ProofpointPODTLSWhite.png"
		],
		"version": "1.0.0",
		"title": "Proofpoint On-Demand Email Security",
		"templateRelativePath": "ProofpointPOD.json",
		"subtitle": "",
		"provider": "Proofpoint"
	},
	{
		"workbookKey": "CiscoUmbrellaWorkbook",
		"logoFileName": "cisco_logo.svg",
		"description": "Gain insights into Cisco Umbrella activities, including the DNS, Proxy and Cloud Firewall data. Workbook shows general information along with threat landscape including categories, blocked destinations and URLs.",
		"dataTypesDependencies": [
			"Cisco_Umbrella_dns_CL",
			"Cisco_Umbrella_proxy_CL",
			"Cisco_Umbrella_ip_CL",
			"Cisco_Umbrella_cloudfirewall_CL"
		],
		"dataConnectorsDependencies": [
			"CiscoUmbrellaDataConnector"
		],
		"previewImagesFileNames": [
			"CiscoUmbrellaDNSBlack1.png",
			"CiscoUmbrellaDNSBlack2.png",
			"CiscoUmbrellaDNSWhite1.png",
			"CiscoUmbrellaDNSWhite2.png",
			"CiscoUmbrellaFirewallBlack.png",
			"CiscoUmbrellaFirewallWhite.png",
			"CiscoUmbrellaMainBlack1.png",
			"CiscoUmbrellaMainBlack2.png",
			"CiscoUmbrellaMainWhite1.png",
			"CiscoUmbrellaMainWhite2.png",
			"CiscoUmbrellaProxyBlack1.png",
			"CiscoUmbrellaProxyBlack2.png",
			"CiscoUmbrellaProxyWhite1.png",
			"CiscoUmbrellaProxyWhite2.png"
		],
		"version": "1.0.0",
		"title": "Cisco Umbrella",
		"templateRelativePath": "CiscoUmbrella.json",
		"subtitle": "",
		"provider": "Cisco"
	},
	{
		"workbookKey": "AnalyticsEfficiencyWorkbook",
		"logoFileName": "Azure_Sentinel.svg",
		"description": "Gain insights into the efficacy of your analytics rules. In this workbook you can analyze and monitor the analytics rules found in your workspace to achieve better performance by your SOC.",
		"dataTypesDependencies": [
			"SecurityAlert",
			"SecurityIncident"
		],
		"dataConnectorsDependencies": [],
		"previewImagesFileNames": [
			"AnalyticsEfficiencyBlack.png",
			"AnalyticsEfficiencyWhite.png"
		],
		"version": "1.2.0",
		"title": "Analytics Efficiency",
		"templateRelativePath": "AnalyticsEfficiency.json",
		"subtitle": "",
		"provider": "Microsoft"
	},
	{
		"workbookKey": "WorkspaceUsage",
		"logoFileName": "Azure_Sentinel.svg",
		"description": "Gain insights into your workspace's usage. In this workbook, you can view your workspace's data consumption, latency, recommended tasks and Cost and Usage statistics.",
		"dataTypesDependencies": [],
		"dataConnectorsDependencies": [],
		"previewImagesFileNames": [
			"WorkspaceUsageBlack.png",
			"WorkspaceUsageWhite.png"
		],
		"version": "1.6.0",
		"title": "Workspace Usage Report",
		"templateRelativePath": "WorkspaceUsage.json",
		"subtitle": "",
		"provider": "Microsoft Sentinel community",
		"support": {
			"tier": "Community"
		},
		"author": {
			"name": "Clive Watson"
		},
		"source": {
			"kind": "Community"
		},
		"categories": {
			"domains": [
				"IT Operations"
			]
		}
	},
	{
		"workbookKey": "SentinelCentral",
		"logoFileName": "Azure_Sentinel.svg",
		"description": "Use this report to view Incident (and Alert data) across many workspaces, this works with Azure Lighthouse and across any subscription you have access to.",
		"dataTypesDependencies": [
			"SecurityIncident"
		],
		"dataConnectorsDependencies": [],
		"previewImagesFileNames": [
			"SentinelCentralBlack.png",
			"SentinelCentralWhite.png"
		],
		"version": "2.1.1",
		"title": "Microsoft Sentinel Central",
		"templateRelativePath": "SentinelCentral.json",
		"subtitle": "",
		"provider": "Microsoft Sentinel community"
	},
	{
		"workbookKey": "CognniIncidentsWorkbook",
		"logoFileName": "cognni-logo.svg",
		"description": "Gain intelligent insights into the risks to your important financial, legal, HR, and governance information. This workbook lets you monitor your at-risk information to determine when and why incidents occurred, as well as who was involved. These incidents are broken into high, medium, and low risk incidents for each information category.",
		"dataTypesDependencies": [
			"CognniIncidents_CL"
		],
		"dataConnectorsDependencies": [
			"CognniSentinelDataConnector"
		],
		"previewImagesFileNames": [
			"CognniBlack.PNG",
			"CognniWhite.PNG"
		],
		"version": "1.0.0",
		"title": "Cognni Important Information Incidents",
		"templateRelativePath": "CognniIncidentsWorkbook.json",
		"subtitle": "",
		"provider": "Cognni"
	},
	{
		"workbookKey": "pfsense",
		"logoFileName": "pfsense_logo.svg",
		"description": "Gain insights into pfsense logs from both filterlog and nginx.",
		"dataTypesDependencies": [
			"CommonSecurityLog"
		],
		"dataConnectorsDependencies": [],
		"previewImagesFileNames": [
			"pfsenseBlack.png",
			"pfsenseWhite.png"
		],
		"version": "1.0.0",
		"title": "pfsense",
		"templateRelativePath": "pfsense.json",
		"subtitle": "",
		"provider": "Microsoft Sentinel community",
		"support": {
			"tier": "Community"
		},
		"author": {
			"name": "dicolanl"
		},
		"source": {
			"kind": "Community"
		},
		"categories": {
			"domains": [
				"Security - Network"
			]
		}
	},
	{
		"workbookKey": "ExchangeCompromiseHunting",
		"logoFileName": "MSTIC-Logo.svg",
		"description": "This workbook is intended to help defenders in responding to the Exchange Server vulnerabilities disclosed in March 2021, as well as hunting for potential compromise activity. More details on these vulnearbilities can be found at: https://aka.ms/exchangevulns",
		"dataTypesDependencies": [
			"SecurityEvent",
			"W3CIISLog"
		],
		"dataConnectorsDependencies": [
			"SecurityEvents",
			"AzureMonitor(IIS)",
			"WindowsSecurityEvents"
		],
		"previewImagesFileNames": [
			"ExchangeBlack.png",
			"ExchangeWhite.png"
		],
		"version": "1.0.0",
		"title": "Exchange Compromise Hunting",
		"templateRelativePath": "ExchangeCompromiseHunting.json",
		"subtitle": "",
		"provider": "Microsoft",
		"support": {
			"tier": "Community"
		},
		"author": {
			"name": "Pete Bryan"
		},
		"source": {
			"kind": "Community"
		},
		"categories": {
			"domains": [
				"Security - Threat Protection"
			]
		}
	},
	{
		"workbookKey": "SOCProcessFramework",
		"logoFileName": "Azure_Sentinel.svg",
		"description": "Built by Microsoft's Sentinel GBB's - This workbook contains years of SOC Best Practices and is intended to help SOCs mature and leverage industry standards in Operationalizing their SOC in using Microsoft Sentinel. It contains Processes and Procedures every SOC should consider and builds a high level of operational excellence.",
		"dataTypesDependencies": [],
		"dataConnectorsDependencies": [],
		"previewImagesFileNames": [
			"SOCProcessFrameworkCoverImage1White.png",
			"SOCProcessFrameworkCoverImage1Black.png",
			"SOCProcessFrameworkCoverImage2White.png",
			"SOCProcessFrameworkCoverImage2Black.png"
		],
		"version": "1.1.0",
		"title": "SOC Process Framework",
		"templateRelativePath": "SOCProcessFramework.json",
		"subtitle": "",
		"provider": "Microsoft Sentinel Community"
	},
	{
		"workbookKey": "Building_a_SOCLargeStaffWorkbook",
		"logoFileName": "Azure_Sentinel.svg",
		"description": "Built by Microsoft's Sentinel GBB's - This workbook contains years of SOC Best Practices and is intended to help SOCs mature and leverage industry standards in Operationalizing their SOC in using Microsoft Sentinel. It contains Processes and Procedures every SOC should consider and builds a high level of operational excellence.",
		"dataTypesDependencies": [],
		"dataConnectorsDependencies": [],
		"previewImagesFileNames": [
			"SOCProcessFrameworkCoverImage1White.png",
			"SOCProcessFrameworkCoverImage1Black.png",
			"SOCProcessFrameworkCoverImage2White.png",
			"SOCProcessFrameworkCoverImage2Black.png"
		],
		"version": "1.1.0",
		"title": "SOC Large Staff",
		"templateRelativePath": "Building_a_SOCLargeStaff.json",
		"subtitle": "",
		"provider": "Microsoft Sentinel Community"
	},
	{
		"workbookKey": "Building_a_SOCMediumStaffWorkbook",
		"logoFileName": "Azure_Sentinel.svg",
		"description": "Built by Microsoft's Sentinel GBB's - This workbook contains years of SOC Best Practices and is intended to help SOCs mature and leverage industry standards in Operationalizing their SOC in using Microsoft Sentinel. It contains Processes and Procedures every SOC should consider and builds a high level of operational excellence.",
		"dataTypesDependencies": [],
		"dataConnectorsDependencies": [],
		"previewImagesFileNames": [
			"SOCProcessFrameworkCoverImage1White.png",
			"SOCProcessFrameworkCoverImage1Black.png",
			"SOCProcessFrameworkCoverImage2White.png",
			"SOCProcessFrameworkCoverImage2Black.png"
		],
		"version": "1.1.0",
		"title": "SOC Medium Staff",
		"templateRelativePath": "Building_a_SOCMediumStaff.json",
		"subtitle": "",
		"provider": "Microsoft Sentinel Community"
	},
	{
		"workbookKey": "Building_a_SOCPartTimeStaffWorkbook",
		"logoFileName": "Azure_Sentinel.svg",
		"description": "Built by Microsoft's Sentinel GBB's - This workbook contains years of SOC Best Practices and is intended to help SOCs mature and leverage industry standards in Operationalizing their SOC in using Microsoft Sentinel. It contains Processes and Procedures every SOC should consider and builds a high level of operational excellence.",
		"dataTypesDependencies": [],
		"dataConnectorsDependencies": [],
		"previewImagesFileNames": [
			"SOCProcessFrameworkCoverImage1White.png",
			"SOCProcessFrameworkCoverImage1Black.png",
			"SOCProcessFrameworkCoverImage2White.png",
			"SOCProcessFrameworkCoverImage2Black.png"
		],
		"version": "1.1.0",
		"title": "SOC Part Time Staff",
		"templateRelativePath": "Building_a_SOCPartTimeStaff.json",
		"subtitle": "",
		"provider": "Microsoft Sentinel Community"
	},
	{
		"workbookKey": "Building_a_SOCSmallStaffWorkbook",
		"logoFileName": "Azure_Sentinel.svg",
		"description": "Built by Microsoft's Sentinel GBB's - This workbook contains years of SOC Best Practices and is intended to help SOCs mature and leverage industry standards in Operationalizing their SOC in using Microsoft Sentinel. It contains Processes and Procedures every SOC should consider and builds a high level of operational excellence.",
		"dataTypesDependencies": [],
		"dataConnectorsDependencies": [],
		"previewImagesFileNames": [
			"SOCProcessFrameworkCoverImage1White.png",
			"SOCProcessFrameworkCoverImage1Black.png",
			"SOCProcessFrameworkCoverImage2White.png",
			"SOCProcessFrameworkCoverImage2Black.png"
		],
		"version": "1.1.0",
		"title": "SOC Small Staff",
		"templateRelativePath": "Building_a_SOCSmallStaff.json",
		"subtitle": "",
		"provider": "Microsoft Sentinel Community"
	},
	{
		"workbookKey": "SOCIRPlanningWorkbook",
		"logoFileName": "Azure_Sentinel.svg",
		"description": "Built by Microsoft's Sentinel GBB's - This workbook contains years of SOC Best Practices and is intended to help SOCs mature and leverage industry standards in Operationalizing their SOC in using Microsoft Sentinel. It contains Processes and Procedures every SOC should consider and builds a high level of operational excellence.",
		"dataTypesDependencies": [],
		"dataConnectorsDependencies": [],
		"previewImagesFileNames": [
			"SOCProcessFrameworkCoverImage1White.png",
			"SOCProcessFrameworkCoverImage1Black.png",
			"SOCProcessFrameworkCoverImage2White.png",
			"SOCProcessFrameworkCoverImage2Black.png"
		],
		"version": "1.1.0",
		"title": "SOC IR Planning",
		"templateRelativePath": "SOCIRPlanning.json",
		"subtitle": "",
		"provider": "Microsoft Sentinel Community"
	},
	{
		"workbookKey": "UpdateSOCMaturityScoreWorkbook",
		"logoFileName": "Azure_Sentinel.svg",
		"description": "Built by Microsoft's Sentinel GBB's - This workbook contains years of SOC Best Practices and is intended to help SOCs mature and leverage industry standards in Operationalizing their SOC in using Microsoft Sentinel. It contains Processes and Procedures every SOC should consider and builds a high level of operational excellence.",
		"dataTypesDependencies": [],
		"dataConnectorsDependencies": [],
		"previewImagesFileNames": [
			"SOCProcessFrameworkCoverImage1White.png",
			"SOCProcessFrameworkCoverImage1Black.png",
			"SOCProcessFrameworkCoverImage2White.png",
			"SOCProcessFrameworkCoverImage2Black.png"
		],
		"version": "1.1.0",
		"title": "Update SOC Maturity Score",
		"templateRelativePath": "UpdateSOCMaturityScore.json",
		"subtitle": "",
		"provider": "Microsoft Sentinel Community"
	},
	{
		"workbookKey": "Microsoft365SecurityPosture",
		"logoFileName": "M365securityposturelogo.svg",
		"description": "This workbook presents security posture data collected from Azure Security Center, M365 Defender, Defender for Endpoint, and Microsoft Cloud App Security. This workbook relies on the M365 Security Posture Playbook in order to bring the data in.",
		"dataTypesDependencies": [
			"M365SecureScore_CL",
			"MDfESecureScore_CL",
			"MDfEExposureScore_CL",
			"MDfERecommendations_CL",
			"MDfEVulnerabilitiesList_CL",
			"McasShadowItReporting"
		],
		"dataConnectorsDependencies": [],
		"previewImagesFileNames": [
			"M365securitypostureblack.png",
			"M365securityposturewhite.png"
		],
		"version": "1.0.0",
		"title": "Microsoft 365 Security Posture",
		"templateRelativePath": "M365SecurityPosture.json",
		"subtitle": "",
		"provider": "Microsoft Sentinel Community",
		"support": {
			"tier": "Community"
		},
		"author": {
			"name": "Matt Lowe"
		},
		"source": {
			"kind": "Community"
		},
		"categories": {
			"domains": [
				"Security - Others"
			]
		}
	},
	{
		"workbookKey": "AzureSentinelCost",
		"logoFileName": "Azure_Sentinel.svg",
		"description": "This workbook provides an estimated cost across the main billed items in Microsoft Sentinel: ingestion, retention and automation. It also provides insight about the possible impact of the Microsoft 365 E5 offer.",
		"dataTypesDependencies": [
			"Usage"
		],
		"dataConnectorsDependencies": [],
		"previewImagesFileNames": [
			"AzureSentinelCostWhite.png",
			"AzureSentinelCostBlack.png"
		],
		"version": "1.5.1",
		"title": "Microsoft Sentinel Cost",
		"templateRelativePath": "AzureSentinelCost.json",
		"subtitle": "",
		"provider": "Microsoft Sentinel Community"
	},
	{
		"workbookKey": "ADXvsLA",
		"logoFileName": "Azure_Sentinel.svg",
		"description": "This workbook shows the tables from Microsoft Sentinel which are backed up in ADX. It also provides a comparison between the entries in the Microsoft Sentinel tables and the ADX tables. Lastly some general information about the queries and ingestion on ADX is shown.",
		"dataTypesDependencies": [],
		"dataConnectorsDependencies": [],
		"previewImagesFileNames": [
			"ADXvsLABlack.PNG",
			"ADXvsLAWhite.PNG"
		],
		"version": "1.0.0",
		"title": "ADXvsLA",
		"templateRelativePath": "ADXvsLA.json",
		"subtitle": "",
		"provider": "Microsoft Sentinel Community",
		"support": {
			"tier": "Community"
		},
		"author": {
			"name": "Naomi"
		},
		"source": {
			"kind": "Community"
		},
		"categories": {
			"domains": [
				"Platform"
			]
		}
	},
	{
		"workbookKey": "MicrosoftDefenderForOffice365",
		"logoFileName": "office365_logo.svg",
		"description": "Gain insights into your Microsoft Defender for Office 365 raw data logs.  This workbook lets you look at trends in email senders, attachments and embedded URL data to find anomalies. You can also search by, sender, recipient, subject, attachment or embedded URL to find where the related messages have been sent.",
		"dataTypesDependencies": [
			"EmailEvents",
			"EmailUrlInfo",
			"EmailAttachmentInfo"
		],
		"dataConnectorsDependencies": [],
		"previewImagesFileNames": [
			"MDOWhite1.png",
			"MDOBlack1.png",
			"MDOWhite2.png",
			"MDOBlack2.png"
		],
		"version": "1.0.0",
		"title": "Microsoft Defender For Office 365",
		"templateRelativePath": "MicrosoftDefenderForOffice365.json",
		"subtitle": "",
		"provider": "Microsoft Sentinel Community",
		"support": {
			"tier": "Community"
		},
		"author": {
			"name": "Brian Delaney"
		},
		"source": {
			"kind": "Community"
		},
		"categories": {
			"domains": [
				"Security - Others"
			]
		}
	},
	{
		"workbookKey": "ProofPointThreatDashboard",
		"logoFileName": "proofpointlogo.svg",
		"description": "Provides an overview of email threat activity based on log data provided by ProofPoint",
		"dataTypesDependencies": [
			"ProofpointPOD_message_CL",
			"ProofpointPOD_maillog_CL",
			"ProofPointTAPClicksBlocked_CL",
			"ProofPointTAPClicksPermitted_CL",
			"ProofPointTAPMessagesBlocked_CL",
			"ProofPointTAPMessagesDelivered_CL"
		],
		"dataConnectorsDependencies": [
			"ProofpointTAP",
			"ProofpointPOD"
		],
		"previewImagesFileNames": [
			"ProofPointThreatDashboardBlack1.png",
			"ProofPointThreatDashboardWhite1.png"
		],
		"version": "1.0.0",
		"title": "ProofPoint Threat Dashboard",
		"templateRelativePath": "ProofPointThreatDashboard.json",
		"subtitle": "",
		"provider": "Microsoft Sentinel Community",
		"support": {
			"tier": "Community"
		},
		"author": {
			"name": "reprise99"
		},
		"source": {
			"kind": "Community"
		},
		"categories": {
			"domains": [
				"Security - Others"
			]
		}
	},
	{
		"workbookKey": "AMAmigrationTracker",
		"logoFileName": "Azure_Sentinel.svg",
		"description": "See what Azure and Azure Arc servers have Log Analytics agent or Azure Monitor agent installed. Review what DCR (data collection rules) apply to your machines and whether you are collecting logs from those machines into your selected workspaces.",
		"dataTypesDependencies": [],
		"dataConnectorsDependencies": [],
		"previewImagesFileNames": [
			"AMAtrackingWhite1.png",
			"AMAtrackingWhite2.png",
			"AMAtrackingWhite3.png",
			"AMAtrackingWhite4.png",
			"AMAtrackingBlack1.png",
			"AMAtrackingBlack2.png",
			"AMAtrackingBlack3.png",
			"AMAtrackingBlack4.png"
		],
		"version": "1.1.0",
		"title": "AMA migration tracker",
		"templateRelativePath": "AMAmigrationTracker.json",
		"subtitle": "",
		"provider": "Microsoft Sentinel Community",
		"support": {
			"tier": "Community"
		},
		"author": {
			"name": "mariavaladas"
		},
		"source": {
			"kind": "Community"
		},
		"categories": {
			"domains": [
				"Platform",
				"Migration"
			]
		}
	},
	{
		"workbookKey": "AdvancedKQL",
		"logoFileName": "Azure_Sentinel.svg",
		"description": "This interactive Workbook is designed to improve your KQL proficiency by using a use-case driven approach.",
		"dataTypesDependencies": [],
		"dataConnectorsDependencies": [],
		"previewImagesFileNames": [
			"AdvancedKQLWhite.png",
			"AdvancedKQLBlack.png"
		],
		"version": "1.3.0",
		"title": "Advanced KQL for Microsoft Sentinel",
		"templateRelativePath": "AdvancedKQL.json",
		"subtitle": "",
		"provider": "Microsoft Sentinel Community"
	},
	{
		"workbookKey": "DSTIMWorkbook",
		"logoFileName": "DSTIM.svg",
		"description": "Identify sensitive data blast radius (i.e., who accessed sensitive data, what kinds of sensitive data, from where and when) in a given data security incident investigation or as part of Threat Hunting. Prioritize your investigation based on insights provided with integrations with Watchlists(VIPUsers, TerminatedEmployees and HighValueAssets), Threat Intelligence feed, UEBA baselines and much more.",
		"dataTypesDependencies": [
			"DSMAzureBlobStorageLogs",
			"DSMDataClassificationLogs",
			"DSMDataLabelingLogs",
			"Anomalies",
			"ThreatIntelligenceIndicator",
			"AADManagedIdentitySignInLogs",
			"SecurityAlert",
			"SigninLogs"
		],
		"dataConnectorsDependencies": [],
		"previewImagesFileNames": [
			"DSTIMWorkbookBlack.png",
			"DSTIMWorkbookWhite.png"
		],
		"version": "1.9.0",
		"title": "Data Security - Sensitive Data Impact Assessment",
		"templateRelativePath": "DSTIMWorkbook.json",
		"subtitle": "",
		"provider": "Microsoft",
		"featureFlag": "DSTIMWorkbook",
		"support": {
			"tier": "Community"
		},
		"author": {
			"name": "avital-m"
		},
		"source": {
			"kind": "Community"
		},
		"categories": {
			"domains": [
				"Security - Others"
			]
		}
	},
	{
		"workbookKey": "IntrotoKQLWorkbook",
		"logoFileName": "Azure_Sentinel.svg",
		"description": "Learn and practice the Kusto Query Language. This workbook introduces and provides 100 to 200 level content for new and existing users looking to learn KQL. This workbook will be updated with content over time.",
		"dataTypesDependencies": [],
		"dataConnectorsDependencies": [],
		"previewImagesFileNames": [
			"IntrotoKQL-black.png",
			"IntrotoKQL-white.png"
		],
		"version": "1.0.0",
		"title": "Intro to KQL",
		"templateRelativePath": "IntrotoKQL.json",
		"subtitle": "",
		"provider": "Microsoft Sentinel Community"
	},
	{
		"workbookKey": "Log4jPostCompromiseHuntingWorkbook",
		"logoFileName": "Log4j.svg",
		"description": "This hunting workbook is intended to help identify activity related to the Log4j compromise discovered in December 2021.",
		"dataTypesDependencies": [
			"SecurityNestedRecommendation",
			"AzureDiagnostics",
			"OfficeActivity",
			"W3CIISLog",
			"AWSCloudTrail",
			"SigninLogs",
			"AADNonInteractiveUserSignInLogs",
			"imWebSessions",
			"imNetworkSession"
		],
		"dataConnectorsDependencies": [],
		"previewImagesFileNames": [
			"Log4jPostCompromiseHuntingBlack.png",
			"Log4jPostCompromiseHuntingWhite.png"
		],
		"version": "1.0.0",
		"title": "Log4j Post Compromise Hunting",
		"templateRelativePath": "Log4jPostCompromiseHunting.json",
		"subtitle": "",
		"provider": "Microsoft Sentinel Community"
	},
	{
		"workbookKey": "Log4jImpactAssessmentWorkbook",
		"logoFileName": "Log4j.svg",
		"description": "This hunting workbook is intended to help identify activity related to the Log4j compromise discovered in December 2021.",
		"dataTypesDependencies": [
			"SecurityIncident",
			"SecurityAlert",
			"AzureSecurityCenter",
			"MDfESecureScore_CL",
			"MDfEExposureScore_CL",
			"MDfERecommendations_CL",
			"MDfEVulnerabilitiesList_CL"
		],
		"dataConnectorsDependencies": [],
		"previewImagesFileNames": [
			"Log4jPostCompromiseHuntingBlack.png",
			"Log4jPostCompromiseHuntingWhite.png"
		],
		"version": "1.0.0",
		"title": "Log4j Impact Assessment",
		"templateRelativePath": "Log4jImpactAssessment.json",
		"subtitle": "",
		"provider": "Microsoft Sentinel Community"
	},
	{
		"workbookKey": "UserMap",
		"logoFileName": "Azure_Sentinel.svg",
		"description": "This Workbook shows MaliciousIP, User SigninLog Data (this shows user Signin Locations and distance between as well as order visited) and WAF information.",
		"dataTypesDependencies": [
			"SigninLogs",
			"AzureDiagnostics",
			"WireData",
			"VMconnection",
			"CommonSecurityLog",
			"WindowsFirewall",
			"W3CIISLog",
			"DnsEvents"
		],
		"dataConnectorsDependencies": [
			"AzureActiveDirectory"
		],
		"previewImagesFileNames": [
			"UserMapBlack.png",
			"UserMapWhite.png"
		],
		"version": "1.0.1",
		"title": "User Map information",
		"templateRelativePath": "UserMap.json",
		"subtitle": "",
		"provider": "Microsoft Sentinel Community",
		"support": {
			"tier": "Community"
		},
		"author": {
			"name": "Clive Watson"
		},
		"source": {
			"kind": "Community"
		},
		"categories": {
			"domains": [
				"Security - Threat Protection"
			]
		}
	},
	{
		"workbookKey": "AWSS3",
		"logoFileName": "amazon_web_services_Logo.svg",
		"description": "This workbook shows quick summary of AWS S3 data (AWSCloudTrail, AWSGuardDuty, AWSVPCFlow). To visulaize the data, make sure you configure AWS S3 connector and data geting ingested into Sentinel",
		"dataTypesDependencies": [
			"AWSCloudTrail",
			"AWSGuardDuty",
			"AWSVPCFlow"
		],
		"dataConnectorsDependencies": [
			"AWSS3"
		],
		"previewImagesFileNames": [
			"AWSS3Black.png",
			"AWSS3White.png",
			"AWSS3White1.png"
		],
		"version": "1.0.0",
		"title": "AWS S3 Workbook",
		"templateRelativePath": "AWSS3.json",
		"subtitle": "",
		"provider": "Microsoft Sentinel Community",
		"support": {
			"tier": "Community"
		},
		"author": {
			"name": "Clive Watson"
		},
		"source": {
			"kind": "Community"
		},
		"categories": {
			"domains": [
				"Security - Cloud Security"
			]
		}
	},
	{
		"workbookKey": "LogSourcesAndAnalyticRulesCoverageWorkbook",
		"logoFileName": "Azure_Sentinel.svg",
		"description": "This workbook is intended to show how the different tables in a Log Analytics workspace are being used by the different Microsoft Sentinel features, like analytics, hunting queries, playbooks and queries in general.",
		"dataTypesDependencies": [],
		"dataConnectorsDependencies": [],
		"previewImagesFileNames": [
			"LogSourcesAndAnalyticRulesCoverageBlack.png",
			"LogSourcesAndAnalyticRulesCoverageWhite.png"
		],
		"version": "1.1.0",
		"title": "Log Sources & Analytic Rules Coverage",
		"templateRelativePath": "LogSourcesAndAnalyticRulesCoverage.json",
		"subtitle": "",
		"provider": "Microsoft Sentinel Community",
		"support": {
			"tier": "Community"
		},
		"author": {
			"name": "Eli Forbes"
		},
		"source": {
			"kind": "Community"
		},
		"categories": {
			"domains": [
				"Security - Others"
			]
		}
	},
	{
		"workbookKey": "CiscoFirepower",
		"logoFileName": "cisco-logo-72px.svg",
		"description": "Gain insights into your Cisco Firepower firewalls. This workbook analyzes Cisco Firepower device logs.",
		"dataTypesDependencies": [
			"CommonSecurityLog"
		],
		"dataConnectorsDependencies": [],
		"previewImagesFileNames": [
			"CiscoFirepowerBlack.png",
			"CiscoFirepowerWhite.png"
		],
		"version": "1.0.0",
		"title": "Cisco Firepower",
		"templateRelativePath": "CiscoFirepower.json",
		"subtitle": "",
		"provider": "Microsoft Sentinel Community",
		"support": {
			"tier": "Community"
		},
		"author": {
			"name": "Samik Roy"
		},
		"source": {
			"kind": "Community"
		},
		"categories": {
			"domains": [
				"Security - Network"
			]
		}
	},
	{
		"workbookKey": "MicrorosftTeams",
		"logoFileName": "microsoftteams.svg",
		"description": "This workbook is intended to identify the activities on Microrsoft Teams.",
		"dataTypesDependencies": [
			"OfficeActivity"
		],
		"dataConnectorsDependencies": [],
		"previewImagesFileNames": [
			"MicrosoftTeamsBlack.png",
			"MicrosoftTeamsWhite.png"
		],
		"version": "1.0.0",
		"title": "Microsoft Teams",
		"templateRelativePath": "MicrosoftTeams.json",
		"subtitle": "",
		"provider": "Microsoft Sentinel Community"
	},
	{
		"workbookKey": "ArchivingBasicLogsRetention",
		"logoFileName": "ArchivingBasicLogsRetention.svg",
		"description": "This workbooks shows workspace and table retention periods, basic logs, and search & restore tables. It also allows you to update table retention periods, plans, and delete search or restore tables.",
		"dataTypesDependencies": [],
		"dataConnectorsDependencies": [],
		"previewImagesFileNames": [
			"ArchivingBasicLogsRetentionBlack1.png",
			"ArchivingBasicLogsRetentionWhite1.png"
		],
		"version": "1.1.0",
		"title": "Archiving, Basic Logs, and Retention",
		"templateRelativePath": "ArchivingBasicLogsRetention.json",
		"subtitle": "",
		"provider": "Microsoft Sentinel Community",
		"support": {
			"tier": "Community"
		},
		"author": {
			"name": "seanstark-ms"
		},
		"source": {
			"kind": "Community"
		},
		"categories": {
			"domains": [
				"Platform",
				"IT Operations"
			]
		}
	},
	{
		"workbookKey": "OktaSingleSignOnWorkbook",
		"logoFileName": "okta_logo.svg",
		"description": "Gain extensive insight into Okta Single Sign-On (SSO) by analyzing, collecting and correlating Audit and Event events.\nThis workbook provides visibility into message and click events that were permitted, delivered, or blocked.",
		"dataTypesDependencies": [
			"Okta_CL",
			"OktaSSO"
		],
		"dataConnectorsDependencies": [
			"OktaSSO",
			"OktaSSOv2"
		],
		"previewImagesFileNames": [
			"OktaSingleSignOnWhite.png",
			"OktaSingleSignOnBlack.png"
		],
		"version": "1.2",
		"title": "Okta Single Sign-On",
		"templateRelativePath": "OktaSingleSignOn.json",
		"subtitle": "",
		"provider": "Okta"
	},
	{
		"workbookKey": "CiscoMerakiWorkbook",
		"logoFileName": "cisco-logo-72px.svg",
		"description": "Gain insights into the Events from Cisco Meraki Solution and analyzing all the different types of Security Events. This workbook also helps in identifying the Events from affected devices, IPs and the nodes where malware was successfully detected.\nIP data received in Events is correlated with Threat Intelligence to identify if the reported IP address is known bad based on threat intelligence data.",
		"dataTypesDependencies": [
			"meraki_CL",
			"CiscoMerakiNativePoller",
			"ThreatIntelligenceIndicator"
		],
		"dataConnectorsDependencies": [
			"CustomLogsAma",
			"CiscoMerakiNativePolling",
			"ThreatIntelligence"
		],
		"previewImagesFileNames": [
			"CiscoMerakiWorkbookWhite.png",
			"CiscoMerakiWorkbookBlack.png"
		],
		"version": "1.0.0",
		"title": "CiscoMerakiWorkbook",
		"templateRelativePath": "CiscoMerakiWorkbook.json",
		"subtitle": "",
		"provider": "Microsoft"
	},
	{
		"workbookKey": "SentinelOneWorkbook",
		"logoFileName": "Azure_Sentinel.svg",
		"description": "Sets the time name for analysis.",
		"dataTypesDependencies": [
			"SentinelOne_CL"
		],
		"dataConnectorsDependencies": [
			"SentinelOne"
		],
		"previewImagesFileNames": [
			"SentinelOneBlack.png",
			"SentinelOneWhite.png"
		],
		"version": "1.0.0",
		"title": "SentinelOneWorkbook",
		"templateRelativePath": "SentinelOne.json",
		"subtitle": "",
		"provider": "Microsoft"
	},
	{
		"workbookKey": "TrendMicroApexOneWorkbook",
		"logoFileName": "trendmicro_logo.svg",
		"description": "Sets the time name for analysis.",
		"dataTypesDependencies": [
			"CommonSecurityLog"
		],
		"dataConnectorsDependencies": [
			"CefAma"
		],
		"previewImagesFileNames": [
			"TrendMicroApexOneBlack.png",
			"TrendMicroApexOneWhite.png"
		],
		"version": "1.0.0",
		"title": "Trend Micro Apex One",
		"templateRelativePath": "TrendMicroApexOne.json",
		"subtitle": "",
		"provider": "TrendMicro"
	},
	{
		"workbookKey": "ContrastProtect",
		"logoFileName": "contrastsecurity_logo.svg",
		"description": "Select the time range for this Overview.",
		"dataTypesDependencies": [
			"CommonSecurityLog"
		],
		"dataConnectorsDependencies": [
			"ContrastProtect",
			"ContrastProtectAma",
			"CefAma"
		],
		"previewImagesFileNames": [
			"ContrastProtectAllBlack.png",
			"ContrastProtectAllWhite.png",
			"ContrastProtectEffectiveBlack.png",
			"ContrastProtectEffectiveWhite.png",
			"ContrastProtectSummaryBlack.png",
			"ContrastProtectSummaryWhite.png"
		],
		"version": "1.0.0",
		"title": "Contrast Protect",
		"templateRelativePath": "ContrastProtect.json",
		"subtitle": "",
		"provider": "contrast security"
	},
	{
		"workbookKey": "ArmorbloxOverview",
		"logoFileName": "armorblox.svg",
		"description": "INCIDENTS FROM SELECTED TIME RANGE",
		"dataTypesDependencies": [
			"Armorblox_CL"
		],
		"dataConnectorsDependencies": [
			"Armorblox"
		],
		"previewImagesFileNames": [
			"ArmorbloxOverviewBlack01.png",
			"ArmorbloxOverviewBlack02.png",
			"ArmorbloxOverviewWhite01.png",
			"ArmorbloxOverviewWhite02.png"
		],
		"version": "1.0.0",
		"title": "Armorblox",
		"templateRelativePath": "ArmorbloxOverview.json",
		"subtitle": "",
		"provider": "Armorblox"
	},
	{
		"workbookKey": "CiscoETDWorkbook",
		"logoFileName": "cisco-logo-72px.svg",
		"description": "Analyze email threat data seamlessly with the workbook, correlating information from the Secure Email Threat Defense API to identify and mitigate suspicious activities, providing insights into trends and allowing for precise filtering and analysis",
		"dataTypesDependencies": [
			"CiscoETD_CL"
		],
		"dataConnectorsDependencies": [
			"CiscoETD"
		],
		"previewImagesFileNames": [
			"CiscoETDBlack01.PNG",
			"CiscoETDBlack02.PNG",
			"CiscoETDWhite01.PNG",
			"CiscoETDWhite02.PNG"
		],
		"version": "1.0",
		"title": "Cisco Email Threat Defense",
		"templateRelativePath": "CiscoETD.json",
		"subtitle": "",
		"provider": "Cisco"
	},
	{
		"workbookKey": "PaloAltoCDL",
		"logoFileName": "paloalto_logo.svg",
		"description": "Sets the time name for analysis",
		"dataTypesDependencies": [
			"CommonSecurityLog"
		],
		"dataConnectorsDependencies": [
			"CefAma"
		],
		"previewImagesFileNames": [
			"PaloAltoBlack.png",
			"PaloAltoWhite.png"
		],
		"version": "1.0.0",
		"title": "Palo Alto Networks Cortex Data Lake",
		"templateRelativePath": "PaloAltoCDL.json",
		"subtitle": "",
		"provider": "Palo Alto Networks"
	},
	{
		"workbookKey": "VMwareCarbonBlack",
		"logoFileName": "Azure_Sentinel.svg",
		"description": "Sets the time name for analysis",
		"dataTypesDependencies": [
			"CarbonBlackEvents_CL",
			"CarbonBlackAuditLogs_CL",
			"CarbonBlackNotifications_CL"
		],
		"dataConnectorsDependencies": [
			"VMwareCarbonBlack"
		],
		"previewImagesFileNames": [
			"VMwareCarbonBlack.png",
			"VMwareCarbonWhite.png"
		],
		"version": "1.0.0",
		"title": "VMware Carbon Black Cloud",
		"templateRelativePath": "VMwareCarbonBlack.json",
		"subtitle": "",
		"provider": "Microsoft"
	},
	{
		"workbookKey": "VMwareSDWAN",
		"logoFileName": "vmware_sase_logo.svg",
		"description": "This workbook is intended to provide an overview on security events on VMware SD-WAN and Cloud Web Security.",
		"dataTypesDependencies": [
			"VMware_CWS_Weblogs_CL",
			"VMware_VECO_EventLogs_CL"
		],
		"dataConnectorsDependencies": [
			"VMwareSDWAN"
		],
		"previewImagesFileNames": [
			"vmwaresdwan_sentinel_audit_overview_Black.png",
			"vmwaresdwan_sentinel_audit_overview_White.png",
			"vmwaresdwan_sentinel_connectivity_overview_Black.png",
			"vmwaresdwan_sentinel_connectivity_overview_White.png",
			"vmwaresdwan_sentinel_cws_agents_events_Black.png",
			"vmwaresdwan_sentinel_cws_agents_events_White.png",
			"vmwaresdwan_sentinel_cws_casb_Black.png",
			"vmwaresdwan_sentinel_cws_casb_White.png",
			"vmwaresdwan_sentinel_cws_cf_users_policy_Black.png",
			"vmwaresdwan_sentinel_cws_cf_users_policy_White.png",
			"vmwaresdwan_sentinel_cws_overview_Black.png",
			"vmwaresdwan_sentinel_cws_overview_White.png",
			"vmwaresdwan_sentinel_cws_sasepop_urlf_Black.png",
			"vmwaresdwan_sentinel_cws_sasepop_urlf_White.png",
			"vmwaresdwan_sentinel_cws_urlf_Black.png",
			"vmwaresdwan_sentinel_cws_urlf_White.png",
			"vmwaresdwan_sentinel_efs_idps_categories_Black.png",
			"vmwaresdwan_sentinel_efs_idps_categories_White.png",
			"vmwaresdwan_sentinel_idps_activity_Black.png",
			"vmwaresdwan_sentinel_idps_activity_White.png",
			"vmwaresdwan_sentinel_nsd_overview_Black.png",
			"vmwaresdwan_sentinel_nsd_overview_White.png",
			"vmwaresdwan_sentinel_nsd_via_vcg_Black.png",
			"vmwaresdwan_sentinel_nsd_via_vcg_White.png",
			"vmwaresdwan_sentinel_sdwan_efs_statefulfw_Black.png",
			"vmwaresdwan_sentinel_sdwan_efs_statefulfw_White.png"
		],
		"version": "1.0.0",
		"title": "VMware SD-WAN and SASE",
		"templateRelativePath": "VMwareSASESOCDashboard.json",
		"subtitle": "",
		"provider": "velocloud"
	},
	{
		"workbookKey": "arista-networks",
		"logoFileName": "AristaAwakeSecurity.svg",
		"description": "Sets the time name for analysis",
		"dataTypesDependencies": [
			"CommonSecurityLog"
		],
		"dataConnectorsDependencies": [
			"CefAma"
		],
		"previewImagesFileNames": [
			"AristaAwakeSecurityDevicesBlack.png",
			"AristaAwakeSecurityDevicesWhite.png",
			"AristaAwakeSecurityModelsBlack.png",
			"AristaAwakeSecurityModelsWhite.png",
			"AristaAwakeSecurityOverviewBlack.png",
			"AristaAwakeSecurityOverviewWhite.png"
		],
		"version": "1.0.0",
		"title": "Arista Awake",
		"templateRelativePath": "AristaAwakeSecurityWorkbook.json",
		"subtitle": "",
		"provider": "Arista Networks"
	},
	{
		"workbookKey": "TomcatWorkbook",
		"logoFileName": "Azure_Sentinel.svg",
		"description": "Sets the time name for analysis",
		"dataTypesDependencies": [
			"Tomcat_CL"
		],
		"dataConnectorsDependencies": [
			"CustomLogsAma"
		],
		"previewImagesFileNames": [
			"TomcatBlack.png",
			"TomcatWhite.png"
		],
		"version": "1.0.0",
		"title": "ApacheTomcat",
		"templateRelativePath": "Tomcat.json",
		"subtitle": "",
		"provider": "Apache"
	},
	{
		"workbookKey": "ClarotyWorkbook",
		"logoFileName": "Azure_Sentinel.svg",
		"description": "Sets the time name for analysis",
		"dataTypesDependencies": [
			"CommonSecurityLog"
		],
		"dataConnectorsDependencies": [
			"CefAma"
		],
		"previewImagesFileNames": [
			"ClarotyBlack.png",
			"ClarotyWhite.png"
		],
		"version": "1.0.0",
		"title": "Claroty",
		"templateRelativePath": "ClarotyOverview.json",
		"subtitle": "",
		"provider": "Claroty"
	},
	{
		"workbookKey": "ApacheHTTPServerWorkbook",
		"logoFileName": "apache.svg",
		"description": "Sets the time name for analysis",
		"dataTypesDependencies": [
			"ApacheHTTPServer_CL"
		],
		"dataConnectorsDependencies": [
			"CustomLogsAma"
		],
		"previewImagesFileNames": [
			"ApacheHTTPServerOverviewBlack01.png",
			"ApacheHTTPServerOverviewBlack02.png",
			"ApacheHTTPServerOverviewWhite01.png",
			"ApacheHTTPServerOverviewWhite02.png"
		],
		"version": "1.0.0",
		"title": "Apache HTTP Server",
		"templateRelativePath": "ApacheHTTPServer.json",
		"subtitle": "",
		"provider": "Apache Software Foundation"
	},
	{
		"workbookKey": "OCIWorkbook",
		"logoFileName": "Azure_Sentinel.svg",
		"description": "Sets the time name for analysis",
		"dataTypesDependencies": [
			"OCI_Logs_CL"
		],
		"dataConnectorsDependencies": [
			"OracleCloudInfrastructureLogsConnector"
		],
		"previewImagesFileNames": [
			"OCIBlack.png",
			"OCIWhite.png"
		],
		"version": "1.0.0",
		"title": "Oracle Cloud Infrastructure",
		"templateRelativePath": "OracleCloudInfrastructureOCI.json",
		"subtitle": "",
		"provider": "Microsoft"
	},
	{
		"workbookKey": "OracleWeblogicServerWorkbook",
		"logoFileName": "Azure_Sentinel.svg",
		"description": "Sets the time name for analysis",
		"dataTypesDependencies": [
			"OracleWebLogicServer_CL"
		],
		"dataConnectorsDependencies": [
			"CustomLogsAma"
		],
		"previewImagesFileNames": [
			"OracleWeblogicServerBlack.png",
			"OracleWeblogicServerWhite.png"
		],
		"version": "1.0.0",
		"title": "Oracle WebLogic Server",
		"templateRelativePath": "OracleWorkbook.json",
		"subtitle": "",
		"provider": "Oracle"
	},
	{
		"workbookKey": "BitglassWorkbook",
		"logoFileName": "Azure_Sentinel.svg",
		"description": "Sets the time name for analysis",
		"dataTypesDependencies": [
			"BitglassLogs_CL"
		],
		"dataConnectorsDependencies": [
			"Bitglass"
		],
		"previewImagesFileNames": [
			"BitglassBlack.png",
			"BitglassWhite.png"
		],
		"version": "1.0.0",
		"title": "Bitglass",
		"templateRelativePath": "Bitglass.json",
		"subtitle": "",
		"provider": "Bitglass"
	},
	{
		"workbookKey": "NGINXWorkbook",
		"logoFileName": "Azure_Sentinel.svg",
		"description": "Sets the time name for analysis",
		"dataTypesDependencies": [
			"NGINX_CL"
		],
		"dataConnectorsDependencies": [
			"CustomLogsAma"
		],
		"previewImagesFileNames": [
			"NGINXOverviewBlack01.png",
			"NGINXOverviewBlack02.png",
			"NGINXOverviewWhite01.png",
			"NGINXOverviewWhite02.png"
		],
		"version": "1.0.0",
		"title": "NGINX HTTP Server",
		"templateRelativePath": "NGINX.json",
		"subtitle": "",
		"provider": "Microsoft"
	},
	{
		"workbookKey": "vArmourAppContollerWorkbook",
		"logoFileName": "varmour-logo.svg",
		"description": "Sets the time name for analysis",
		"dataTypesDependencies": [
			"CommonSecurityLog"
		],
		"dataConnectorsDependencies": [
			"vArmourAC",
			"vArmourACAma",
			"CefAma"
		],
		"previewImagesFileNames": [
			"vArmourAppControllerAppBlack.png",
			"vArmourAppControllerAppBlack-1.png",
			"vArmourAppControllerAppBlack-2.png",
			"vArmourAppControllerAppBlack-3.png",
			"vArmourAppControllerAppBlack-4.png",
			"vArmourAppControllerAppBlack-5.png",
			"vArmourAppControllerAppBlack-6.png",
			"vArmourAppControllerAppBlack-7.png",
			"vArmourAppControllerAppWhite.png",
			"vArmourAppControllerAppWhite-1.png",
			"vArmourAppControllerAppWhite-2.png",
			"vArmourAppControllerAppWhite-3.png",
			"vArmourAppControllerAppWhite-4.png",
			"vArmourAppControllerAppWhite-5.png",
			"vArmourAppControllerAppWhite-6.png",
			"vArmourAppControllerAppWhite-7.png"
		],
		"version": "1.0.0",
		"title": "vArmour Application Controller",
		"templateRelativePath": "vArmour_AppContoller_Workbook.json",
		"subtitle": "",
		"provider": "vArmour"
	},
	{
		"workbookKey": "CorelightWorkbook",
		"logoFileName": "corelight.svg",
		"description": "Sets the time name for analysis",
		"dataTypesDependencies": [
			"Corelight_CL"
		],
		"dataConnectorsDependencies": [
			"Corelight"
		],
		"previewImagesFileNames": [
			"CorelightConnectionsBlack1.png",
			"CorelightConnectionsBlack2.png",
			"CorelightConnectionsWhite1.png",
			"CorelightConnectionsWhite2.png",
			"CorelightDNSBlack1.png",
			"CorelightDNSWhite1.png",
			"CorelightFileBlack1.png",
			"CorelightFileBlack2.png",
			"CorelightFileWhite1.png",
			"CorelightFileWhite2.png",
			"CorelightMainBlack1.png",
			"CorelightMainWhite1.png",
			"CorelightSoftwareBlack1.png",
			"CorelightSoftwareWhite1.png",
			"CorelightWhite1.png",
			"CorelightWhite2.png",
			"CorelightWhite3.png",
			"CorelightWhite4.png",
			"CorelightWhite5.png",
			"CorelightWhite6.png",
			"CorelightWhite7.png",
			"CorelightWhite8.png",
			"CorelightBlack1.png",
			"CorelightBlack2.png",
			"CorelightBlack3.png",
			"CorelightBlack4.png",
			"CorelightBlack5.png",
			"CorelightBlack6.png",
			"CorelightBlack7.png",
			"CorelightBlack8.png"
		],
		"version": "1.0.0",
		"title": "Corelight",
		"templateRelativePath": "Corelight.json",
		"subtitle": "",
		"provider": "Corelight"
	},
	{
		"workbookKey": "LookoutEvents",
		"logoFileName": "lookout.svg",
		"description": "Sets the time name for analysis",
		"dataTypesDependencies": [
			"Lookout_CL"
		],
		"dataConnectorsDependencies": [
			"LookoutAPI"
		],
		"previewImagesFileNames": [
			"SampleLookoutWorkBookBlack.png",
			"SampleLookoutWorkBookWhite.png"
		],
		"version": "1.0.0",
		"title": "Lookout",
		"templateRelativePath": "LookoutEvents.json",
		"subtitle": "",
		"provider": "Lookout"
	},
	{
		"workbookKey": "sentinel-MicrosoftPurview",
		"logoFileName": "MicrosoftPurview.svg",
		"description": "Sets the time name for analysis",
		"dataTypesDependencies": [
			"AzureDiagnostics"
		],
		"dataConnectorsDependencies": [
			"MicrosoftAzurePurview"
		],
		"previewImagesFileNames": [
			""
		],
		"version": "1.0.0",
		"title": "Microsoft Purview",
		"templateRelativePath": "MicrosoftPurview.json",
		"subtitle": "",
		"provider": "Microsoft"
	},
	{
		"workbookKey": "InfobloxCDCB1TDWorkbook",
		"logoFileName": "infoblox_logo.svg",
		"description": "Get a closer look at your BloxOne DNS Query/Response logs, DHCP logs and Threat Defense security event data. This workbook is intended to help visualize BloxOne query data as part of the Infoblox Cloud solution. Drilldown your data and visualize events, trends, and anomalous changes over time.",
		"dataTypesDependencies": [
			"CommonSecurityLog"
		],
		"dataConnectorsDependencies": [
			"CefAma"
		],
		"previewImagesFileNames": [
			"InfobloxCDCB1TDBlack.png",
			"InfobloxCDCB1TDWhite.png"
		],
		"version": "2.0.0",
		"title": "Infoblox CDC BloxOne DDI & Threat Defense DNS Workbook",
		"templateRelativePath": "InfobloxCDCB1TDWorkbook.json",
		"subtitle": "",
		"provider": "Infoblox"
	},
	{
		"workbookKey": "InfobloxSOCInsightsWorkbook",
		"logoFileName": "infoblox_logo.svg",
		"description": "Get a closer look at your Infoblox SOC Insights. This workbook is intended to help visualize your BloxOne SOC Insights data as part of the Infoblox SOC Insights Solution. Drilldown your data and visualize events, trends, and anomalous changes over time.",
		"dataTypesDependencies": [
			"InfobloxInsight",
			"InfobloxInsightAssets",
			"InfobloxInsightComments",
			"InfobloxInsightIndicators",
			"InfobloxInsightEvents"
		],
		"dataConnectorsDependencies": [
			"InfobloxSOCInsightsDataConnector_AMA",
			"InfobloxSOCInsightsDataConnector_API",
			"InfobloxSOCInsightsDataConnector_Legacy",
			"CefAma"
		],
		"previewImagesFileNames": [
			"InfobloxSOCInsightsBlack.png",
			"InfobloxSOCInsightsWhite.png"
		],
		"version": "1.0.0",
		"title": "Infoblox SOC Insights Workbook",
		"templateRelativePath": "InfobloxSOCInsightsWorkbook.json",
		"subtitle": "",
		"provider": "Infoblox"
	},
	{
		"workbookKey": "UbiquitiUniFiWorkbook",
		"logoFileName": "ubiquiti.svg",
		"description": "Sets the time name for analysis",
		"dataTypesDependencies": [
			"Ubiquiti_CL"
		],
		"dataConnectorsDependencies": [
			"CustomLogsAma"
		],
		"previewImagesFileNames": [
			"UbiquitiOverviewBlack01.png",
			"UbiquitiOverviewBlack02.png",
			"UbiquitiOverviewWhite01.png",
			"UbiquitiOverviewWhite02.png"
		],
		"version": "1.0.0",
		"title": "Ubiquiti UniFi",
		"templateRelativePath": "Ubiquiti.json",
		"subtitle": "",
		"provider": "Microsoft"
	},
	{
		"workbookKey": "VMwareESXiWorkbook",
		"logoFileName": "Azure_Sentinel.svg",
		"description": "Sets the time name for analysis",
		"dataTypesDependencies": [
			"Syslog"
		],
		"dataConnectorsDependencies": [
			"SyslogAma"
		],
		"previewImagesFileNames": [
			"VMWareESXiBlack.png",
			"VMWareESXiWhite.png"
		],
		"version": "1.0.0",
		"title": "VMware ESXi",
		"templateRelativePath": "VMWareESXi.json",
		"subtitle": "",
		"provider": "Microsoft"
	},
	{
		"workbookKey": "SnowflakeWorkbook",
		"logoFileName": "Azure_Sentinel.svg",
		"description": "Sets the time name for analysis",
		"dataTypesDependencies": [
			"Snowflake_CL"
		],
		"dataConnectorsDependencies": [
			"SnowflakeDataConnector"
		],
		"previewImagesFileNames": [
			"SnowflakeBlack.png",
			"SnowflakeWhite.png"
		],
		"version": "1.0.0",
		"title": "Snowflake",
		"templateRelativePath": "Snowflake.json",
		"subtitle": "",
		"provider": "Snowflake"
	},
	{
		"workbookKey": "LastPassWorkbook",
		"logoFileName": "LastPass.svg",
		"description": "Sets the time name for analysis",
		"dataTypesDependencies": [
			"LastPassNativePoller_CL"
		],
		"dataConnectorsDependencies": [
			"LastPassAPIConnector"
		],
		"previewImagesFileNames": [
			"LastPassBlack.png",
			"LastPassWhite.png"
		],
		"version": "1.0.0",
		"title": "Lastpass Enterprise Activity Monitoring",
		"templateRelativePath": "LastPassWorkbook.json",
		"subtitle": "",
		"provider": "LastPass"
	},
	{
		"workbookKey": "SecurityBridgeWorkbook",
		"logoFileName": "SecurityBridgeLogo-Vector-TM_75x75.svg",
		"description": "Sets the time name for analysis",
		"dataTypesDependencies": [
			"SecurityBridgeLogs"
		],
		"dataConnectorsDependencies": [
			"CustomLogsAma"
		],
		"previewImagesFileNames": [
			""
		],
		"version": "1.0.0",
		"title": "SecurityBridge App",
		"templateRelativePath": "SecurityBridgeThreatDetectionforSAP.json",
		"subtitle": "",
		"provider": "SecurityBridge"
	},
	{
		"workbookKey": "PaloAltoPrismaCloudWorkbook",
		"logoFileName": "paloalto_logo.svg",
		"description": "Sets the time name for analysis.",
		"dataTypesDependencies": [
			"PaloAltoPrismaCloudAlert_CL",
			"PaloAltoPrismaCloudAudit_CL"
		],
		"dataConnectorsDependencies": [
			"PaloAltoPrismaCloud"
		],
		"previewImagesFileNames": [
			"PaloAltoPrismaCloudBlack01.png",
			"PaloAltoPrismaCloudBlack02.png",
			"PaloAltoPrismaCloudWhite01.png",
			"PaloAltoPrismaCloudWhite02.png"
		],
		"version": "1.0.0",
		"title": "Palo Alto Prisma",
		"templateRelativePath": "PaloAltoPrismaCloudOverview.json",
		"subtitle": "",
		"provider": "Microsoft"
	},
	{
		"workbookKey": "PingFederateWorkbook",
		"logoFileName": "PingIdentity.svg",
		"description": "Sets the time name for analysis",
		"dataTypesDependencies": [
			"PingFederateEvent"
		],
		"dataConnectorsDependencies": [
			"CefAma"
		],
		"previewImagesFileNames": [
			"PingFederateBlack1.png",
			"PingFederateWhite1.png"
		],
		"version": "1.0.0",
		"title": "PingFederate",
		"templateRelativePath": "PingFederate.json",
		"subtitle": "",
		"provider": "Microsoft"
	},
	{
		"workbookKey": "McAfeeePOWorkbook",
		"logoFileName": "mcafee_logo.svg",
		"description": "Sets the time name for analysis",
		"dataTypesDependencies": [
			"McAfeeEPOEvent"
		],
		"dataConnectorsDependencies": [
			"SyslogAma"
		],
		"previewImagesFileNames": [
			"McAfeeePOBlack1.png",
			"McAfeeePOBlack2.png",
			"McAfeeePOWhite1.png",
			"McAfeeePOWhite2.png"
		],
		"version": "1.0.0",
		"title": "McAfee ePolicy Orchestrator",
		"templateRelativePath": "McAfeeePOOverview.json",
		"subtitle": "",
		"provider": "Microsoft"
	},
	{
		"workbookKey": "OracleDatabaseAudit",
		"logoFileName": "oracle_logo.svg",
		"description": "Sets the time name for analysis",
		"dataTypesDependencies": [
			"Syslog"
		],
		"dataConnectorsDependencies": [
			"SyslogAma"
		],
		"previewImagesFileNames": [
			"OracleDatabaseAuditBlack1.png",
			"OracleDatabaseAuditBlack2.png",
			"OracleDatabaseAuditWhite1.png",
			"OracleDatabaseAuditWhite2.png"
		],
		"version": "1.0.0",
		"title": "Oracle Database Audit",
		"templateRelativePath": "OracleDatabaseAudit.json",
		"subtitle": "",
		"provider": "Oracle"
	},
	{
		"workbookKey": "SenservaProAnalyticsWorkbook",
		"logoFileName": "SenservaPro_logo.svg",
		"description": "Sets the time name for analysis",
		"dataTypesDependencies": [
			"SenservaPro_CL"
		],
		"dataConnectorsDependencies": [
			"SenservaPro"
		],
		"previewImagesFileNames": [
			"SenservaProAnalyticsBlack.png",
			"SenservaProAnalyticsWhite.png"
		],
		"version": "1.0.0",
		"title": "SenservaProAnalytics",
		"templateRelativePath": "SenservaProAnalyticsWorkbook.json",
		"subtitle": "",
		"provider": "Senserva Pro"
	},
	{
		"workbookKey": "SenservaProMultipleWorkspaceWorkbook",
		"logoFileName": "SenservaPro_logo.svg",
		"description": "Sets the time name for analysis",
		"dataTypesDependencies": [
			"SenservaPro_CL"
		],
		"dataConnectorsDependencies": [
			"SenservaPro"
		],
		"previewImagesFileNames": [
			"SenservaProMultipleWorkspaceWorkbookBlack.png",
			"SenservaProMultipleWorkspaceWorkbookWhite.png"
		],
		"version": "1.0.0",
		"title": "SenservaProMultipleWorkspace",
		"templateRelativePath": "SenservaProMultipleWorkspaceWorkbook.json",
		"subtitle": "",
		"provider": "Senserva Pro"
	},
	{
		"workbookKey": "SenservaProSecureScoreMultiTenantWorkbook",
		"logoFileName": "SenservaPro_logo.svg",
		"description": "Sets the time name for analysis",
		"dataTypesDependencies": [
			"SenservaPro_CL"
		],
		"dataConnectorsDependencies": [
			"SenservaPro"
		],
		"previewImagesFileNames": [
			"SenservaProSecureScoreMultiTenantBlack.png",
			"SenservaProSecureScoreMultiTenantWhite.png"
		],
		"version": "1.0.0",
		"title": "SenservaProSecureScoreMultiTenant",
		"templateRelativePath": "SenservaProSecureScoreMultiTenantWorkbook.json",
		"subtitle": "",
		"provider": "Senserva Pro"
	},
	{
		"workbookKey": "CiscoSecureEndpointOverviewWorkbook",
		"logoFileName": "cisco-logo-72px.svg",
		"description": "Sets the time name for analysis",
		"dataTypesDependencies": [
			"CiscoSecureEndpoint"
		],
		"dataConnectorsDependencies": [
			"CiscoSecureEndpoint"
		],
		"previewImagesFileNames": [
			"CiscoSecureEndpointBlack.png",
			"CiscoSecureEndpointWhite.png"
		],
		"version": "1.0.0",
		"title": "Cisco Secure Endpoint",
		"templateRelativePath": "Cisco Secure Endpoint Overview.json",
		"subtitle": "",
		"provider": "Cisco"
	},
	{
		"workbookKey": "InfoSecGlobalWorkbook",
		"logoFileName": "infosecglobal.svg",
		"description": "Sets the time name for analysis.",
		"dataTypesDependencies": [
			"InfoSecAnalytics_CL"
		],
		"dataConnectorsDependencies": [
			"InfoSecDataConnector"
		],
		"previewImagesFileNames": [
			"InfoSecGlobalWorkbookBlack.png",
			"InfoSecGlobalWorkbookWhite.png"
		],
		"version": "1.0.0",
		"title": "AgileSec Analytics Connector",
		"templateRelativePath": "InfoSecGlobal.json",
		"subtitle": "",
		"provider": "InfoSecGlobal"
	},
	{
		"workbookKey": "CrowdStrikeFalconEndpointProtectionWorkbook",
		"logoFileName": "crowdstrike.svg",
		"description": "Sets the time name for analysis",
		"dataTypesDependencies": [
			"CrowdStrikeFalconEventStream"
		],
		"dataConnectorsDependencies": [
			"CrowdstrikeReplicator"
		],
		"previewImagesFileNames": [
			"CrowdStrikeFalconEndpointProtectionBlack.png",
			"CrowdStrikeFalconEndpointProtectionWhite.png"
		],
		"version": "1.0.0",
		"title": "CrowdStrike Falcon Endpoint Protection",
		"templateRelativePath": "CrowdStrikeFalconEndpointProtection.json",
		"subtitle": "",
		"provider": "Microsoft"
	},
	{
		"workbookKey": "IronDefenseAlertDashboard",
		"logoFileName": "IronNet.svg",
		"description": "Sets the time name for analysis",
		"dataTypesDependencies": [
			"CommonSecurityLog"
		],
		"dataConnectorsDependencies": [
			"IronNetIronDefense"
		],
		"previewImagesFileNames": [
			"IronDefenseDashboardBlack.png",
			"IronDefenseDashboardWhite.png"
		],
		"version": "1.0.0",
		"title": "IronDefenseAlertDashboard",
		"templateRelativePath": "IronDefenseAlertDashboard.json",
		"subtitle": "",
		"provider": "Microsoft"
	},
	{
		"workbookKey": "IronDefenseAlertDetails",
		"logoFileName": "IronNet.svg",
		"description": "Sets the time name for analysis",
		"dataTypesDependencies": [
			"CommonSecurityLog"
		],
		"dataConnectorsDependencies": [
			"IronNetIronDefense"
		],
		"previewImagesFileNames": [
			"IronDefenseAlertsBlack.png",
			"IronDefenseAlertsWhite.png"
		],
		"version": "1.0.0",
		"title": "IronDefenseAlertDetails",
		"templateRelativePath": "IronDefenseAlertDetails.json",
		"subtitle": "",
		"provider": "Microsoft"
	},
	{
		"workbookKey": "CiscoSEGWorkbook",
		"logoFileName": "cisco-logo-72px.svg",
		"description": "Sets the time name for analysis",
		"dataTypesDependencies": [
			"CommonSecurityLog"
		],
		"dataConnectorsDependencies": [
			"CefAma"
		],
		"previewImagesFileNames": [
			"CiscoSEGBlack.png",
			"CiscoSEGWhite.png"
		],
		"version": "1.0.0",
		"title": "Cisco Secure Email Gateway",
		"templateRelativePath": "CiscoSEG.json",
		"subtitle": "",
		"provider": "Cisco"
	},
	{
		"workbookKey": "EatonForeseerHealthAndAccess",
		"logoFileName": "Azure_Sentinel.svg",
		"description": "This workbook gives an insight into the health of all the Windows VMs in this subscription running Eaton Foreseer and       the unauthorized access into the Eaton Foreseer application running on these VMs.",
		"dataTypesDependencies": [
			"SecurityEvent"
		],
		"dataConnectorsDependencies": [],
		"previewImagesFileNames": [
			"EatonForeseerHealthAndAccessBlack.png",
			"EatonForeseerHealthAndAccessWhite.png"
		],
		"version": "1.0.0",
		"title": "EatonForeseerHealthAndAccess",
		"templateRelativePath": "EatonForeseerHealthAndAccess.json",
		"subtitle": "",
		"provider": "Eaton"
	},
	{
		"workbookKey": "PCIDSSComplianceWorkbook",
		"logoFileName": "Azure_Sentinel.svg",
		"description": "Choose your subscription and workspace in which PCI assets are deployed",
		"dataTypesDependencies": [
			"AzureDiagnostics",
			"SecurityEvent",
			"SecurityAlert",
			"OracleDatabaseAuditEvent",
			"Syslog",
			"Anomalies"
		],
		"dataConnectorsDependencies": [],
		"previewImagesFileNames": [
			"PCIDSSComplianceBlack01.PNG",
			"PCIDSSComplianceBlack02.PNG",
			"PCIDSSComplianceWhite01.PNG",
			"PCIDSSComplianceWhite02.PNG"
		],
		"version": "1.0.0",
		"title": "PCI DSS Compliance",
		"templateRelativePath": "PCIDSSCompliance.json",
		"subtitle": "",
		"provider": "Microsoft"
	},
	{
		"workbookKey": "SonraiSecurityWorkbook",
		"logoFileName": "Sonrai.svg",
		"description": "Sets the time name for analysis",
		"dataTypesDependencies": [
			"Sonrai_Tickets_CL"
		],
		"dataConnectorsDependencies": [
			"SonraiDataConnector"
		],
		"previewImagesFileNames": [
			"SonraiWorkbookBlack.png",
			"SonraiWorkbookWhite.png"
		],
		"version": "1.0.0",
		"title": "Sonrai",
		"templateRelativePath": "Sonrai.json",
		"subtitle": "",
		"provider": "Sonrai"
	},
	{
		"workbookKey": "SemperisDSPWorkbook",
		"logoFileName": "Semperis.svg",
		"description": "Specify the time range on which to query the data",
		"dataTypesDependencies": [
			"dsp_parser"
		],
		"dataConnectorsDependencies": [
			"SemperisDSP"
		],
		"previewImagesFileNames": [
			"SemperisDSPOverview1Black.png",
			"SemperisDSPOverview1White.png",
			"SemperisDSPOverview2Black.png",
			"SemperisDSPOverview2White.png",
			"SemperisDSPOverview3Black.png",
			"SemperisDSPOverview3White.png"
		],
		"version": "1.0.0",
		"title": "Semperis Directory Services Protector",
		"templateRelativePath": "SemperisDSPWorkbook.json",
		"subtitle": "",
		"provider": "Semperis"
	},
	{
		"workbookKey": "BoxWorkbook",
		"logoFileName": "box.svg",
		"description": "Sets the time name for analysis",
		"dataTypesDependencies": [
			"BoxEvents_CL"
		],
		"dataConnectorsDependencies": [
			"BoxDataConnector"
		],
		"previewImagesFileNames": [
			"BoxBlack1.png",
			"BoxWhite1.png",
			"BoxBlack2.png",
			"BoxWhite2.png"
		],
		"version": "1.0.0",
		"title": "Box",
		"templateRelativePath": "Box.json",
		"subtitle": "",
		"provider": "Box"
	},
	{
		"workbookKey": "SymantecEndpointProtection",
		"logoFileName": "symantec_logo.svg",
		"description": "Sets the time name for analysis",
		"dataTypesDependencies": [
			"SymantecEndpointProtection"
		],
		"dataConnectorsDependencies": [
			"SyslogAma"
		],
		"previewImagesFileNames": [
			"SymantecEndpointProtectionBlack.png",
			"SymantecEndpointProtectionWhite.png"
		],
		"version": "1.0.0",
		"title": "Symantec Endpoint Protection",
		"templateRelativePath": "SymantecEndpointProtection.json",
		"subtitle": "",
		"provider": "Symantec"
	},
	{
		"workbookKey": "DynamicThreatModeling&Response",
		"logoFileName": "Azure_Sentinel.svg",
		"description": "Sets the time name for analysis",
		"dataTypesDependencies": [
			"SecurityAlert"
		],
		"dataConnectorsDependencies": [],
		"previewImagesFileNames": [
			"DynamicThreatModeling&ResponseWhite.png",
			"DynamicThreatModeling&ResponseBlack.png"
		],
		"version": "1.0.0",
		"title": "Dynamic Threat Modeling Response",
		"templateRelativePath": "DynamicThreatModeling&Response.json",
		"subtitle": "",
		"provider": "Microsoft"
	},
	{
		"workbookKey": "ThreatAnalysis&Response",
		"logoFileName": "Azure_Sentinel.svg",
		"description": "The Defenders for IoT workbook provide guided investigations for OT entities based on open incidents, alert notifications, and activities for OT assets. They also provide a hunting experience across the MITRE ATT&CK® framework for ICS, and are designed to enable analysts, security engineers, and MSSPs to gain situational awareness of OT security posture.",
		"dataTypesDependencies": [
			"SecurityAlert"
		],
		"dataConnectorsDependencies": [],
		"previewImagesFileNames": [
			"ThreatAnalysis&ResponseWhite1.png",
			"ThreatAnalysis&ResponseWhite2.png",
			"ThreatAnalysis&ResponseWhite3.png",
			"ThreatAnalysis&ResponseWhite4.png",
			"ThreatAnalysis&ResponseBlack1.png",
			"ThreatAnalysis&ResponseBlack2.png",
			"ThreatAnalysis&ResponseBlack3.png",
			"ThreatAnalysis&ResponseBlack4.png"
		],
		"version": "1.0.1",
		"title": "Threat Analysis Response",
		"templateRelativePath": "ThreatAnalysis&Response.json",
		"subtitle": "",
		"provider": "Microsoft"
	},
	{
		"workbookKey": "TrendMicroCAS",
		"logoFileName": "Trend_Micro_Logo.svg",
		"description": "Sets the time name for analysis",
		"dataTypesDependencies": [
			"TrendMicroCAS_CL"
		],
		"dataConnectorsDependencies": [
			"TrendMicroCAS"
		],
		"previewImagesFileNames": [
			"TrendMicroCASBlack.png",
			"TrendMicroCASWhite.png"
		],
		"version": "1.0.0",
		"title": "TrendMicroCAS",
		"templateRelativePath": "TrendMicroCAS.json",
		"subtitle": "",
		"provider": "TrendMicro"
	},
	{
		"workbookKey": "GitHubSecurityWorkbook",
		"logoFileName": "GitHub.svg",
		"description": "Gain insights to GitHub activities that may be interesting for security.",
		"dataTypesDependencies": [
			"GitHubAuditLogPolling_CL"
		],
		"dataConnectorsDependencies": [
			"GitHubEcAuditLogPolling"
		],
		"previewImagesFileNames": [
			"GitHubSecurityBlack.png",
			"GitHubSecurityWhite.png"
		],
		"version": "1.0.0",
		"title": "GithubWorkbook",
		"templateRelativePath": "GitHub.json",
		"subtitle": "",
		"provider": "Microsoft"
	},
	{
		"workbookKey": "GCPDNSWorkbook",
		"logoFileName": "google_logo.svg",
		"description": "Sets the time name for analysis",
		"dataTypesDependencies": [
			"GCPCloudDNS"
		],
		"dataConnectorsDependencies": [
			"GCPDNSDataConnector"
		],
		"previewImagesFileNames": [
			"GCPDNSBlack.png",
			"GCPDNSWhite.png"
		],
		"version": "1.0.0",
		"title": "Google Cloud Platform DNS",
		"templateRelativePath": "GCPDNS.json",
		"subtitle": "",
		"provider": "Microsoft"
	},
	{
		"workbookKey": "AtlassianJiraAuditWorkbook",
		"logoFileName": "atlassian.svg",
		"description": "Sets the time name for analysis",
		"dataTypesDependencies": [
			"AtlassianJiraNativePoller_CL"
		],
		"dataConnectorsDependencies": [
			"AtlassianJira"
		],
		"previewImagesFileNames": [
			"AtlassianJiraAuditWhite.png",
			"AtlassianJiraAuditBlack.png"
		],
		"version": "1.0.0",
		"title": "AtlassianJiraAudit",
		"templateRelativePath": "AtlassianJiraAudit.json",
		"subtitle": "",
		"provider": "Atlassian"
	},
	{
		"workbookKey": "DigitalGuardianWorkbook",
		"logoFileName": "Azure_Sentinel.svg",
		"description": "Sets the time name for analysis",
		"dataTypesDependencies": [
			"DigitalGuardianDLPEvent"
		],
		"dataConnectorsDependencies": [
			"SyslogAma"
		],
		"previewImagesFileNames": [
			"DigitalGuardianBlack.png",
			"DigitalGuardianWhite.png"
		],
		"version": "1.0.0",
		"title": "DigitalGuardianDLP",
		"templateRelativePath": "DigitalGuardian.json",
		"subtitle": "",
		"provider": "Digital Guardian"
	},
	{
		"workbookKey": "CiscoDuoWorkbook",
		"logoFileName": "cisco-logo-72px.svg",
		"description": "Sets the time name for analysis",
		"dataTypesDependencies": [
			"CiscoDuo_CL"
		],
		"dataConnectorsDependencies": [
			"CiscoDuoSecurity"
		],
		"previewImagesFileNames": [
			"CiscoDuoWhite.png",
			"CiscoDuoBlack.png"
		],
		"version": "1.0.0",
		"title": "CiscoDuoSecurity",
		"templateRelativePath": "CiscoDuo.json",
		"subtitle": "",
		"provider": "Cisco"
	},
	{
		"workbookKey": "SlackAudit",
		"logoFileName": "slacklogo.svg",
		"description": "Sets the time name for analysis",
		"dataTypesDependencies": [
			"SlackAudit_CL"
		],
		"dataConnectorsDependencies": [
			"SlackAuditAPI"
		],
		"previewImagesFileNames": [
			"SlackAuditApplicationActivityBlack1.png",
			"SlackAuditApplicationActivityWhite1.png"
		],
		"version": "1.0.0",
		"title": "SlackAudit",
		"templateRelativePath": "SlackAudit.json",
		"subtitle": "",
		"provider": "Slack"
	},
	{
		"workbookKey": "CiscoWSAWorkbook",
		"logoFileName": "cisco-logo-72px.svg",
		"description": "Sets the time name for analysis",
		"dataTypesDependencies": [
			"Syslog"
		],
		"dataConnectorsDependencies": [
			"SyslogAma"
		],
		"previewImagesFileNames": [
			"CiscoWSAWhite.png",
			"CiscoWSABlack.png"
		],
		"version": "1.0.0",
		"title": "CiscoWSA",
		"templateRelativePath": "CiscoWSA.json",
		"subtitle": "",
		"provider": "Cisco"
	},
	{
		"workbookKey": "GCP-IAM-Workbook",
		"logoFileName": "google_logo.svg",
		"description": "Sets the time name for analysis",
		"dataTypesDependencies": [
			"GCP_IAM_CL"
		],
		"dataConnectorsDependencies": [
			"GCPIAMDataConnector"
		],
		"previewImagesFileNames": [
			"GCPIAMBlack01.png",
			"GCPIAMBlack02.png",
			"GCPIAMWhite01.png",
			"GCPIAMWhite02.png"
		],
		"version": "1.0.0",
		"title": "Google Cloud Platform IAM",
		"templateRelativePath": "GCP_IAM.json",
		"subtitle": "",
		"provider": "Google"
	},
	{
		"workbookKey": "ImpervaWAFCloudWorkbook",
		"logoFileName": "Imperva_DarkGrey_final_75x75.svg",
		"description": "Sets the time name for analysis.",
		"dataTypesDependencies": [
			"ImpervaWAFCloud_CL"
		],
		"dataConnectorsDependencies": [
			"ImpervaWAFCloudAPI"
		],
		"previewImagesFileNames": [
			"ImpervaWAFCloudBlack01.png",
			"ImpervaWAFCloudBlack02.png",
			"ImpervaWAFCloudWhite01.png",
			"ImpervaWAFCloudWhite02.png"
		],
		"version": "1.0.0",
		"title": "Imperva WAF Cloud Overview",
		"templateRelativePath": "Imperva WAF Cloud Overview.json",
		"subtitle": "",
		"provider": "Microsoft"
	},
	{
		"workbookKey": "ZscalerZPAWorkbook",
		"logoFileName": "ZscalerLogo.svg",
		"description": "Select the time range for this Overview.",
		"dataTypesDependencies": [
			"ZPA_CL"
		],
		"dataConnectorsDependencies": [
			"CustomLogsAma"
		],
		"previewImagesFileNames": [
			"ZscalerZPABlack.png",
			"ZscalerZPAWhite.png"
		],
		"version": "1.0.0",
		"title": "Zscaler Private Access (ZPA)",
		"templateRelativePath": "ZscalerZPA.json",
		"subtitle": "",
		"provider": "Zscaler"
	},
	{
		"workbookKey": "GoogleWorkspaceWorkbook",
		"logoFileName": "google_logo.svg",
		"description": "Sets the time name for analysis",
		"dataTypesDependencies": [
			"GWorkspace_ReportsAPI_admin_CL",
			"GWorkspace_ReportsAPI_calendar_CL",
			"GWorkspace_ReportsAPI_drive_CL",
			"GWorkspace_ReportsAPI_login_CL",
			"GWorkspace_ReportsAPI_login_CL",
			"GWorkspace_ReportsAPI_mobile_CL"
		],
		"dataConnectorsDependencies": [
			"GoogleWorkspaceReportsAPI"
		],
		"previewImagesFileNames": [
			"GoogleWorkspaceBlack.png",
			"GoogleWorkspaceWhite.png"
		],
		"version": "1.0.0",
		"title": "GoogleWorkspaceReports",
		"templateRelativePath": "GoogleWorkspace.json",
		"subtitle": "",
		"provider": "Microsoft"
	},
	{
		"workbookKey": "NCProtectWorkbook",
		"logoFileName": "NCProtectIcon.svg",
		"description": "Sets the time name for analysis",
		"dataTypesDependencies": [
			"NCProtectUAL_CL"
		],
		"dataConnectorsDependencies": [
			"NucleusCyberNCProtect"
		],
		"previewImagesFileNames": [
			""
		],
		"version": "1.0.0",
		"title": "NucleusCyberProtect",
		"templateRelativePath": "NucleusCyber_NCProtect_Workbook.json",
		"subtitle": "",
		"provider": "archTIS"
	},
	{
		"workbookKey": "CiscoISEWorkbook",
		"logoFileName": "cisco-logo-72px.svg",
		"description": "Sets the time name for analysis",
		"dataTypesDependencies": [
			"Syslog"
		],
		"dataConnectorsDependencies": [
			"SyslogAma"
		],
		"previewImagesFileNames": [
			"CiscoISEBlack1.png",
			"CiscoISEBlack2.png",
			"CiscoISEWhite1.png",
			"CiscoISEWhite2.png"
		],
		"version": "1.0.0",
		"title": "Cisco ISE",
		"templateRelativePath": "CiscoISE.json",
		"subtitle": "",
		"provider": "Cisco"
	},
	{
		"workbookKey": "IoTOTThreatMonitoringwithDefenderforIoTWorkbook",
		"logoFileName": "Azure_Sentinel.svg",
		"description": "The OT Threat Monitoring with Defender for IoT Workbook features OT filtering for Security Alerts, Incidents, Vulnerabilities and Asset Inventory. The workbook features a dynamic assessment of the MITRE ATT&CK for ICS matrix across your environment to analyze and respond to OT-based threats. This workbook is designed to enable SecOps Analysts, Security Engineers, and MSSPs to gain situational awareness for IT/OT security posture.",
		"dataTypesDependencies": [
			"SecurityAlert",
			"SecurityIncident"
		],
		"dataConnectorsDependencies": [],
		"previewImagesFileNames": [
			"IoTOTThreatMonitoringwithDefenderforIoTBlack.png",
			"IoTOTThreatMonitoringwithDefenderforIoTWhite.png"
		],
		"version": "1.0.0",
		"title": "Microsoft Defender for IoT",
		"templateRelativePath": "IoTOTThreatMonitoringwithDefenderforIoT.json",
		"subtitle": "",
		"provider": "Microsoft"
	},
	{
		"workbookKey": "ZeroTrust(TIC3.0)Workbook",
		"logoFileName": "Azure_Sentinel.svg",
		"description": "Sets the time name for analysis",
		"dataTypesDependencies": [
			"SecurityRecommendation"
		],
		"dataConnectorsDependencies": [],
		"previewImagesFileNames": [
			"ZeroTrust(TIC3.0)Black1.PNG",
			"ZeroTrust(TIC3.0)White1.PNG"
		],
		"version": "1.0.0",
		"title": "ZeroTrust(TIC3.0)",
		"templateRelativePath": "ZeroTrustTIC3.json",
		"subtitle": "",
		"provider": "Microsoft"
	},
	{
		"workbookKey": "CybersecurityMaturityModelCertification(CMMC)2.0Workbook",
		"logoFileName": "Azure_Sentinel.svg",
		"description": "Sets the time name for analysis.",
		"dataTypesDependencies": [
			"InformationProtectionLogs_CL",
			"AuditLogs",
			"SecurityIncident",
			"SigninLogs",
			"AzureActivity"
		],
		"dataConnectorsDependencies": [],
		"previewImagesFileNames": [
			"CybersecurityMaturityModelCertificationBlack.png",
			"CybersecurityMaturityModelCertificationWhite.png"
		],
		"version": "1.0.0",
		"title": "CybersecurityMaturityModelCertification(CMMC)2.0",
		"templateRelativePath": "CybersecurityMaturityModelCertification_CMMCV2.json",
		"subtitle": "",
		"provider": "Microsoft"
	},
	{
		"workbookKey": "NISTSP80053Workbook",
		"logoFileName": "Azure_Sentinel.svg",
		"description": "Sets the time name for analysis.",
		"dataTypesDependencies": [
			"SigninLogs",
			"AuditLogs",
			"AzureActivity",
			"OfficeActivity",
			"SecurityEvents",
			"CommonSecurityLog",
			"SecurityIncident",
			"SecurityRecommendation"
		],
		"dataConnectorsDependencies": [
			"SecurityEvents"
		],
		"previewImagesFileNames": [
			"NISTSP80053Black.png",
			"NISTSP80053White.png"
		],
		"version": "1.0.0",
		"title": "NISTSP80053workbook",
		"templateRelativePath": "NISTSP80053.json",
		"subtitle": "",
		"provider": "Microsoft"
	},
	{
		"workbookKey": "DarktraceWorkbook",
		"logoFileName": "Darktrace.svg",
		"description": "The Darktrace Workbook visualises Model Breach and AI Analyst data received by the Darktrace Data Connector and visualises events across the network, SaaS, IaaS and Email.",
		"dataTypesDependencies": [
			"darktrace_model_alerts_CL"
		],
		"dataConnectorsDependencies": [
			"DarktraceRESTConnector"
		],
		"previewImagesFileNames": [
			"DarktraceWorkbookBlack01.png",
			"DarktraceWorkbookBlack02.png",
			"DarktraceWorkbookWhite01.png",
			"DarktraceWorkbookWhite02.png"
		],
		"version": "1.0.1",
		"title": "Darktrace",
		"templateRelativePath": "DarktraceWorkbook.json",
		"subtitle": "",
		"provider": "Darktrace"
	},
	{
		"workbookKey": "RecordedFutureAlertOverviewWorkbook",
		"logoFileName": "RecordedFuture.svg",
		"description": "Recorded Future Alerts Overview Workbook. This workbook will visualize playbook alerts imported via the RecordedFuture-Alert-Importer.",
		"dataTypesDependencies": [
			"RecordedFuturePortalAlerts_CL"
		],
		"dataConnectorsDependencies": [],
		"previewImagesFileNames": [
			"RecordedFutureAlertOverviewWhite.png",
			"RecordedFutureAlertOverviewBlack.png"
		],
		"version": "1.0.1",
		"title": "Recorded Future - Alerts Overview",
		"templateRelativePath": "RecordedFutureAlertOverview.json",
		"subtitle": "",
		"provider": "Recorded Future"
	},
	{
		"workbookKey": "RecordedFuturePlaybookAlertOverviewWorkbook",
		"logoFileName": "RecordedFuture.svg",
		"description": "Recorded Future Playbook Alerts Overview Workbook. This workbook will visualize playbook alerts imported via the RecordedFuture-Playbook-Alert-Importer.",
		"dataTypesDependencies": [
			"RecordedFuturePlaybookAlerts_CL"
		],
		"dataConnectorsDependencies": [],
		"previewImagesFileNames": [
			"RecordedFuturePlaybookAlertOverviewWhite1.png",
			"RecordedFuturePlaybookAlertOverviewBlack1.png"
		],
		"version": "1.0.1",
		"title": "Recorded Future - Playbook Alerts Overview",
		"templateRelativePath": "RecordedFuturePlaybookAlertOverview.json",
		"subtitle": "",
		"provider": "Recorded Future"
	},
	{
		"workbookKey": "RecordedFutureDomainCorrelationWorkbook",
		"logoFileName": "RecordedFuture.svg",
		"description": "Recorded Future Domain Correlation Workbook. This workbook will visualize Recorded Future threat intelligence data together with infrastructure logs ingested in to Sentinel.",
		"dataTypesDependencies": [
			"ThreatIntelligenceIndicator"
		],
		"dataConnectorsDependencies": [],
		"previewImagesFileNames": [
			"RecordedFutureDomainCorrelationWhite.png",
			"RecordedFutureDomainCorrelationBlack.png"
		],
		"version": "1.0.1",
		"title": "Recorded Future - Domain Correlation",
		"templateRelativePath": "RecordedFutureDomainCorrelation.json",
		"subtitle": "",
		"provider": "Recorded Future"
	},
	{
		"workbookKey": "RecordedFutureHashCorrelationWorkbook",
		"logoFileName": "RecordedFuture.svg",
		"description": "Recorded Future Hash Correlation Workbook. This workbook will visualize Recorded Future threat intelligence data together with infrastructure logs ingested in to Sentinel.",
		"dataTypesDependencies": [
			"ThreatIntelligenceIndicator"
		],
		"dataConnectorsDependencies": [],
		"previewImagesFileNames": [
			"RecordedFutureHashCorrelationWhite.png",
			"RecordedFutureHashCorrelationBlack.png"
		],
		"version": "1.0.1",
		"title": "Recorded Future - Hash Correlation",
		"templateRelativePath": "RecordedFutureHashCorrelation.json",
		"subtitle": "",
		"provider": "Recorded Future"
	},
	{
		"workbookKey": "RecordedFutureIPCorrelationWorkbook",
		"logoFileName": "RecordedFuture.svg",
		"description": "Recorded Future IP Correlation Workbook. This workbook will visualize Recorded Future threat intelligence data together with infrastructure logs ingested in to Sentinel.",
		"dataTypesDependencies": [
			"ThreatIntelligenceIndicator"
		],
		"dataConnectorsDependencies": [],
		"previewImagesFileNames": [
			"RecordedFutureIPCorrelationWhite.png",
			"RecordedFutureIPCorrelationBlack.png"
		],
		"version": "1.0.1",
		"title": "Recorded Future - IP Correlation",
		"templateRelativePath": "RecordedFutureIPCorrelation.json",
		"subtitle": "",
		"provider": "Recorded Future"
	},
	{
		"workbookKey": "RecordedFutureURLCorrelationWorkbook",
		"logoFileName": "RecordedFuture.svg",
		"description": "Recorded Future URL Correlation Workbook. This workbook will visualize Recorded Future threat intelligence data together with infrastructure logs ingested in to Sentinel.",
		"dataTypesDependencies": [
			"ThreatIntelligenceIndicator"
		],
		"dataConnectorsDependencies": [],
		"previewImagesFileNames": [
			"RecordedFutureUrlCorrelationWhite.png",
			"RecordedFutureUrlCorrelationBlack.png"
		],
		"version": "1.0.1",
		"title": "Recorded Future - URL Correlation",
		"templateRelativePath": "RecordedFutureURLCorrelation.json",
		"subtitle": "",
		"provider": "Recorded Future"
	},
	{
		"workbookKey": "RecordedFutureThreatActorHuntingWorkbook",
		"logoFileName": "RecordedFuture.svg",
		"description": "Recorded Future Threat Actor Hunting Workbook. This workbook will visualize Recorded Future threat map and hunting indicators ingested in to Microsoft Sentinel.",
		"dataTypesDependencies": [
			"ThreatIntelligenceIndicator"
		],
		"dataConnectorsDependencies": [],
		"previewImagesFileNames": [
			"RecordedFutureThreatActorHuntingWhite.png",
			"RecordedFutureThreatActorHuntingBlack.png"
		],
		"version": "1.0.1",
		"title": "Recorded Future - Threat Actor Hunting",
		"templateRelativePath": "RecordedFutureThreatActorHunting.json",
		"subtitle": "",
		"provider": "Recorded Future"
	},
	{
		"workbookKey": "RecordedFutureMalwareThreatHuntingWorkbook",
		"logoFileName": "RecordedFuture.svg",
		"description": "Recorded Future Malware Threat Hunting Workbook. This workbook will visualize Recorded Future malware threat map and hunting indicators ingested in to Microsoft Sentinel.",
		"dataTypesDependencies": [
			"ThreatIntelligenceIndicator"
		],
		"dataConnectorsDependencies": [],
		"previewImagesFileNames": [
			"RecordedFutureMalwareThreatHuntingWhite.png",
			"RecordedFutureMalwareThreatHuntingBlack.png"
		],
		"version": "1.0.0",
		"title": "Recorded Future - Malware Threat Hunting",
		"templateRelativePath": "RecordedFutureMalwareThreatHunting.json",
		"subtitle": "",
		"provider": "Recorded Future"
	},
	{
		"workbookKey": "MaturityModelForEventLogManagement_M2131",
		"logoFileName": "contrastsecurity_logo.svg",
		"description": "Select the time range for this Overview.",
		"dataTypesDependencies": [],
		"dataConnectorsDependencies": [],
		"previewImagesFileNames": [
			"MaturityModelForEventLogManagement_M2131Black.png",
			"MaturityModelForEventLogManagement_M2131White.png"
		],
		"version": "1.0.0",
		"title": "MaturityModelForEventLogManagementM2131",
		"templateRelativePath": "MaturityModelForEventLogManagement_M2131.json",
		"subtitle": "",
		"provider": "Microsoft"
	},
	{
		"workbookKey": "AzureSQLSecurityWorkbook",
		"logoFileName": "AzureSQL.svg",
		"description": "Sets the time window in days to search around the alert",
		"dataTypesDependencies": [
			"AzureDiagnostics",
			"SecurityAlert",
			"SecurityIncident"
		],
		"dataConnectorsDependencies": [
			"AzureSql"
		],
		"previewImagesFileNames": [
			""
		],
		"version": "1.0.0",
		"title": "Azure SQL Database Workbook",
		"templateRelativePath": "Workbook-AzureSQLSecurity.json",
		"subtitle": "",
		"provider": "Microsoft"
	},
	{
		"workbookKey": "ContinuousDiagnostics&Mitigation",
		"logoFileName": "Azure_Sentinel.svg",
		"description": "Select the time range for this Overview.",
		"dataTypesDependencies": [],
		"dataConnectorsDependencies": [],
		"previewImagesFileNames": [
			"ContinuousDiagnostics&MitigationBlack.png",
			"ContinuousDiagnostics&MitigationWhite.png"
		],
		"version": "1.0.0",
		"title": "ContinuousDiagnostics&Mitigation",
		"templateRelativePath": "ContinuousDiagnostics&Mitigation.json",
		"subtitle": "",
		"provider": "Microsoft"
	},
	{
		"workbookKey": "AtlasianJiraAuditWorkbook",
		"logoFileName": "atlassian.svg",
		"description": "Select the time range for this Overview.",
		"dataTypesDependencies": [
			"AtlassianJiraNativePoller_CL"
		],
		"dataConnectorsDependencies": [
			"AtlassianJira"
		],
		"previewImagesFileNames": [
			"AtlassianJiraAuditBlack.png",
			"AtlassianJiraAuditWhite.png"
		],
		"version": "1.0.0",
		"title": "AtlasianJiraAuditWorkbook",
		"templateRelativePath": "AtlasianJiraAuditWorkbook.json",
		"subtitle": "",
		"provider": "Microsoft"
	},
	{
		"workbookKey": "AzureSecurityBenchmark",
		"logoFileName": "Azure_Sentinel.svg",
		"description": "Azure Security Benchmark v3 Workbook provides a mechanism for viewing log queries, azure resource graph, and policies aligned to ASB controls across Microsoft security offerings, Azure, Microsoft 365, 3rd Party, On-Premises, and Multi-cloud workloads. This workbook enables Security Architects, Engineers, SecOps Analysts, Managers, and IT Pros to gain situational awareness visibility for the security posture of cloud workloads. There are also recommendations for selecting, designing, deploying, and configuring Microsoft offerings for alignment with respective ASB requirements and practices.",
		"dataTypesDependencies": [
			"SecurityRegulatoryCompliance",
			"AzureDiagnostics",
			"SecurityIncident",
			"SigninLogs",
			"SecurityAlert"
		],
		"dataConnectorsDependencies": [],
		"previewImagesFileNames": [
			"AzureSecurityBenchmarkBlack.png",
			"AzureSecurityBenchmarkWhite.png"
		],
		"version": "1.0.0",
		"title": "Azure Security Benchmark",
		"templateRelativePath": "AzureSecurityBenchmark.json",
		"subtitle": "",
		"provider": "Microsoft"
	},
	{
		"workbookKey": "ZNAccessOrchestratorAudit",
		"logoFileName": "ZeroNetworks.svg",
		"description": "This workbook provides a summary of ZeroNetworks data.",
		"dataTypesDependencies": [
			"ZNAccessOrchestratorAudit_CL",
			"ZNAccessOrchestratorAuditNativePoller_CL"
		],
		"dataConnectorsDependencies": [
			"ZeroNetworksAccessOrchestratorAuditFunction",
			"ZeroNetworksAccessOrchestratorAuditNativePoller"
		],
		"previewImagesFileNames": [
			""
		],
		"version": "1.0.0",
		"title": "Zero NetWork",
		"templateRelativePath": "ZNSegmentAudit.json",
		"subtitle": "",
		"provider": "Zero Networks"
	},
	{
		"workbookKey": "FireworkWorkbook",
		"logoFileName": "Flare.svg",
		"description": "Select the time range for this Overview.",
		"dataTypesDependencies": [
			"Firework_CL"
		],
		"dataConnectorsDependencies": [
			"FlareSystemsFirework"
		],
		"previewImagesFileNames": [
			"FireworkOverviewBlack01.png",
			"FireworkOverviewBlack02.png",
			"FireworkOverviewWhite01.png",
			"FireworkOverviewWhite02.png"
		],
		"version": "1.0.0",
		"title": "FlareSystemsFirework",
		"templateRelativePath": "FlareSystemsFireworkOverview.json",
		"subtitle": "",
		"provider": "Flare Systems"
	},
	{
		"workbookKey": "TaniumWorkbook",
		"logoFileName": "Tanium.svg",
		"description": "Visualize Tanium endpoint and module data",
		"dataTypesDependencies": [
			"TaniumComplyCompliance_CL",
			"TaniumComplyVulnerabilities_CL",
			"TaniumDefenderHealth_CL",
			"TaniumDiscoverUnmanagedAssets_CL",
			"TaniumHighUptime_CL",
			"TaniumMainAsset_CL",
			"TaniumPatchListApplicability_CL",
			"TaniumPatchListCompliance_CL",
			"TaniumSCCMClientHealth_CL",
			"TaniumThreatResponse_CL"
		],
		"dataConnectorsDependencies": [],
		"previewImagesFileNames": [
			"TaniumComplyBlack.png",
			"TaniumComplyWhite.png",
			"TaniumDiscoverBlack.png",
			"TaniumDiscoverWhite.png",
			"TaniumMSToolingHealthBlack.png",
			"TaniumMSToolingHealthWhite.png",
			"TaniumPatchBlack.png",
			"TaniumPatchWhite.png",
			"TaniumThreatResponseAlertsBlack.png",
			"TaniumThreatResponseAlertsWhite.png",
			"TaniumThreatResponseBlack.png",
			"TaniumThreatResponseWhite.png"
		],
		"version": "1.0",
		"title": "Tanium Workbook",
		"templateRelativePath": "TaniumWorkbook.json",
		"subtitle": "",
		"provider": "Tanium"
	},
	{
		"workbookKey": "ActionableAlertsDashboard",
		"logoFileName": "Cybersixgill.svg",
		"description": "None.",
		"dataTypesDependencies": [
			"CyberSixgill_Alerts_CL"
		],
		"dataConnectorsDependencies": [
			"CybersixgillActionableAlerts"
		],
		"previewImagesFileNames": [
			"ActionableAlertsDashboardWhite.PNG",
			"ActionableAlertsDashboardBlack.PNG"
		],
		"version": "1.0.0",
		"title": "Cybersixgill Actionable Alerts Dashboard",
		"templateRelativePath": "ActionableAlertsDashboard.json",
		"subtitle": "",
		"provider": "Cybersixgill"
	},
	{
		"workbookKey": "ActionableAlertsList",
		"logoFileName": "Cybersixgill.svg",
		"description": "None.",
		"dataTypesDependencies": [
			"CyberSixgill_Alerts_CL"
		],
		"dataConnectorsDependencies": [
			"CybersixgillActionableAlerts"
		],
		"previewImagesFileNames": [
			"ActionableAlertsListBlack.PNG",
			"ActionableAlertsListWhite.PNG"
		],
		"version": "1.0.0",
		"title": "Cybersixgill Actionable Alerts List",
		"templateRelativePath": "ActionableAlertsList.json",
		"subtitle": "",
		"provider": "Cybersixgill"
	},
	{
		"workbookKey": "ArgosCloudSecurityWorkbook",
		"logoFileName": "argos-logo.svg",
		"description": "The ARGOS Cloud Security integration for Microsoft Sentinel allows you to have all your important cloud security events in one place.",
		"dataTypesDependencies": [
			"ARGOS_CL"
		],
		"dataConnectorsDependencies": [
			"ARGOSCloudSecurity"
		],
		"previewImagesFileNames": [
			"ARGOSCloudSecurityWorkbookBlack.png",
			"ARGOSCloudSecurityWorkbookWhite.png"
		],
		"version": "1.0.0",
		"title": "ARGOS Cloud Security",
		"templateRelativePath": "ARGOSCloudSecurityWorkbook.json",
		"subtitle": "",
		"provider": "ARGOS Cloud Security"
	},
	{
		"workbookKey": "JamfProtectWorkbook",
		"logoFileName": "jamf_logo.svg",
		"description": "This Jamf Protect Workbook for Microsoft Sentinel enables you to ingest Jamf Protect events forwarded into Microsoft Sentinel.\n Providing reports into all alerts, device controls and Unfied Logs.",
		"dataTypesDependencies": [
			"jamfprotect_CL"
		],
		"dataConnectorsDependencies": [],
		"previewImagesFileNames": [
			"JamfProtectDashboardBlack.png",
			"JamfProtectDashboardWhite.png"
		],
		"version": "2.0.0",
		"title": "Jamf Protect Workbook",
		"templateRelativePath": "JamfProtectDashboard.json",
		"subtitle": "",
		"provider": "Jamf Software, LLC"
	},
	{
		"workbookKey": "AIVectraStream",
		"logoFileName": "AIVectraDetect.svg",
		"description": "",
		"dataTypesDependencies": [
			"VectraStream_CL"
		],
		"dataConnectorsDependencies": [
			"AIVectraStream"
		],
		"previewImagesFileNames": [
			"AIVectraDetectBlack1.png",
			"AIVectraDetectWhite1.png"
		],
		"version": "1.0.0",
		"title": "AIVectraStreamWorkbook",
		"templateRelativePath": "AIVectraStreamWorkbook.json",
		"subtitle": "",
		"provider": "Vectra AI"
	},
	{
		"workbookKey": "SecurityScorecardWorkbook",
		"logoFileName": "SecurityScorecard-Cybersecurity-Ratings.svg",
		"description": "This Workbook provides immediate insight into the data coming from SecurityScorecard's three Sentinel data connectors: SecurityScorecard Cybersecurity Ratings, SecurityScorecard Cybersecurity Ratings - Factors, and SecurityScorecard Cybersecurity Ratings - Issues.",
		"dataTypesDependencies": [
			"SecurityScorecardFactor_CL",
			"SecurityScorecardIssues_CL",
			"SecurityScorecardRatings_CL"
		],
		"dataConnectorsDependencies": [
			"SecurityScorecardFactorAzureFunctions",
			"SecurityScorecardIssueAzureFunctions",
			"SecurityScorecardRatingsAzureFunctions"
		],
		"previewImagesFileNames": [
			"SecurityScorecardBlack1.png",
			"SecurityScorecardBlack2.png",
			"SecurityScorecardBlack3.png",
			"SecurityScorecardBlack4.png",
			"SecurityScorecardBlack5.png",
			"SecurityScorecardBlack6.png",
			"SecurityScorecardWhite1.png",
			"SecurityScorecardWhite2.png",
			"SecurityScorecardWhite3.png",
			"SecurityScorecardWhite4.png",
			"SecurityScorecardWhite5.png",
			"SecurityScorecardWhite6.png"
		],
		"version": "1.0.0",
		"title": "SecurityScorecard",
		"templateRelativePath": "SecurityScorecardWorkbook.json",
		"subtitle": "",
		"provider": "SecurityScorecard"
	},
	{
		"workbookKey": "DigitalShadowsWorkbook",
		"logoFileName": "DigitalShadowsLogo.svg",
		"description": "For gaining insights into Digital Shadows logs.",
		"dataTypesDependencies": [
			"DigitalShadows_CL"
		],
		"dataConnectorsDependencies": [
			"DigitalShadowsSearchlightAzureFunctions"
		],
		"previewImagesFileNames": [
			"DigitalShadowsBlack1.png",
			"DigitalShadowsBlack2.png",
			"DigitalShadowsBlack3.png",
			"DigitalShadowsWhite1.png",
			"DigitalShadowsWhite2.png",
			"DigitalShadowsWhite3.png"
		],
		"version": "1.0.0",
		"title": "Digital Shadows",
		"templateRelativePath": "DigitalShadows.json",
		"subtitle": "",
		"provider": "Digital Shadows"
	},
	{
		"workbookKey": "SalesforceServiceCloudWorkbook",
		"logoFileName": "salesforce_logo.svg",
		"description": "Sets the time name for analysis.",
		"dataTypesDependencies": [
			"SalesforceServiceCloud"
		],
		"dataConnectorsDependencies": [
			"SalesforceServiceCloud_CL"
		],
		"previewImagesFileNames": [
			""
		],
		"version": "1.0.0",
		"title": "Salesforce Service Cloud",
		"templateRelativePath": "SalesforceServiceCloud.json",
		"subtitle": "",
		"provider": "Salesforce"
	},
	{
		"workbookKey": "NetworkSessionSolution",
		"logoFileName": "Azure_Sentinel.svg",
		"description": "This workbook is included as part of Network Session Essentials solution and gives a summary of analyzed traffic, helps with threat analysis and investigating suspicious IP's and traffic analysis. Network Session Essentials Solution also includes playbooks to periodically summarize the logs thus enhancing user experience and improving data search. For the effective usage of workbook, we highly recommend to enable the summarization playbooks that are provided with this solution.",
		"dataTypesDependencies": [
			"AWSVPCFlow",
			"DeviceNetworkEvents",
			"SecurityEvent",
			"WindowsEvent",
			"CommonSecurityLog",
			"Syslog",
			"CommonSecurityLog",
			"VMConnection",
			"AzureDiagnostics",
			"AzureDiagnostics",
			"CommonSecurityLog",
			"Corelight_CL",
			"VectraStream",
			"CommonSecurityLog",
			"CommonSecurityLog",
			"Syslog",
			"CiscoMerakiNativePoller"
		],
		"dataConnectorsDependencies": [
			"AWSS3",
			"MicrosoftThreatProtection",
			"SecurityEvents",
			"WindowsForwardedEvents",
			"Zscaler",
			"MicrosoftSysmonForLinux",
			"AzureMonitor(VMInsights)",
			"AzureFirewall",
			"AzureNSG",
			"CiscoASA",
			"Corelight",
			"AIVectraStream",
			"CheckPoint",
			"CustomLogsAma",
			"CefAma"
		],
		"previewImagesFileNames": [
			""
		],
		"version": "1.0.0",
		"title": "Network Session Essentials",
		"templateRelativePath": "NetworkSessionEssentials.json",
		"subtitle": "",
		"provider": "Microsoft"
	},
	{
		"workbookKey": "SAPSODAnalysis",
		"logoFileName": "SAPVMIcon.svg",
		"description": "SAP SOD Analysis",
		"dataTypesDependencies": [
			"SAPAuditLog"
		],
		"dataConnectorsDependencies": [
			"SAP"
		],
		"previewImagesFileNames": [
			""
		],
		"version": "2.0.0",
		"title": "SAP SOD Analysis",
		"templateRelativePath": "SAP - Segregation of Duties v2.0 (by Aliter Consulting).json",
		"subtitle": "",
		"provider": "Aliter Consulting"
	},
	{
		"workbookKey": "TheomWorkbook",
		"logoFileName": "theom-logo.svg",
		"description": "Theom Alert Statistics",
		"dataTypesDependencies": [
			"TheomAlerts_CL"
		],
		"dataConnectorsDependencies": [
			"Theom"
		],
		"previewImagesFileNames": [
			"TheomWorkbook-black.png",
			"TheomWorkbook-white.png"
		],
		"version": "1.0.0",
		"title": "Theom",
		"templateRelativePath": "Theom.json",
		"subtitle": "",
		"provider": "Theom"
	},
	{
		"workbookKey": "DynatraceWorkbooks",
		"logoFileName": "dynatrace.svg",
		"description": "This workbook brings together queries and visualizations to assist you in identifying potential threats surfaced by Dynatrace.",
		"dataTypesDependencies": [
			"DynatraceAttacks",
			"DynatraceAuditLogs",
			"DynatraceProblems",
			"DynatraceRuntimeVulnerabilities"
		],
		"dataConnectorsDependencies": [
			"DynatraceAttacks",
			"DynatraceAuditLogs",
			"DynatraceProblems",
			"DynatraceRuntimeVulnerabilities"
		],
		"previewImagesFileNames": [
			"DynatraceWorkbookBlack.png",
			"DynatraceWorkbookWhite.png"
		],
		"version": "3.0.1",
		"title": "Dynatrace",
		"templateRelativePath": "Dynatrace.json",
		"subtitle": "",
		"provider": "Dynatrace"
	},
	{
		"workbookKey": "MDOWorkbook",
		"logoFileName": "Azure_Sentinel.svg",
		"description": "Gain extensive insight into your organization's Microsoft Defender for Office Activity by analyzing, and correlating events.\nYou can track malware and phishing detection over time.",
		"dataTypesDependencies": [
			"SecurityAlert"
		],
		"dataConnectorsDependencies": [
			"MicrosoftThreatProtection"
		],
		"previewImagesFileNames": [
			"MDOBlack1.png",
			"MDOBlack2.png",
			"MDOWhite1.png",
			"MDOWhite2.png"
		],
		"version": "1.0.0",
		"title": "Microsoft Defender XDR MDOWorkbook",
		"templateRelativePath": "MDO Insights.json",
		"subtitle": "",
		"provider": "Microsoft"
	},
	{
		"workbookKey": "AnomaliesVisualizationWorkbook",
		"logoFileName": "Azure_Sentinel.svg",
		"description": "A workbook that provides contextual information to a user for better insight on Anomalies and their impact. The workbook will help with investigation of anomalies as well as identify patterns that can lead to a threat.",
		"dataTypesDependencies": [
			"Anomalies"
		],
		"dataConnectorsDependencies": [],
		"previewImagesFileNames": [
			"AnomaliesVisualizationWorkbookWhite.png",
			"AnomaliesVisualizationWorkbookBlack.png"
		],
		"version": "1.0.0",
		"title": "AnomaliesVisulization",
		"templateRelativePath": "AnomaliesVisualization.json",
		"subtitle": "",
		"provider": "Microsoft Sentinel Community"
	},
	{
		"workbookKey": "AnomalyDataWorkbook",
		"logoFileName": "Azure_Sentinel.svg",
		"description": "A workbook providing details, related Incident, and related Hunting Workbook for a specific Anomaly.",
		"dataTypesDependencies": [
			"Anomalies"
		],
		"dataConnectorsDependencies": [],
		"previewImagesFileNames": [
			"AnomalyDataWorkbookWhite.png",
			"AnomalyDataWorkbookBlack.png"
		],
		"version": "1.0.0",
		"title": "AnomalyData",
		"templateRelativePath": "AnomalyData.json",
		"subtitle": "",
		"provider": "Microsoft Sentinel Community"
	},
	{
    "workbookKey": "MicrosoftExchangeLeastPrivilegewithRBAC-Online",
    "logoFileName": "Azure_Sentinel.svg",
    "description": "This Workbook, dedicated to Exchange Online environments is built to have a simple view of non-standard RBAC delegations on an Exchange Online tenant. This Workbook allow you to go deep dive on custom delegation and roles and also members of each delegation, including the nested level and the group imbrication on your environment.",
    "dataTypesDependencies": [
        "ESIExchangeOnlineConfig_CL"
    ],
    "dataConnectorsDependencies": [
        "ESI-ExchangeOnlineCollector"
    ],
    "previewImagesFileNames": [
        "MicrosoftExchangeLeastPrivilegewithRBAC-OnlineBlack.png",
        "MicrosoftExchangeLeastPrivilegewithRBAC-OnlineWhite.png"
    ],
    "version": "1.1.0",
    "title": "Microsoft Exchange Least Privilege with RBAC - Online",
    "templateRelativePath": "Microsoft Exchange Least Privilege with RBAC - Online.json",
    "subtitle": "",
    "provider": "Microsoft"
  },
  {
    "workbookKey": "MicrosoftExchangeLeastPrivilegewithRBAC",
    "logoFileName": "Azure_Sentinel.svg",
    "description": "This Workbook, dedicated to On-Premises environments is built to have a simple view of non-standard RBAC delegations on an On-Premises Exchange environment. This Workbook allow you to go deep dive on custom delegation and roles and also members of each delegation, including the nested level and the group imbrication on your environment. Required Data Connector: Exchange Security Insights On-Premises Collector.",
    "dataTypesDependencies": [
        "ESIExchangeConfig_CL"
    ],
    "dataConnectorsDependencies": [
        "ESI-ExchangeOnPremisesCollector",
        "ESI-ExchangeAdminAuditLogEvents"
    ],
    "previewImagesFileNames": [
        "MicrosoftExchangeLeastPrivilegewithRBACBlack.png",
        "MicrosoftExchangeLeastPrivilegewithRBACWhite.png"
    ],
    "version": "1.0.2",
    "title": "Microsoft Exchange Least Privilege with RBAC",
    "templateRelativePath": "Microsoft Exchange Least Privilege with RBAC.json",
    "subtitle": "",
    "provider": "Microsoft"
  },
  {
    "workbookKey": "MicrosoftExchangeSearchAdminAuditLog",
    "logoFileName": "Azure_Sentinel.svg",
    "description": "This workbook is dedicated to On-Premises Exchange organizations. It uses the MSExchange Management event logs to give you a simple way to view administrators’ activities in your Exchange environment with Cmdlets usage statistics and multiple pivots to understand who and/or what is affected to modifications on your environment. Required Data Connector: Exchange Audit Event logs via Legacy Agent.",
    "dataTypesDependencies": [
        "ESIExchangeConfig_CL"
    ],
    "dataConnectorsDependencies": [
        "ESI-ExchangeOnPremisesCollector",
        "ESI-ExchangeAdminAuditLogEvents"
    ],
    "previewImagesFileNames": [
        "MicrosoftExchangeSearchAdminAuditLogBlack.png",
        "MicrosoftExchangeSearchAdminAuditLogWhite.png"
    ],
    "version": "1.0.2",
    "title": "Microsoft Exchange Search AdminAuditLog",
    "templateRelativePath": "Microsoft Exchange Search AdminAuditLog.json",
    "subtitle": "",
    "provider": "Microsoft"
  },
  {
    "workbookKey": "MicrosoftExchangeSearchAdminAuditLog-Online",
    "logoFileName": "Azure_Sentinel.svg",
    "description": "This workbook is dedicated to Online Exchange organizations. It uses the Office Activity logs to give you a simple way to view administrators’ activities in your Exchange environment with Cmdlets usage statistics and multiple pivots to understand who and/or what is affected to modifications on your environment. Required Data Connector: Microsoft 365 (Exchange).",
    "dataTypesDependencies": [
        "OfficeActivity"
    ],
    "dataConnectorsDependencies": [
        "Office365"
    ],
    "previewImagesFileNames": [
        "MicrosoftExchangeOnlineSearchAdminAuditLogBlack.png",
        "MicrosoftExchangeOnlineSearchAdminAuditLogWhite.png"
    ],
    "version": "1.0.0",
    "title": "Microsoft Exchange Search AdminAuditLog - Online",
    "templateRelativePath": "Microsoft Exchange Search AdminAuditLog - Online.json",
    "subtitle": "",
    "provider": "Microsoft"
  },
  {
    "workbookKey": "MicrosoftExchangeSecurityMonitoring",
    "logoFileName": "Azure_Sentinel.svg",
    "description": "This Workbook is dedicated to On-Premises Exchange organizations. It uses the MSExchange Management event logs and Microsoft Exchange Security configuration collected by data connectors. It helps to track admin actions, especially on VIP Users and/or on Sensitive Cmdlets. This workbook allows also to list Exchange Services changes, local account activities and local logon on Exchange Servers. Required Data Connector: Exchange Audit Event logs via Legacy Agent.",
    "dataTypesDependencies": [
        "ESIExchangeConfig_CL"
    ],
    "dataConnectorsDependencies": [
        "ESI-ExchangeOnPremisesCollector",
        "ESI-ExchangeAdminAuditLogEvents"
    ],
    "previewImagesFileNames": [
        "MicrosoftExchangeSecurityMonitoringBlack.png",
        "MicrosoftExchangeSecurityMonitoringWhite.png"
    ],
    "version": "1.0.2",
    "title": "Microsoft Exchange Admin Activity",
    "templateRelativePath": "Microsoft Exchange Admin Activity.json",
    "subtitle": "",
    "provider": "Microsoft"
  },
  {
    "workbookKey": "MicrosoftExchangeAdminActivity-Online",
    "logoFileName": "Azure_Sentinel.svg",
    "description": "This Workbook is dedicated to Online Exchange organizations. It uses Office Activity logs. It helps to track admin actions, especially on VIP Users and/or on Sensitive Cmdlets. Required Data Connector: Microsoft 365 (Exchange).",
    "dataTypesDependencies": [
        "OfficeActivity"
    ],
    "dataConnectorsDependencies": [
        "Office365"
    ],
    "previewImagesFileNames": [
        "MicrosoftExchangeAdminActivity-OnlineBlack.png",
        "MicrosoftExchangeAdminActivity-OnlineWhite.png"
    ],
    "version": "1.0.1",
    "title": "Microsoft Exchange Admin Activity - Online",
    "templateRelativePath": "Microsoft Exchange Admin Activity - Online.json",
    "subtitle": "",
    "provider": "Microsoft"
  },
  {
    "workbookKey": "MicrosoftExchangeSecurityReview-Online",
    "logoFileName": "Azure_Sentinel.svg",
    "description": "This Workbook is dedicated to Exchange Online tenants. It displays and highlights current Security configuration on various Exchange components specific to Online including delegations, the transport configuration and the linked security risks, and risky protocols.",
    "dataTypesDependencies": [
        "ESIExchangeOnlineConfig_CL"
    ],
    "dataConnectorsDependencies": [
        "ESI-ExchangeOnlineCollector"
    ],
    "previewImagesFileNames": [
      "MicrosoftExchangeSecurityReview-OnlineBlack.png",
      "MicrosoftExchangeSecurityReview-OnlineWhite.png"
    ],
    "version": "1.1.0",
    "title": "Microsoft Exchange Security Review - Online",
    "templateRelativePath": "Microsoft Exchange Security Review - Online.json",
    "subtitle": "",
    "provider": "Microsoft"
  },
  {
    "workbookKey": "MicrosoftExchangeSecurityReview",
    "logoFileName": "Azure_Sentinel.svg",
    "description": "This Workbook is dedicated to On-Premises Exchange organizations. It displays and highlights current Security configuration on various Exchange components including delegations, rights on databases, Exchange and most important AD Groups with members including nested groups, local administrators of servers. This workbook helps also to understand the transport configuration and the linked security risks. Required Data Connector: Exchange Security Insights On-Premises Collector.",
    "dataTypesDependencies": [
        "ESIExchangeConfig_CL"
    ],
    "dataConnectorsDependencies": [
        "ESI-ExchangeOnPremisesCollector",
        "ESI-ExchangeAdminAuditLogEvents"
    ],
    "previewImagesFileNames": [
        "MicrosoftExchangeSecurityReviewBlack.png",
        "MicrosoftExchangeSecurityReviewWhite.png"
      ],
    "version": "2.0.0",
    "title": "Microsoft Exchange Security Review",
    "templateRelativePath": "Microsoft Exchange Security Review.json",
    "subtitle": "",
    "provider": "Microsoft"
  },
	{
		"workbookKey": "ibossMalwareAndC2Workbook",
		"logoFileName": "iboss_logo.svg",
		"description": "A workbook providing insights into malware and C2 activity detected by iboss.",
		"dataTypesDependencies": [],
		"dataConnectorsDependencies": [
			"CefAma"
		],
		"previewImagesFileNames": [
			""
		],
		"version": "1.0.0",
		"title": "iboss Malware and C2",
		"templateRelativePath": "ibossMalwareAndC2.json",
		"subtitle": "",
		"provider": "iboss"
	},
	{
		"workbookKey": "ibossWebUsageWorkbook",
		"logoFileName": "iboss_logo.svg",
		"description": "A workbook providing insights into web usage activity detected by iboss.",
		"dataTypesDependencies": [],
		"dataConnectorsDependencies": [
			"CefAma"
		],
		"previewImagesFileNames": [
			""
		],
		"version": "1.0.0",
		"title": "iboss Web Usage",
		"templateRelativePath": "ibossWebUsage.json",
		"subtitle": "",
		"provider": "iboss"
	},
	{
		"workbookKey": "CynerioOverviewWorkbook",
		"logoFileName": "Cynerio.svg",
		"description": "An overview of Cynerio Security events",
		"dataTypesDependencies": [
			"CynerioEvent_CL"
		],
		"dataConnectorsDependencies": [
			"CynerioSecurityEvents"
		],
		"previewImagesFileNames": [
			"CynerioOverviewBlack.png",
			"CynerioOverviewWhite.png"
		],
		"version": "1.0.0",
		"title": "Cynerio Overview Workbook",
		"templateRelativePath": "CynerioOverviewWorkbook.json",
		"subtitle": "",
		"provider": "Cynerio"
	},
	{
		"workbookKey": "ReversingLabs-CapabilitiesOverview",
		"logoFileName": "reversinglabs.svg",
		"description": "The ReversingLabs-CapabilitiesOverview workbook provides a high level look at your threat intelligence capabilities and how they relate to your operations.",
		"dataTypesDependencies": [],
		"dataConnectorsDependencies": [],
		"previewImagesFileNames": [
			"ReversingLabsTiSummary-White.png",
			"ReversingLabsTiSummary-Black.png",
			"ReversingLabsOpsSummary-White.png",
			"ReversingLabsOpsSummary-Black.png"
		],
		"version": "1.1.1",
		"title": "ReversingLabs-CapabilitiesOverview",
		"templateRelativePath": "ReversingLabs-CapabilitiesOverview.json",
		"subtitle": "",
		"provider": "ReversingLabs"
	},
	{
		"workbookKey": "vCenter",
		"logoFileName": "Azure_Sentinel.svg",
		"description": "This data connector depends on a parser based on Kusto Function **vCenter** to work as expected. [Follow steps to get this Kusto Function](https://aka.ms/sentinel-vCenter-parser)",
		"dataTypesDependencies": [
			"vCenter_CL"
		],
		"dataConnectorsDependencies": [
			"CustomLogsAma"
		],
		"previewImagesFileNames": [
			""
		],
		"version": "1.0.0",
		"title": "vCenter",
		"templateRelativePath": "vCenter.json",
		"subtitle": "",
		"provider": "VMware"
	},
	{
		"workbookKey": "SAP-Monitors-AlertsandPerformance",
		"logoFileName": "SAPVMIcon.svg",
		"description": "SAP -Monitors- Alerts and Performance",
		"dataTypesDependencies": [
			"SAPAuditLog"
		],
		"dataConnectorsDependencies": [
			"SAP"
		],
		"previewImagesFileNames": [
			""
		],
		"version": "2.0.1",
		"title": "SAP -Monitors- Alerts and Performance",
		"templateRelativePath": "SAP -Monitors- Alerts and Performance.json",
		"subtitle": "",
		"provider": "Microsoft"
	},
	{
		"workbookKey": "SAP-SecurityAuditlogandInitialAccess",
		"logoFileName": "SAPVMIcon.svg",
		"description": "SAP -Security Audit log and Initial Access",
		"dataTypesDependencies": [
			"SAPAuditLog"
		],
		"dataConnectorsDependencies": [
			"SAP"
		],
		"previewImagesFileNames": [
			""
		],
		"version": "2.0.1",
		"title": "SAP -Security Audit log and Initial Access",
		"templateRelativePath": "SAP -Security Audit log and Initial Access.json",
		"subtitle": "",
		"provider": "Microsoft"
	},
	{
		"workbookKey": "DNSSolutionWorkbook",
		"logoFileName": "Azure_Sentinel.svg",
		"description": "This workbook is included as part of the DNS Essentials solution and gives a summary of analyzed DNS traffic. It also helps with threat analysis and investigating suspicious Domains, IPs and DNS traffic. DNS Essentials Solution also includes a playbook to periodically summarize the logs, thus enhancing the user experience and improving data search. For effective usage of workbook, we highly recommend enabling the summarization playbook that is provided with this solution.",
		"dataTypesDependencies": [],
		"dataConnectorsDependencies": [],
		"previewImagesFileNames": [
			"DNSDomainWorkbookWhite.png",
			"DNSDomainWorkbookBlack.png"
		],
		"version": "1.0.0",
		"title": "DNS Solution Workbook",
		"templateRelativePath": "DNSSolutionWorkbook.json",
		"subtitle": "",
		"provider": "Microsoft"
	},
	{
		"workbookKey": "MicrosoftPowerBIActivityWorkbook",
		"logoFileName": "PowerBILogo.svg",
		"description": "This workbook provides details on Microsoft PowerBI Activity",
		"dataTypesDependencies": [
			"PowerBIActivity"
		],
		"dataConnectorsDependencies": [
			"Microsoft PowerBI (Preview)"
		],
		"previewImagesFileNames": [
			"MicrosoftPowerBIActivityWorkbookBlack.png",
			"MicrosoftPowerBIActivityWorkbookWhite.png"
		],
		"version": "1.0.0",
		"title": "Microsoft PowerBI Activity Workbook",
		"templateRelativePath": "MicrosoftPowerBIActivityWorkbook.json",
		"subtitle": "",
		"provider": "Microsoft"
	},
	{
		"workbookKey": "MicrosoftThreatIntelligenceWorkbook",
		"logoFileName": "Azure_Sentinel.svg",
		"description": "Gain insights into threat indicators ingestion and search for indicators at scale across Microsoft 1st Party, 3rd Party, On-Premises, Hybrid, and Multi-Cloud Workloads. Indicators Search facilitates a simple interface for finding IP, File, Hash, Sender and more across your data. Seamless pivots to correlate indicators with Microsoft Sentinel: Incidents to make your threat intelligence actionable.",
		"dataTypesDependencies": [
			"ThreatIntelligenceIndicator",
			"SecurityIncident"
		],
		"dataConnectorsDependencies": [
			"ThreatIntelligence",
			"ThreatIntelligenceTaxii"
		],
		"previewImagesFileNames": [
			"ThreatIntelligenceWhite.png",
			"ThreatIntelligenceBlack.png"
		],
		"version": "1.0.0",
		"title": "Threat Intelligence",
		"templateRelativePath": "MicrosoftThreatIntelligence.json",
		"subtitle": "",
		"provider": "Microsoft"
	},
	{
		"workbookKey": "MicrosoftDefenderForEndPoint",
		"logoFileName": "Azure_Sentinel.svg",
		"description": "A wokbook to provide details about Microsoft Defender for Endpoint Advance Hunting to Overview & Analyse data brought through M365 Defender Connector.",
		"dataTypesDependencies": [],
		"dataConnectorsDependencies": [],
		"previewImagesFileNames": [
			"microsoftdefenderforendpointwhite.png",
			"microsoftdefenderforendpointblack.png"
		],
		"version": "1.0.0",
		"title": "Microsoft Defender For EndPoint",
		"templateRelativePath": "MicrosoftDefenderForEndPoint.json",
		"subtitle": "",
		"provider": "Microsoft Sentinel Community"
	},
	{
		"workbookKey": "MicrosoftSentinelDeploymentandMigrationTracker",
		"logoFileName": "Azure_Sentinel.svg",
		"description": "Use this workbook as a tool to define, track, and complete key deployment/migraiton tasks for Microsoft Sentinel. This workbook serves as a central hub for monitoring and configuring key areas of the product without having to leave the workbook and start over.",
		"dataTypesDependencies": [],
		"dataConnectorsDependencies": [],
		"previewImagesFileNames": [
			"microsoftsentineldeploymentandmigration-black.png",
			"microsoftsentineldeploymentandmigration-white.png"
		],
		"version": "1.1.2",
		"title": "Microsoft Sentinel Deployment and Migration Tracker",
		"templateRelativePath": "MicrosoftSentinelDeploymentandMigrationTracker.json",
		"subtitle": "",
		"provider": "Microsoft Sentinel Community",
		"support": {
			"tier": "Community"
		},
		"author": {
			"name": "Matt Lowe"
		},
		"source": {
			"kind": "Community"
		},
		"categories": {
			"domains": [
				"Platform"
			]
		}
	},
	{
		"workbookKey": "MicrosoftDefenderForIdentity",
		"logoFileName": "Azure_Sentinel.svg",
		"description": "Use this workbook to analyse the advance hunting data ingested for Defender For Identity.",
		"dataTypesDependencies": [
			"IdentityLogonEvents",
			"IdentityQueryEvents",
			"IdentityDirectoryEvents",
			"SecurityAlert"
		],
		"dataConnectorsDependencies": [],
		"previewImagesFileNames": [
			"microsoftdefenderforidentity-black.png",
			"microsoftdefenderforidentity-white.png"
		],
		"version": "1.0.0",
		"title": "Microsoft Defender For Identity",
		"templateRelativePath": "MicrosoftDefenderForIdentity.json",
		"subtitle": "",
		"provider": "Microsoft Sentinel Community"
	},
	{
		"workbookKey": "EsetProtect",
		"logoFileName": "eset-logo.svg",
		"description": "Visualize events and threats from Eset protect.",
		"dataTypesDependencies": [
			"ESETPROTECT"
		],
		"dataConnectorsDependencies": [
			"ESETPROTECT"
		],
		"previewImagesFileNames": [
			"ESETPROTECTBlack.png",
			"ESETPROTECTWhite.png"
		],
		"version": "1.0.0",
		"title": "EsetProtect",
		"templateRelativePath": "ESETPROTECT.json",
		"subtitle": "",
		"provider": "Community"
	},
	{
		"workbookKey": "CyberArkEPMWorkbook",
		"logoFileName": "CyberArk_Logo.svg",
		"description": "Sets the time name for analysis",
		"dataTypesDependencies": [
			"CyberArkEPM_CL"
		],
		"dataConnectorsDependencies": [
			"CyberArkEPM"
		],
		"previewImagesFileNames": [
			"CyberArkEPMBlack.png",
			"CyberArkEPMWhite.png"
		],
		"version": "1.0.0",
		"title": "CyberArk EPM",
		"templateRelativePath": "CyberArkEPM.json",
		"subtitle": "",
		"provider": "CyberArk"
	},
	{
		"workbookKey": "IncidentTasksWorkbook",
		"logoFileName": "Azure_Sentinel.svg",
		"description": "Use this workbook to review and modify existing incidents with tasks. This workbook provides views that higlight incident tasks that are open, closed, or deleted, as well as incidents with tasks that are either owned or unassigned. The workbook also provides SOC metrics around incident task performance, such as percentage of incidents without tasks, average time to close tasks, and more.",
		"dataTypesDependencies": [],
		"dataConnectorsDependencies": [],
		"previewImagesFileNames": [
			"Tasks-Black.png",
			"Tasks-White.png"
		],
		"version": "1.1.0",
		"title": "Incident Tasks Workbook",
		"templateRelativePath": "IncidentTasksWorkbook.json",
		"subtitle": "",
		"provider": "Microsoft"
	},
	{
		"workbookKey": "SentinelWorkspaceReconTools",
		"logoFileName": "Azure_Sentinel.svg",
		"description": "A workbook providing investigation tools for key tables. Good for incident response, tuning, and cost optimizaiton. An attempt to bring the Windows EventViewer experience to the cloud.",
		"dataTypesDependencies": [
			"AzureActivity",
			"AuditLogs",
			"SigninLogs",
			"SecurityIncident",
			"SecurityAlert",
			"CommonSecurityLog",
			"Events",
			"SecurityEvents",
			"Syslog",
			"WindowsSecurityEvents"
		],
		"dataConnectorsDependencies": [
			"AzureActivity",
			"AzureActiveDirectory",
			"SecurityEvents",
			"WindowsSecurityEvents"
		],
		"previewImagesFileNames": [
			"SentinelWorkspaceReconToolsWhite.png",
			"SentinelWorkspaceReconToolsBlack.png"
		],
		"version": "1.0.1",
		"title": "Sentinel Workspace Recon Tools",
		"templateRelativePath": "SentinelWorkspaceReconTools.json",
		"subtitle": "",
		"provider": "Microsoft Sentinel Community",
		"support": {
			"tier": "Community"
		},
		"author": {
			"name": "Andrew Blumhardt"
		},
		"source": {
			"kind": "Community"
		},
		"categories": {
			"domains": [
				"Security - Others"
			]
		}
	},
	{
		"workbookKey": "SyslogOverview",
		"logoFileName": "Azure_Sentinel.svg",
		"description": "A workbook designed to show an overview about the data ingested through Syslog.",
		"dataTypesDependencies": [
			"Syslog"
		],
		"dataConnectorsDependencies": [],
		"previewImagesFileNames": [
			"syslogoverview-white.png",
			"syslogoverview-black.png"
		],
		"version": "1.0.0",
		"title": "Syslog Overview",
		"templateRelativePath": "syslogoverview.json",
		"subtitle": "",
		"provider": "Microsoft Sentinel Community",
		"support": {
			"tier": "Community"
		},
		"author": {
			"name": "Samik Roy"
		},
		"source": {
			"kind": "Community"
		},
		"categories": {
			"domains": [
				"Application"
			]
		}
	},
	{
		"workbookKey": "SentinelHealth",
		"logoFileName": "Azure_Sentinel.svg",
		"description": "A workbook to show data fo Sentinel Health.",
		"dataTypesDependencies": [
			"SentinelHealth"
		],
		"dataConnectorsDependencies": [],
		"previewImagesFileNames": [
			"SentinelHealthWhite.png",
			"SentinelHealthBlack.png"
		],
		"version": "1.0.0",
		"title": "Sentinel Health",
		"templateRelativePath": "SentinelHealth.json",
		"subtitle": "",
		"provider": "Microsoft Sentinel Community",
		"support": {
			"tier": "Microsoft"
		},
		"author": {
			"name": "Samik Roy"
		},
		"source": {
			"kind": "Community"
		},
		"categories": {
			"domains": [
				"Platform"
			]
		}
	},
	{
		"workbookKey": "MicrosoftSentinelCostGBP",
		"logoFileName": "Azure_Sentinel.svg",
		"description": "This workbook provides an estimated cost in GBP (£) across the main billed items in Microsoft Sentinel: ingestion, retention and automation. It also provides insight about the possible impact of the Microsoft 365 E5 offer.",
		"dataTypesDependencies": [],
		"dataConnectorsDependencies": [],
		"previewImagesFileNames": [
			"MicrosoftSentinelCostGBPWhite.png",
			"MicrosoftSentinelCostGBPBlack.png"
		],
		"version": "1.6.1",
		"title": "Microsoft Sentinel Cost (GBP)",
		"templateRelativePath": "MicrosoftSentinelCostGBP.json",
		"subtitle": "",
		"provider": "Microsoft Sentinel Community",
		"support": {
			"tier": "Microsoft"
		},
		"author": {
			"name": "noodlemctwoodle"
		},
		"source": {
			"kind": "Community"
		},
		"categories": {
			"domains": [
				"Platform"
			]
		}
	},
	{
		"workbookKey": "SentinelCosts",
		"logoFileName": "Azure_Sentinel.svg",
		"description": "A workbook to demonstrate insights into the costs of Sentinel environment.",
		"dataTypesDependencies": [],
		"dataConnectorsDependencies": [],
		"previewImagesFileNames": [
			"SentinelCostsWhite.png",
			"SentinelCostsBlack.png"
		],
		"version": "1.5.1",
		"title": "Sentinel Costs",
		"templateRelativePath": "SentinelCosts.json",
		"subtitle": "",
		"provider": "Microsoft Sentinel Community",
		"support": {
			"tier": "Microsoft"
		},
		"author": {
			"name": "Yahya Abulhaj"
		},
		"source": {
			"kind": "Community"
		},
		"categories": {
			"domains": [
				"Platform"
			]
		}
	},
	{
		"workbookKey": "AnalyticsHealthAudit",
		"logoFileName": "Azure_Sentinel.svg",
		"description": "This workbook provides visibility on the health and audit of your analytics rules. You will be able to find out whether an analytics rule is running as expected and get a list of changes made to an analytic rule.",
		"dataTypesDependencies": [
			"SentinelHealth",
			"SentinelAudit"
		],
		"dataConnectorsDependencies": [],
		"previewImagesFileNames": [
			"AnalyticsHealthAuditWhite.png",
			"AnalyticsHealthAuditBlack.png"
		],
		"version": "1.0.0",
		"title": "Analytics Health & Audit",
		"templateRelativePath": "AnalyticsHealthAudit.json",
		"subtitle": "",
		"provider": "Microsoft Sentinel Community",
		"support": {
			"tier": "Microsoft"
		},
		"author": {
			"name": "Microsoft Corporation"
		},
		"source": {
			"kind": "Community"
		},
		"categories": {
			"domains": [
				"IT Operations",
				"Platform"
			]
		}
	},
	{
		"workbookKey": "AzureLogCoverage",
		"logoFileName": "Azure_Sentinel.svg",
		"description": "This Workbook pulls the current Azure inventory via Azure Resource Graph explorer and compares it with data written to one or more selected Log Analytics workspaces to determine which resources are sending data and which ones are not. This can be used to expose gaps in your logging coverage and/or identify inactive resources.",
		"dataTypesDependencies": [],
		"dataConnectorsDependencies": [],
		"previewImagesFileNames": [
			"AzureLogCoverageWhite1.png",
			"AzureLogCoverageWhite2.png",
			"AzureLogCoverageBlack1.png",
			"AzureLogCoverageBlack2.png"
		],
		"version": "1.1.0",
		"title": "Azure Log Coverage",
		"templateRelativePath": "AzureLogCoverage.json",
		"subtitle": "",
		"provider": "Microsoft Sentinel Community",
		"support": {
			"tier": "Community"
		},
		"author": {
			"name": "Alex Anders"
		},
		"source": {
			"kind": "Community"
		}
	},
	{
		"workbookKey": "AzureSensitiveOperationsReview",
		"logoFileName": "Azure_Sentinel.svg",
		"description": "Monitor Sesnitive Operations in Azure Activity using Azure Threat Research Matrix ",
		"dataTypesDependencies": [
			"AzureActivity"
		],
		"dataConnectorsDependencies": [
			"AzureActivity"
		],
		"previewImagesFileNames": [
			"SensitiveoperationSecurityBlack.png",
			"SensitiveoperationSecurityWhite.png"
		],
		"version": "1.0.0",
		"title": "Azure SensitiveOperations Review Workbook",
		"templateRelativePath": "SensitiveOperationsinAzureActivityLogReview.json",
		"subtitle": "",
		"provider": "Microsoft Sentinel community",
		"support": {
            "tier": "Microsoft"
        },
		"author": {
            "name": "Microsoft Corporation"
        },
		"source": {
            "kind": "Community"
        },
		"categories": {
            "domains": [
                "IT Operations",
                "Platform"
            ]
        }
    },
	{
		"workbookKey": "MicrosoftSentinelCostEUR",
		"logoFileName": "Azure_Sentinel.svg",
		"description": "This workbook provides an estimated cost in EUR (€) across the main billed items in Microsoft Sentinel: ingestion, retention and automation. It also provides insight about the possible impact of the Microsoft 365 E5 offer.",
		"dataTypesDependencies": [],
		"dataConnectorsDependencies": [],
		"previewImagesFileNames": [
			"MicrosoftSentinelCostEURWhite.png",
			"MicrosoftSentinelCostEURBlack.png"
		],
		"version": "1.3.0",
		"title": "Microsoft Sentinel Cost (EUR)",
		"templateRelativePath": "MicrosoftSentinelCostEUR.json",
		"subtitle": "",
		"provider": "Microsoft Sentinel Community",
		"support": {
			"tier": "Microsoft"
		},
		"author": {
			"name": "Marco Passanisi"
		},
		"source": {
			"kind": "Community"
		},
		"categories": {
			"domains": [
				"Platform"
			]
		}
	},
	{
		"workbookKey": "LogAnalyticsQueryAnalysis",
		"logoFileName": "Azure_Sentinel.svg",
		"description": "This workbook provides an analysis on Log Analytics Query Logs.",
		"dataTypesDependencies": [],
		"dataConnectorsDependencies": [],
		"previewImagesFileNames": [
			"LogAnalyticsQueryAnalysisBlack.PNG",
			"LogAnalyticsQueryAnalysisWhite.PNG"
		],
		"version": "1.0.0",
		"title": "Log Analytics Query Analysis",
		"templateRelativePath": "LogAnalyticsQueryAnalysis.json",
		"subtitle": "",
		"provider": "Microsoft Sentinel Community",
		"support": {
			"tier": "Microsoft"
		},
		"author": {
			"name": "Samik Roy"
		},
		"source": {
			"kind": "Community"
		},
		"categories": {
			"domains": [
				"Platform"
			]
		}
	},
	{
		"workbookKey": "AcscEssential8",
		"logoFileName": "ACSClogo.svg",
		"description": "This workbook provides insights on the health state of Azure resources against requirements by the ACSC Essential 8.",
		"dataTypesDependencies": [
			"DeviceTvmSecureConfigurationAssessment"
		],
		"dataConnectorsDependencies": [],
		"previewImagesFileNames": [
			"AcscEssential8Black1.png",
			"AcscEssential8White1.png",
			"AcscEssential8Black2.png",
			"AcscEssential8White2.png"
		],
		"version": "2.0.0",
		"title": "ACSC Essential 8",
		"templateRelativePath": "AcscEssential8.json",
		"subtitle": "",
		"provider": "Microsoft",
		"support": {
			"tier": "Microsoft"
		},
		"author": {
			"name": "Microsoft Corporation"
		},
		"source": {
			"kind": "Community"
		},
		"categories": {
			"domains": [
				"Compliance",
				"IT Operations"
			]
		}
	},
	{
		"workbookKey": "TalonInsights",
		"logoFileName": "Talon.svg",
		"description": "This workbook provides Talon Security Insights on Log Analytics Query Logs",
		"dataTypesDependencies": [],
		"dataConnectorsDependencies": [],
		"previewImagesFileNames": [
			"TalonInsightsBlack.png",
			"TalonInsightsWhite.png"
		],
		"version": "2.0.0",
		"title": "Talon Insights",
		"templateRelativePath": "TalonInsights.json",
		"subtitle": "",
		"provider": "Talon Cyber Security"
	},
	{
		"workbookKey": "manualincident",
		"logoFileName": "Azure_Sentinel.svg",
		"description": "This workbook gives the ability for efficient incident management by enabling manual creation of Microsoft Sentinel incidents directly from within the workbook.",
		"dataTypesDependencies": [
			""
		],
		"dataConnectorsDependencies": [
			""
		],
		"previewImagesFileNames": [
			"ManualincidentWhite.png",
			"ManualincidentBlack.png"
		],
		"version": "1.0.0",
		"title": "Incident Management with Microsoft Sentinel Manual Creation of Incidents Workbook",
		"templateRelativePath": "ManualSentinelIncident.json",
		"subtitle": "",
		"provider": "Microsoft Sentinel community",
		"support": {
			"tier": "Community"
		},
		"author": {
			"name": "Microsoft Sentinel Community"
		},
		"source": {
			"kind": "Community"
		},
		"categories": {
			"domains": [
				"Security - Others"
			]
		}
	},
	{
		"workbookKey": "CofenseTriageThreatIndicators",
		"logoFileName": "CofenseTriage.svg",
		"description": "This workbook provides visualization of Cofense Triage threat indicators which are ingested in the Microsoft Sentinel Threat intelligence.",
		"dataTypesDependencies": [
			"ThreatIntelligenceIndicator",
			"Report_links_data_CL"
		],
		"dataConnectorsDependencies": [
			"CofenseTriageDataConnector"
		],
		"previewImagesFileNames": [
			"CofenseTriageThreatIndicatorsWhite1.png",
			"CofenseTriageThreatIndicatorsBlack1.png"
		],
		"version": "1.0",
		"title": "CofenseTriageThreatIndicators",
		"templateRelativePath": "CofenseTriageThreatIndicators.json",
		"subtitle": "",
		"provider": "Cofense"
	},
	{
		"workbookKey": "OptimizationWorkbook",
		"logoFileName": "optimization.svg",
		"description": "This workbook aims to help you gain insights into your current Microsoft Sentinel environment, while also providing recommendations for optimizing costs, improving operational effectiveness, and offering a management overview.",
		"dataTypesDependencies": [
			"SentinelHealth",
			"SentinelAudit"
		],
		"dataConnectorsDependencies": [],
		"previewImagesFileNames": [
			"OptimizationWorkbookBlack.png",
			"OptimizationWorkbookWhite.png"
		],
		"version": "1.4.0",
		"title": "Microsoft Sentinel Optimization Workbook",
		"templateRelativePath": "OptimizationWorkbook.json",
		"subtitle": "",
		"provider": "Microsoft",
		"support": {
			"tier": "Microsoft"
		},
		"author": {
			"name": "Jeremy Tan, Matthew Lowe, Margaret Mwaura"
		},
		"source": {
			"kind": "Community"
		},
		"categories": {
			"domains": [
				"IT Operations"
			]
		}
	},
	{
		"workbookKey": "DataCollectionRuleToolkit",
		"logoFileName": "Azure_Sentinel.svg",
		"description": "Use this workbook solution to create, review, and modify data collection rules for Microsoft Sentinel. This workbook provides a click-through experience that centralizes key components from Microsoft Sentinel, Azure Log Analytics, and Azure Monitor to enable users to create new DCRs, modify existing DCRs, and review all DCRs in the environment.",
		"dataTypesDependencies": [],
		"dataConnectorsDependencies": [],
		"previewImagesFileNames": [
			"Dcr-toolkit-Black.png",
			"Dcr-toolkit-White.png"
		],
		"version": "1.2.0",
		"title": "Data Collection Rule Toolkit",
		"templateRelativePath": "DCR-Toolkit.json",
		"subtitle": "",
		"provider": "Microsoft Sentinel Community",
		"support": {
			"tier": "Community"
		},
		"author": {
			"name": "Microsoft Sentinel Community"
		},
		"source": {
			"kind": "Community"
		},
		"categories": {
			"domains": [
				"Data Collection"
			]
		}
	},
	{
		"workbookKey": "NetskopeWorkbook",
		"logoFileName": "Netskope_logo.svg",
		"description": "Gain insights and comprehensive monitoring into Netskope events data by analyzing traffic and user activities.\nThis workbook provides insights into various Netskope events types such as Cloud Firewall, Network Private Access, Applications, Security Alerts as well as Web Transactions.\nYou can use this workbook to get visibility in to your Netskope Security Cloud and quickly identify threats, anamolies, traffic patterns, cloud application useage, blocked URL addresses and more.",
		"dataTypesDependencies": [
			"Netskope_Events_CL",
			"Netskope_Alerts_CL",
			"Netskope_WebTX_CL"
		],
		"dataConnectorsDependencies": [],
		"previewImagesFileNames": [
			"Netskope-ApplicationEvents-Black.png",
			"Netskope-ApplicationEvents-White.png",
			"Netskope-SecurityAlerts-DLP-Black.png",
			"Netskope-SecurityAlerts-DLP-White.png",
			"Netskope-NetworkEvents-CFW-Black.png",
			"Netskope-NetworkEvents-CFW-White.png",
			"Netskope-SecurityAlerts-Malsite-Black.png",
			"Netskope-SecurityAlerts-Malsite-White.png",
			"Netskope-NetworkEvents-NPA-Black.png",
			"Netskope-NetworkEvents-NPA-White.png",
			"Netskope-SecurityAlerts-Malware-White.png",
			"Netskope-SecurityAlerts-Malware-Black.png",
			"Netskope-SecurityAlerts-BehaviorAnalytics-Black.png",
			"Netskope-SecurityAlerts-BehaviorAnalytics-White.png",
			"Netskope-SecurityAlerts-Overview-Black.png",
			"Netskope-SecurityAlerts-Overview-White.png",
			"Netskope-SecurityAlerts-CompormisedCredentials-Black.png",
			"Netskope-SecurityAlerts-CompromisedCredentials-White.png",
			"Netskope-WebTransactions-Black.png",
			"Netskope-WebTransactions-White.png"
		],
		"version": "1.0",
		"title": "Netskope",
		"templateRelativePath": "NetskopeEvents.json",
		"subtitle": "",
		"provider": "Netskope"
	},
	{
		"workbookKey": "AIShield",
		"logoFileName": "AIShield_Logo.svg",
		"description": "Visualize events generated by AIShield. This workbook is dependent on a parser AIShield which is a part of the solution deployment.",
		"dataTypesDependencies": [
			"AIShield"
		],
		"dataConnectorsDependencies": [
			"AIShield"
		],
		"previewImagesFileNames": [
			"AIShieldBlack.png",
			"AIShieldWhite.png"
		],
		"version": "1.0.0",
		"title": "AIShield Workbook",
		"templateRelativePath": "AIShield.json",
		"subtitle": "",
		"provider": "Community"
	},
	{
		"workbookKey": "AdvancedWorkbookConcepts",
		"logoFileName": "Azure_Sentinel.svg",
		"description": "Use this workbook to view and learn advanced concepts for workbooks in Azure Monitor and Microsoft Sentinel. Examples are provided in order to teach users how the concepts look, work, and are built.",
		"dataTypesDependencies": [],
		"dataConnectorsDependencies": [],
		"previewImagesFileNames": [
			"Advancedworkbookconcepts-Black.png",
			"Advancedworkbookconcepts-White.png"
		],
		"version": "1.1.0",
		"title": "Advanced Workbook Concepts",
		"templateRelativePath": "AdvancedWorkbookConcepts.json",
		"subtitle": "",
		"provider": "Microsoft Sentinel Community",
		"support": {
			"tier": "Microsoft"
		},
		"author": {
			"name": "Microsoft Sentinel Community"
		},
		"source": {
			"kind": "Community"
		},
		"categories": {
			"domains": [
				"Workbooks",
				"Reporting",
				"Visualization"
			]
		}
	},
	{
		"workbookKey": "NetCleanProActiveWorkbook",
		"logoFileName": "NetCleanImpactLogo.svg",
		"description": "This workbook provides insights on NetClean ProActive Incidents.",
		"dataTypesDependencies": [
			"Netclean_Incidents_CL"
		],
		"dataConnectorsDependencies": [
			"Netclean_ProActive_Incidents"
		],
		"previewImagesFileNames": [
			"NetCleanProActiveBlack1.png",
			"NetCleanProActiveBlack2.png",
			"NetCleanProActiveWhite1.png",
			"NetCleanProActiveWhite2.png"
		],
		"version": "1.0.0",
		"title": "NetClean ProActive",
		"templateRelativePath": "NetCleanProActiveWorkbook.json",
		"subtitle": "",
		"provider": "NetClean"
	},
	{
		"workbookKey": "AutomationHealth",
		"logoFileName": "Azure_Sentinel.svg",
		"description": "Have a holistic overview of your automation health, gain insights about failures, correlate Microsoft Sentinel health with Logic Apps diagnostics logs and deep dive automation details per incident",
		"dataTypesDependencies": [
			"SentinelHealth"
		],
		"dataConnectorsDependencies": [],
		"previewImagesFileNames": [
			"AutomationHealthBlack.png",
			"AutomationHealthWhite.png"
		],
		"version": "2.0.0",
		"title": "Automation health",
		"templateRelativePath": "AutomationHealth.json",
		"subtitle": "",
		"provider": "Microsoft Sentinel Community"
	},
	{
		"workbookKey": "PlaybooksHealth",
		"logoFileName": "Azure_Sentinel.svg",
		"description": "The workbook will provide you with deeper insights regarding the status, activity, and billing of each playbook. You can use the workbook's logic to monitor the general health of the playbooks.",
		"dataTypesDependencies": [],
		"dataConnectorsDependencies": [],
		"previewImagesFileNames": [
			"PlaybookHealthWhite.PNG",
			"PlaybookHealthBlack.PNG"
		],
		"version": "1.0.0",
		"title": "Playbooks health monitoring (preview)",
		"templateRelativePath": "PlaybookHealth.json",
		"subtitle": "",
		"provider": "Microsoft Sentinel Community",
		"support": {
			"tier": "Microsoft"
		},
		"author": {
			"name": "Microsoft Corporation"
		},
		"source": {
			"kind": "Community"
		},
		"categories": {
			"domains": [
				"IT Operations",
				"Platform"
			]
		}
	},
	{
		"workbookKey": "CiscoSDWANWorkbook",
		"logoFileName": "cisco-logo-72px.svg",
		"description": "Cisco SD-WAN Workbook equips administrators with the necessary tools to implement robust security measures and stay ahead of emerging threats.By leveraging the insights and recommendations provided in the workbook, network administrators can effectively protect their SD-WAN infrastructure from potential vulnerabilities and ensure a secure and reliable network connectivity for their organization.",
		"dataTypesDependencies": [
			"Syslog",
			"CiscoSDWANNetflow_CL"
		],
		"dataConnectorsDependencies": [
			"CiscoSDWAN"
		],
		"previewImagesFileNames": [
			"CiscoSDWANWhite1.png",
			"CiscoSDWANWhite2.png",
			"CiscoSDWANWhite3.png",
			"CiscoSDWANBlack1.png",
			"CiscoSDWANBlack2.png",
			"CiscoSDWANBlack3.png"
		],
		"version": "1.0.0",
		"title": "Cisco SD-WAN",
		"templateRelativePath": "CiscoSDWAN.json",
		"provider": "Cisco"
	},
	{
		"workbookKey": "SAP-AuditControls",
		"logoFileName": "SAPVMIcon.svg",
		"description": "SAP -Audit Controls (Preview)",
		"dataTypesDependencies": [
			"SAPAuditLog"
		],
		"dataConnectorsDependencies": [
			"SAP"
		],
		"previewImagesFileNames": [
			""
		],
		"version": "1.0.0",
		"title": "SAP -Audit Controls (Preview)",
		"templateRelativePath": "SAP -Audit Controls (Preview).json",
		"subtitle": "",
		"provider": "Microsoft"
	},
	{
		"workbookKey": "ZoomReports",
		"logoFileName": "Azure_Sentinel.svg",
		"description": "Visualize various details & visuals on Zoom Report data ingested though the solution. This also have a dependency on the parser which is available as a part of Zoom solution named Zoom",
		"dataTypesDependencies": [
			"Zoom"
		],
		"dataConnectorsDependencies": [
			"Zoom Reports"
		],
		"previewImagesFileNames": [
			"ZoomReportsBlack.png",
			"ZoomReportsWhite.png"
		],
		"version": "1.0.0",
		"title": "Zoom Reports",
		"templateRelativePath": "ZoomReports.json",
		"subtitle": "",
		"provider": "Community"
	},
	{
		"workbookKey": "InsiderRiskManagementWorkbook",
		"logoFileName": "Azure_Sentinel.svg",
		"description": "The Microsoft Insider Risk Management Workbook integrates telemetry from 25+ Microsoft security products to provide actionable insights into insider risk management. Reporting tools provide “Go to Alert” links to provide deeper integration between products and a simplified user experience for exploring alerts. ",
		"dataTypesDependencies": [
			"SigninLogsSigninLogs",
			"AuditLogs",
			"AzureActivity",
			"OfficeActivity",
			"InformationProtectionLogs_CL",
			"SecurityIncident"
		],
		"dataConnectorsDependencies": [],
		"previewImagesFileNames": [
			"InsiderRiskManagementBlack.png",
			"InsiderRiskManagementWhite.png"
		],
		"version": "1.0.0",
		"title": "Insider Risk Management",
		"templateRelativePath": "InsiderRiskManagement.json",
		"subtitle": "",
		"provider": "Microsoft"
	},
	{
		"workbookKey": "Fortiweb-workbook",
		"logoFileName": "Azure_Sentinel.svg",
		"description": "This workbook depends on a parser based on a Kusto Function to work as expected [**Fortiweb**](https://aka.ms/sentinel-FortiwebDataConnector-parser) which is deployed with the Microsoft Sentinel Solution.",
		"dataTypesDependencies": [
			"CommonSecurityLog"
		],
		"dataConnectorsDependencies": [
			"FortinetFortiWebAma"
		],
		"previewImagesFileNames": [
			""
		],
		"version": "1.0.0",
		"title": "Fortiweb-workbook",
		"templateRelativePath": "Fortiweb-workbook.json",
		"subtitle": "",
		"provider": "Microsoft"
	},
	{
		"workbookKey": "WebSessionEssentialsWorkbook",
		"logoFileName": "Azure_Sentinel.svg",
		"description": "The 'Web Session Essentials' workbook provides real-time insights into activity and potential threats in your network. This workbook is designed for network teams, security architects, analysts, and consultants to monitor, identify and investigate threats on Web servers, Web Proxies and Web Security Gateways assets. This Workbook gives a summary of analysed web traffic and helps with threat analysis and investigating suspicious http traffic.",
		"dataTypesDependencies": [],
		"dataConnectorsDependencies": [],
		"previewImagesFileNames": [
			"WebSessionEssentialsWorkbookWhite.png",
			"WebSessionEssentialsWorkbookBlack.png"
		],
		"version": "1.0.0",
		"title": "Web Session Essentials Workbook",
		"templateRelativePath": "WebSessionEssentials.json",
		"subtitle": "",
		"provider": "Microsoft"
	},
	{
		"workbookKey": "IslandAdminAuditOverview",
		"logoFileName": "island.svg",
		"description": "This workbook provides a view into the activities of administrators in the Island Management Console.",
		"dataTypesDependencies": [],
		"dataConnectorsDependencies": [],
		"previewImagesFileNames": [
			""
		],
		"version": "1.0.0",
		"title": "Island Admin Audit Overview",
		"templateRelativePath": "IslandAdminAuditOverview.json",
		"subtitle": "",
		"provider": "Island"
	},
	{
		"workbookKey": "IslandUserActivityOverview",
		"logoFileName": "island.svg",
		"description": "This workbook provides a view into the activities of users while using the Island Enterprise Browser.",
		"dataTypesDependencies": [],
		"dataConnectorsDependencies": [],
		"previewImagesFileNames": [
			""
		],
		"version": "1.0.0",
		"title": "Island User Activity Overview",
		"templateRelativePath": "IslandUserActivityOverview.json",
		"subtitle": "",
		"provider": "Island"
	},
	{
		"workbookKey": "BloodHoundEnterpriseAttackPathDetails",
		"logoFileName": "BHE_Logo.svg",
		"description": "Gain insights into BloodHound Enterprise attack path details.",
		"dataTypesDependencies": [
			"BloodHoundLogs_CL"
		],
		"dataConnectorsDependencies": [
			"BloodHoundEnterprise"
		],
		"previewImagesFileNames": [
			"BloodHoundEnterpriseAttackPathDetails-Black.png",
			"BloodHoundEnterpriseAttackPathDetails-White.png"

		],
		"version": "2.0",
		"title": "BloodHound Enterprise Attack Path Details",
		"templateRelativePath": "BloodHoundEnterpriseAttackPathDetails.json",
		"subtitle": "Detailed View",
		"provider": "SpecterOps"
	},
	{
		"workbookKey": "BloodHoundEnterpriseAttackPathOverview",
		"logoFileName": "BHE_Logo.svg",
		"description": "Gain insights into BloodHound Enterprise attack path.",
		"dataTypesDependencies": [
			"BloodHoundLogs_CL"
		],
		"dataConnectorsDependencies": [
			"BloodHoundEnterprise"
		],
		"previewImagesFileNames": [
			"BloodHoundEnterpriseAttackPathOverview-Black.png",
			"BloodHoundEnterpriseAttackPathOverview-White.png"
		],
		"version": "2.0",
		"title": "BloodHound Enterprise Attack Path Overview",
		"templateRelativePath": "BloodHoundEnterpriseAttackPathOverview.json",
		"subtitle": "Overview",
		"provider": "SpecterOps"
	},
	{
		"workbookKey": "BloodHoundEnterpriseAuditLogs",
		"logoFileName": "BHE_Logo.svg",
		"description": "Gain insights into BloodHound Enterprise audit logs.",
		"dataTypesDependencies": [
			"BloodHoundLogs_CL"
		],
		"dataConnectorsDependencies": [
			"BloodHoundEnterprise"
		],
		"previewImagesFileNames": [
			"BloodHoundEnterpriseAuditLogs-White.png",
			"BloodHoundEnterpriseAuditLogs-Black.png"
		],
		"version": "2.0",
		"title": "BloodHound Enterprise Audit Logs",
		"templateRelativePath": "BloodHoundEnterpriseAuditLogs.json",
		"subtitle": "",
		"provider": "SpecterOps"
	},
	{
		"workbookKey": "BloodHoundEnterprisePosture",
		"logoFileName": "BHE_Logo.svg",
		"description": "Gain insights into BloodHound Enterprise domain posture.",
		"dataTypesDependencies": [
			"BloodHoundLogs_CL"
		],
		"dataConnectorsDependencies": [
			"BloodHoundEnterprise"
		],
		"previewImagesFileNames": [
			"BloodHoundEnterprisePosture-Black.png",
			"BloodHoundEnterprisePosture-White.png"
		],
		"version": "2.0",
		"title": "BloodHound Enterprise Domain Posture",
		"templateRelativePath": "BloodHoundEnterprisePosture.json",
		"subtitle": "",
		"provider": "SpecterOps"
	},
	{
		"workbookKey": "BloodHoundEnterpriseTierZeroSearch",
		"logoFileName": "BHE_Logo.svg",
		"description": "Search BloodHound Enterprise Tier Zero data.",
		"dataTypesDependencies": [
			"BloodHoundLogs_CL"
		],
		"dataConnectorsDependencies": [
			"BloodHoundEnterprise"
		],
		"previewImagesFileNames": [
			"BloodHoundEnterpriseTierZeroSearch-Black.png",
			"BloodHoundEnterpriseTierZeroSearch-White.png"
		],
		"version": "1.0",
		"title": "BloodHound Enterprise Tier Zero Search",
		"templateRelativePath": "BloodHoundEnterpriseTierZeroSearch.json",
		"subtitle": "",
		"provider": "SpecterOps"
	},
	{
		"workbookKey": "BitSightWorkbook",
		"logoFileName": "BitSight.svg",
		"description": "Gain insights into BitSight data.",
		"dataTypesDependencies": [
			"Alerts_data_CL",
			"BitsightBreaches_data_CL",
			"BitsightCompany_details_CL",
			"BitsightCompany_rating_details_CL",
			"BitsightDiligence_historical_statistics_CL",
			"BitsightDiligence_statistics_CL",
			"BitsightFindings_summary_CL",
			"BitsightFindings_data_CL",
			"BitsightGraph_data_CL",
			"BitsightIndustrial_statistics_CL",
			"BitsightObservation_statistics_CL"
		],
		"dataConnectorsDependencies": [
			"BitSightDatConnector"
		],
		"previewImagesFileNames": [
			"BitSightWhite1.png",
			"BitSightBlack1.png"
		],
		"version": "1.0.0",
		"title": "BitSight",
		"templateRelativePath": "BitSightWorkbook.json",
		"subtitle": "",
		"provider": "BitSight"
	},
	{
		"workbookKey": "VectraXDR",
		"logoFileName": "",
		"description": "This workbook provides visualization of Audit, Detections, Entity Scoring, Lockdown and Health data.",
		"dataTypesDependencies": [
			"Audits_Data_CL",
			"Detections_Data_CL",
			"Entity_Scoring_Data_CL",
			"Lockdown_Data_CL",
			"Health_Data_CL"
		],
		"dataConnectorsDependencies": [
			"VectraDataConnector"
		],
		"previewImagesFileNames": [
			"VectraXDRWhite1.png",
			"VectraXDRWhite2.png",
			"VectraXDRWhite3.png",
			"VectraXDRWhite4.png",
			"VectraXDRWhite5.png",
			"VectraXDRBlack1.png",
			"VectraXDRBlack2.png",
			"VectraXDRBlack3.png",
			"VectraXDRBlack4.png",
			"VectraXDRBlack5.png"
		],
		"version": "2.0.0",
		"title": "Vectra XDR",
		"templateRelativePath": "VectraXDR.json",
		"subtitle": "",
		"provider": "Vectra"
	},
	{
		"workbookKey": "CloudflareWorkbook",
		"logoFileName": "cloudflare.svg",
		"description": "Gain insights into Cloudflare events. You will get visibility on your Cloudflare web traffic, security, reliability.",
		"dataTypesDependencies": [
			"Cloudflare_CL"
		],
		"dataConnectorsDependencies": [
			"CloudflareDataConnector"
		],
		"previewImagesFileNames": [
			"CloudflareOverviewWhite01.png",
			"CloudflareOverviewWhite02.png",
			"CloudflareOverviewBlack01.png",
			"CloudflareOverviewBlack02.png"
		],
		"version": "1.0",
		"title": "Cloudflare",
		"templateRelativePath": "Cloudflare.json",
		"subtitle": "",
		"provider": "Cloudflare"
	},
	{
		"workbookKey": "CofenseIntelligenceWorkbook",
		"logoFileName": "CofenseTriage.svg",
		"description": "This workbook provides visualization of Cofense Intelligence threat indicators which are ingested in the Microsoft Sentinel Threat intelligence.",
		"dataTypesDependencies": [
			"ThreatIntelligenceIndicator",
			"Malware_Data"
		],
		"dataConnectorsDependencies": [
			"CofenseIntelligenceDataConnector"
		],
		"previewImagesFileNames": [
			"CofenseIntelligenceWhite1.png",
			"CofenseIntelligenceBlack1.png"
		],
		"version": "1.0",
		"title": "CofenseIntelligenceThreatIndicators",
		"templateRelativePath": "CofenseIntelligenceThreatIndicators.json",
		"subtitle": "",
		"provider": "Cofense"
	},
	{
		"workbookKey": "EgressDefendMetricWorkbook",
		"logoFileName": "Egress-logo.svg",
		"description": "A workbook providing insights into Egress Defend.",
		"dataTypesDependencies": [
			"EgressDefend_CL"
		],
		"previewImagesFileNames": [
			"EgressDefendMetricWorkbookBlack01.png",
			"EgressDefendMetricWorkbookWhite01.png"
		],
		"version": "1.0.0",
		"title": "Egress Defend Insights",
		"templateRelativePath": "DefendMetrics.json",
		"subtitle": "Defend Metrics",
		"provider": "Egress Software Technologies"
	},
	{
		"workbookKey": "UserWorkbook-alexdemichieli-github-update-1",
		"logoFileName": "GitHub.svg",
		"description": "Gain insights to GitHub activities that may be interesting for security.",
		"dataTypesDependencies": [
			"GitHubAuditLogPolling_CL"
		],
		"dataConnectorsDependencies": [
			"GitHubEcAuditLogPolling"
		],
		"previewImagesFileNames": [
			""
		],
		"version": "1.0.0",
		"title": "GitHub Security",
		"templateRelativePath": "GitHubAdvancedSecurity.json",
		"subtitle": "",
		"provider": "Microsoft"
	},
	{
		"workbookKey": "SalemDashboard",
		"logoFileName": "salem_logo.svg",
		"description": "Monitor Salem Performance",
		"dataTypesDependencies": [
			"SalemAlerts_CL"
		],
		"dataConnectorsDependencies": [],
		"previewImagesFileNames": [
			""
		],
		"version": "1.0.0",
		"title": "Salem Alerts Workbook",
		"templateRelativePath": "SalemDashboard.json",
		"subtitle": "",
		"provider": "SalemCyber"
	},
	{
		"workbookKey": "MimecastAuditWorkbook",
		"logoFileName": "Mimecast.svg",
		"description": "A workbook providing insights into Mimecast Audit.",
		"dataTypesDependencies": [
			"MimecastAudit_CL"
		],
		"previewImagesFileNames": [
			"MimecastAuditBlack1.png",
			"MimecastAuditBlack2.png",
			"MimecastAuditWhite1.png",
			"MimecastAuditWhite2.png"
		],
		"version": "1.0.0",
		"title": "MimecastAudit",
		"templateRelativePath": "MimecastAudit.json",
		"subtitle": "Mimecast Audit",
		"provider": "Mimecast"
	},
	{
		"workbookKey": "MailGuard365Workbook",
		"logoFileName": "MailGuard365_logo.svg",
		"description": "MailGuard 365 Workbook",
		"dataTypesDependencies": [
			"MailGuard365_Threats_CL"
		],
		"dataConnectorsDependencies": [
			"MailGuard365"
		],
		"previewImagesFileNames": [
			"MailGuard365WorkbookWhite1.png",
			"MailGuard365WorkbookWhite2.png",
			"MailGuard365WorkbookBlack1.png",
			"MailGuard365WorkbookBlack2.png"
		],
		"version": "1.0.0",
		"title": "MailGuard365",
		"templateRelativePath": "MailGuard365Dashboard.json",
		"subtitle": "",
		"provider": "MailGuard 365"
	},
	{
		"workbookKey": "Mimecast_Audit_Workbook",
		"logoFileName": "Mimecast.svg",
		"description": "A workbook providing insights into Mimecast Audit.",
		"dataTypesDependencies": [
			"Audit_CL"
		],
		"dataConnectorsDependencies" : ["MimecastAuditAPI"],
		"previewImagesFileNames": [
			"MimecastAuditBlack.png",
			"MimecastAuditWhite.png"
		],
		"version": "1.0.0",
		"title": "Mimecast Audit Workbook",
		"templateRelativePath": "Mimecast_Audit_Workbook.json",
		"subtitle": "",
		"provider": "Mimecast"
	},
	{
		"workbookKey": "Mimecast_TTP_Workbook",
		"logoFileName": "Mimecast.svg",
		"description": "A workbook providing insights into Mimecast Targeted Threat Protection.",
		"dataTypesDependencies": [
			"Ttp_Attachment_CL",
			"Ttp_Impersonation_CL",
			"Ttp_Url_CL"
		],
		"dataConnectorsDependencies" : ["MimecastTTPAPI"],
		"previewImagesFileNames": [
		  "MimecastTTPWhite1.png",
		  "MimecastTTPWhite2.png",
		  "MimecastTTPWhite3.png",
		  "MimecastTTPBlack1.png",
		  "MimecastTTPBlack2.png",
		  "MimecastTTPBlack3.png"
		],
		"version": "1.0.0",
		"title": "Mimecast Targeted Threat Protection Workbook",
		"templateRelativePath": "Mimecast_TTP_Workbook.json",
		"subtitle": "",
		"provider": "Mimecast"
	},
	{
		"workbookKey": "Mimecast_Awareness_Training_Workbook",
		"logoFileName": "Mimecast.svg",
		"description": "A workbook providing insights into Mimecast Awareness Training.",
		"dataTypesDependencies": [
			"Awareness_Performance_Details_CL",
			"Awareness_User_Data_CL",
			"Awareness_Watchlist_Details_CL",
			"Awareness_SafeScore_Details_CL"
		],
		"dataConnectorsDependencies" : ["MimecastATAPI"],
		"previewImagesFileNames": [
			"MimecastAwarenessTrainingWhite1.png",
			"MimecastAwarenessTrainingWhite2.png",
			"MimecastAwarenessTrainingWhite3.png",
			"MimecastAwarenessTrainingBlack1.png",
			"MimecastAwarenessTrainingBlack2.png",
			"MimecastAwarenessTrainingBlack3.png"
		],
		"version": "1.0.0",
		"title": "Mimecast Awareness Training Workbook",
		"templateRelativePath": "Mimecast_Awareness_Training_Workbook.json",
		"subtitle": "",
		"provider": "Mimecast"
	},
	{
		"workbookKey": "Mimecast_SEG_Workbook",
		"logoFileName": "Mimecast.svg",
		"description": "A workbook providing insights into Mimecast Secure Email Gateway.",
		"dataTypesDependencies": [
			"SEG_CG_CL",
			"Seg_Dlp_CL"
		],
		"dataConnectorsDependencies" : ["MimecastSEGAPI"],
		"previewImagesFileNames": [
			"MimecastSEGBlack1.png",
			"MimecastSEGBlack2.png",
			"MimecastSEGBlack3.png",
			"MimecastSEGBlack4.png",
			"MimecastSEGBlack5.png",
			"MimecastSEGBlack6.png",
			"MimecastSEGBlack7.png",
			"MimecastSEGBlack8.png",
			"MimecastDLPWhite.png",
			"MimecastDLPBlack.png",
			"MimecastSEGWhite1.png",
			"MimecastSEGWhite2.png",
			"MimecastSEGWhite3.png",
			"MimecastSEGWhite4.png",
			"MimecastSEGWhite5.png",
			"MimecastSEGWhite6.png",
			"MimecastSEGWhite7.png",
			"MimecastSEGWhite8.png"
		],
		"version": "1.0.0",
		"title": "Mimecast Secure Email Gateway Workbook",
		"templateRelativePath": "Mimecast_SEG_Workbook.json",
		"subtitle": "",
		"provider": "Mimecast"
	},
	{
		"workbookKey": "Mimecast_Cloud_Integrated_Workbook",
		"logoFileName": "Mimecast.svg",
		"description": "A workbook providing insights into Mimecast Cloud Integrated.",
		"dataTypesDependencies": [
			"Cloud_Integrated_CL"
		],
		"dataConnectorsDependencies" : ["MimecastCIAPI"],
		"previewImagesFileNames": [
			"MimecastCIWhite.png",
			"MimecastCIBlack.png"
		],
		"version": "1.0.0",
		"title": "Mimecast Cloud Integrated Workbook",
		"templateRelativePath": "Mimecast_Cloud_Integrated_Workbook.json",
		"subtitle": "",
		"provider": "Mimecast"
	},
	{
		"workbookKey": "MimecastTIRegionalWorkbook",
		"logoFileName": "Mimecast.svg",
		"description": "A workbook providing insights into Mimecast Regional Threat indicator.",
		"dataTypesDependencies": [
			"ThreatIntelligenceIndicator"
		],
		"dataConnectorsDependencies": [
			"MimecastTIRegionalConnectorAzureFunctions"
		],
		"previewImagesFileNames": [
			"MimecastTIReginalWhite.png",
			"MimecastTIRegionalBlack.png"
		],
		"version": "1.0.0",
		"title": "MimecastTIRegional",
		"templateRelativePath": "MimecastTIRegional.json",
		"subtitle": "Mimecast TI Regional",
		"provider": "Mimecast"
	},
	{
		"workbookKey": "DataminrPulseAlerts",
		"logoFileName": "DataminrPulse.svg",
		"description": "This Workbook provides insight into the data coming from DataminrPulse.",
		"dataTypesDependencies": [
			"DataminrPulse_Alerts_CL"
		],
		"dataConnectorsDependencies": [
			"DataminrPulseAlerts"
		],
		"previewImagesFileNames": [
			"DataminrPulseAlertsBlack1.png",
			"DataminrPulseAlertsBlack2.png",
			"DataminrPulseAlertsBlack3.png",
			"DataminrPulseAlertsBlack4.png",
			"DataminrPulseAlertsBlack5.png",
			"DataminrPulseAlertsWhite1.png",
			"DataminrPulseAlertsWhite2.png",
			"DataminrPulseAlertsWhite3.png",
			"DataminrPulseAlertsWhite4.png",
			"DataminrPulseAlertsWhite5.png"
		],
		"version": "1.0.0",
		"title": "Dataminr Pulse Alerts",
		"templateRelativePath": "DataminrPulseAlerts.json",
		"provider": "Dataminr"
	},
	{
		"workbookKey": "DoDZeroTrustWorkbook",
		"logoFileName": "",
		"description": "This workbook solution provides an intuitive, customizable, framework intended to help track/report Zero Trust implementation in accordance with the latest DoD Zero Trust Strategy.",
		"dataTypesDependencies": [],
		"dataConnectorsDependencies": [],
		"previewImagesFileNames": [
			"DoDZeroTrustWorkbook1Black.png",
			"DoDZeroTrustWorkbook2Black.png",
			"DoDZeroTrustWorkbook3Black.png",
			"DoDZeroTrustWorkbook1White.png",
			"DoDZeroTrustWorkbook2White.png",
			"DoDZeroTrustWorkbook3White.png"
		],
		"version": "1.1.0",
		"title": "DoD Zero Trust Strategy Workbook",
		"templateRelativePath": "DoDZeroTrustWorkbook.json",
		"subtitle": "",
		"provider": "Microsoft",
		"support": {
			"tier": "Microsoft"
		},
		"author": {
			"name": "Lili Davoudian, Chhorn Lim, Jay Pelletier, Michael Crane"
		},
		"source": {
			"kind": "Community"
		},
		"categories": {
			"domains": [
				"IT Operations"
			]
		}
	},
	{
		"workbookKey": "GreyNoiseIntellegenceOverviewWorkbook",
		"logoFileName": "greynoise_logomark_black.svg",
		"description": "This workbook provides visualization of GreyNoise Intelligence threat indicators which are ingested in the Microsoft Sentinel Threat intelligence.",
		"dataTypesDependencies": [
			"ThreatIntelligenceIndicator"
		],
		"dataConnectorsDependencies": [
			"GreyNoise2SentinelAPI"
		],
		"previewImagesFileNames": [
			"GreyNoiseOverviewWhite.png",
			"GreyNoiseOverviewBlack.png"
		],
		"version": "1.0",
		"title": "GreyNoise Intelligence Threat Indicators",
		"templateRelativePath": "GreyNoiseOverview.json",
		"subtitle": "",
		"provider": "GreyNoise Intelligence, Inc."
	},
	{
		"workbookKey": "WizFindingsWorkbook",
		"logoFileName": "Wiz_logo.svg",
		"description": "A visualized overview of Wiz Findings.\nExplore, analize and learn about your security posture using Wiz Findings Overview",
		"dataTypesDependencies": [
			"WizIssues_CL",
			"WizVulnerabilities_CL",
			"WizAuditLogs_CL",
			"WizIssuesV2_CL",
			"WizVulnerabilitiesV2_CL",
			"WizAuditLogs_CL"
		],
		"dataConnectorsDependencies": [
			"Wiz"
		],
		"previewImagesFileNames": [
			"WizFindingsBlack1.png",
			"WizFindingsBlack2.png",
			"WizFindingsBlack3.png",
			"WizFindingsWhite1.png",
			"WizFindingsWhite2.png",
			"WizFindingsWhite3.png"
		],
		"version": "2.0.0",
		"title": "Wiz Findings overview",
		"templateRelativePath": "WizFindings.json",
		"subtitle": "",
		"provider": "Wiz"
	},
	{
		"workbookKey": "ThreatConnectOverviewWorkbook",
		"logoFileName": "ThreatConnect.svg",
		"description": "This workbook provides visualization of ThreatConnect threat indicators which are ingested in the Microsoft Sentinel Threat intelligence.",
		"dataTypesDependencies": [
			"ThreatIntelligenceIndicator"
		],
		"dataConnectorsDependencies": [
			"ThreatIntelligence"
		],
		"previewImagesFileNames": [
			"ThreatConnectOverviewBlack.png",
			"ThreatConnectOverviewWhite.png"
		],
		"version": "1.0.0",
		"title": "ThreatConnect Overview Workbook",
		"templateRelativePath": "ThreatConnectOverview.json",
		"subtitle": "",
		"provider": "ThreatConnect, Inc."
	},
	{
		"workbookKey": "Sentinel_Central",
		"logoFileName": "Azure_Sentinel.svg",
		"description": "Use this report to view Incident (and Alert data) across many workspaces, this works with Azure Lighthouse and across any subscription you have access to.",
		"dataTypesDependencies": [
			"SecurityEvent"
		],
		"dataConnectorsDependencies": [
			"IdentityAndAccessWhite.png",
			"IdentityAndAccessBlack.png"
		],
		"previewImagesFileNames": [
			"SentinelCentralBlack.png",
			"SentinelCentralWhite.png"
		],
		"version": "2.1.2",
		"title": "Sentinel Central",
		"templateRelativePath": "Sentinel_Central.json",
		"subtitle": "",
		"provider": "Microsoft Sentinel community",
		"support": {
			"tier": "Community"
		},
		"author": {
			"name": "Clive Watson"
		},
		"source": {
			"kind": "Community"
		},
		"categories": {
			"domains": [
				"Security"
			]
		}
	},
	{
		"workbookKey": "AuthomizeWorkbook",
		"logoFileName": "Authomize.svg",
		"description": "Manage your Authorization Security Lifecycle across all XaaS environments and Private Clouds. Using Authomize AI-based engine continuously monitor the relationships between identities and assets and gain insight into security risks and events.",
		"dataTypesDependencies": [
			"Authomize_v2_CL"
		],
		"dataConnectorsDependencies": [
			"Authomize"
		],
		"previewImagesFileNames": [
			"AuthomizeITDREventMonitoring-Black.png",
			"AuthomizeITDREventMonitoring-White.png"
		],
		"version": "1.0.0",
		"title": "Authomize ITDR Event Monitoring for Identities",
		"templateRelativePath": "Authomize.json",
		"subtitle": "",
		"provider": "Authomize"
	},
	{
		"workbookKey": "GigamonConnector",
		"logoFileName": "gigamon.svg",
		"description": "A visualized overview of Gigamon AMX Data Connector .\nExplore, analize and learn about your security posture using Gigamon AMX data connector Overview.",
		"dataTypesDependencies": [
			"Gigamon_CL"
		],
		"dataConnectorsDependencies": [
			"GigamonDataConnector"
		],
		"previewImagesFileNames": [
			"GigamonWorkbookBlack.png",
			"GigamonWorkbookWhite.png"
		],
		"version": "1.0.0",
		"title": "Gigamon Workbook",
		"templateRelativePath": "Gigamon.json",
		"subtitle": "",
		"provider": "Gigamon"
	},
	{
		"workbookKey": "PrancerSentinelAnalyticsWorkbook",
		"description": "Monitor and analyze Prancer PAC and CSPM scan results.",
		"logoFileName": "Prancer.svg",
		"dataTypesDependencies": [
			"prancer_CL"
		],
		"dataConnectorsDependencies": [
			"PrancerLogData"
		],
		"previewImagesFileNames": [
			"PrancerBlack.png",
			"PrancerWhite.png"
		],
		"version": "1.0.0",
		"title": "Prancer Microsoft Sentinel Analytics Workbook",
		"templateRelativePath": "PrancerSentinelAnalytics.json",
		"subtitle": "",
		"provider": "Prancer"
	},
	{
		"workbookKey": "ValenceSecurityAlertsWorkbook",
		"logoFileName": "ValenceSecurityLogo.svg",
		"description": "SaaS security alerts from Valence Security.",
		"dataTypesDependencies": [
			"ValenceAlert_CL"
		],
		"dataConnectorsDependencies": [
			"ValenceSecurity"
		],
		"previewImagesFileNames": [
			"ValenceAlertsBlack.png",
			"ValenceAlertsWhite.png"
		],
		"version": "1.0.0",
		"title": "Valence Security Alerts Workbook",
		"templateRelativePath": "ValenceAlertsWorkbook.json",
		"subtitle": "",
		"provider": "Valence Security"
	},
	{
		"workbookKey": "MalwareProtectionEssentialsWorkbook",
		"logoFileName": "Azure_Sentinel.svg",
		"description": "This workbook provides details about Suspicious Malware Activities from File, Process and Registry events generated by EDR (Endpoint Detection and Response) solutions.",
		"dataTypesDependencies": [
			"_ASim_FileEvent",
			"_ASim_ProcessEvent"
		],
		"previewImagesFileNames": [
			"MalwareProtectionEssentialsWhite.png",
			"MalwareProtectionEssentialsBlack.png"
		],
		"version": "1.0.0",
		"title": "Malware Protection Essentials",
		"templateRelativePath": "MalwareProtectionEssentialsWorkbook.json",
		"subtitle": "",
		"provider": "Microsoft Sentinel community"
	},
	{
		"workbookKey": "VaronisSaaSWorkbook",
		"logoFileName": "VaronisLogo.svg",
		"description": "Security alerts from Varonis SaaS",
		"dataTypesDependencies": [
			"VaronisAlerts_CL"
		],
		"dataConnectorsDependencies": [
			"VaronisSaaS"
		],
		"previewImagesFileNames": [
			"VaronisSaaSAssetsBlack.png",
			"VaronisSaaSAssetsWhite.png",
			"VaronisSaaSDevicesBlack.png",
			"VaronisSaaSDevicesWhite.png",
			"VaronisSaaSMainBlack.png",
			"VaronisSaaSMainWhite.png",
			"VaronisSaaSThreatsBlack.png",
			"VaronisSaaSThreatsWhite.png",
			"VaronisSaaSUsersBlack.png",
			"VaronisSaaSUsersWhite.png"
		],
		"version": "1.0.0",
		"title": "Varonis SaaS Workbook",
		"templateRelativePath": "VaronisSaaS.json",
		"subtitle": "",
		"provider": "Varonis"
	},
	{
		"workbookKey": "FortinetFortiNdrCloudWorkbook",
		"logoFileName": "fortinet_logo.svg",
		"description": "Gain insights into Fortinet FortiNDR CLoud events, including the Suricata, Observation and Detections data.",
		"dataTypesDependencies": [
			"FncEventsSuricata_CL",
			"FncEventsObservation_CL",
			"FncEventsDetections_CL"
		],
		"dataConnectorsDependencies": [
			"FortinetFortiNdrCloudDataConnector"
		],
		"previewImagesFileNames": [
			"FncDetectionDashboardBlack.png",
			"FncDetectionDashboardWhite.png",
			"FncObservationDashboardBlack.png",
			"FncObservationDashboardWhite.png",
			"FncSuricataDashboardBlack.png",
			"FncSuricataDashboardWhite.png",
			"FncMainDashboardBlack.png",
			"FncMainDashboardWhite.png"
		],
		"version": "1.0.0",
		"title": "FortiNDR Cloud",
		"templateRelativePath": "FortinetFortiNdrCloudWorkbook.json",
		"subtitle": "",
		"provider": "Fortinet"
	},
	{
		"workbookKey": "WithSecureTopComputersByInfection",
		"logoFileName": "WithSecure.svg",
		"description": "Top 3 computers by amount of infections.",
		"dataTypesDependencies": [
			"WsSecurityEvents_CL"
		],
		"dataConnectorsDependencies": [
			"WithSecureElementsViaFunction"
		],
		"previewImagesFileNames": [
			"WithSecureTopComputersByInfectionsBlack.png",
			"WithSecureTopComputersByInfectionsWhite.png"
		],
		"version": "1.0",
		"title": "WithSecure - Top computers by infections",
		"templateRelativePath": "WithSecureTopComputersByInfections.json",
		"subtitle": "",
		"provider": "WithSecure"
	},
	{
		"workbookKey": "AzureOpenAIMonitoring",
		"logoFileName": "",
		"description": "Welcome to this Azure OpenAI Monitoring Workbook\n#### This workbook will help to monitor your Azure Open AI Instances\n\n** Please enable diagnostics settings for the Open AI instance to view the workbook.",
		"dataTypesDependencies": [],
		"dataConnectorsDependencies": [],
		"previewImagesFileNames": [
			"AzureOpenAIMonitoringWhite.PNG",
			"AzureOpenAIMonitoringBlack.PNG"
		],
		"version": "1.0",
		"title": "Azure OpenAI Monitoring Workbook",
		"templateRelativePath": "AzureOpenAIMonitoring.json",
		"subtitle": "",
		"provider": "Microsoft Sentinel Community"
	},
	{
		"workbookKey": "SonicWallWorkbook",
		"logoFileName": "sonicwall_logo.svg",
		"description": "A collection of queries to provide visibility into the events reported by your SonicWall firewalls.",
		"dataTypesDependencies": [
			"CommonSecurityLog",
			"ASimNetworkSessionSonicWallFirewall"
		],
		"dataConnectorsDependencies": [
			"CefAma"
		],
		"previewImagesFileNames": [
			"SonicWallWorkbookWhite.png",
			"SonicWallWorkbookBlack.png"
		],
		"version": "1.0.0",
		"title": "SonicWall Workbook",
		"templateRelativePath": "SonicWallFirewall.json",
		"subtitle": "",
		"provider": "SonicWall"
	},
	{
		"workbookKey": "AzureServiceHealthWorkbook",
		"logoFileName": "",
		"description": "A collection of queries to provide visibility into Azure Service Health across the subscriptions.",
		"dataTypesDependencies": [
			"AzureActivity"
		],
		"dataConnectorsDependencies": [
			"AzureActivity"
		],
		"previewImagesFileNames": [
			"AzureServiceHealthWhite.png",
			"AzureServiceHealthBlack.png"
		],
		"version": "1.0.0",
		"title": "Azure Service Health Workbook",
		"templateRelativePath": "AzureServiceHealthWorkbook.json",
		"subtitle": "",
		"provider": "Microsoft Sentinel Community"
	},
	{
		"workbookKey": "EgressPreventMetricWorkbook",
		"logoFileName": "Egress-logo.svg",
		"description": "A workbook providing insights into Egress Defend.",
		"dataTypesDependencies": [
			"EgressEvents_CL"
		],
		"dataConnectorsDependencies": [],
		"previewImagesFileNames": [
			"EgressPreventWorkbookBlack01.png",
			"EgressPreventWorkbookWhite01.png"
		],
		"version": "1.0.0",
		"title": "Egress Defend Insights",
		"templateRelativePath": "PreventWorkbook.json",
		"subtitle": "Iris Prevent Metrics",
		"provider": "Egress Software Technologies"
	},
	{
		"workbookKey": "NetskopeDashboard",
		"logoFileName": "Netskope.svg",
		"description": "A workbook providing insights into Netskope Alerts, Events and WebTransactions.",
		"dataConnectorsDependencies": [
			"NetskopeDataConnector"
		],
		"dataTypesDependencies": [
			"eventsapplicationdata_CL",
			"alertscompromisedcredentialdata_CL",
			"alertsctepdata_CL",
			"alertsdlpdata_CL",
			"alertsmalsitedata_CL",
			"alertsmalwaredata_CL",
			"alertspolicydata_CL",
			"alertsquarantinedata_CL",
			"alertsremediationdata_CL",
			"alertssecurityassessmentdata_CL",
			"alertsubadata_CL",
			"NetskopeWebtxData_CL"
		],
		"previewImagesFileNames": [
			"NetskopeDashboardBlack1.png",
			"NetskopeDashboardBlack2.png",
			"NetskopeDashboardBlack3.png",
			"NetskopeDashboardWhite1.png",
			"NetskopeDashboardWhite2.png",
			"NetskopeDashboardWhite3.png"
		],
		"version": "1.0.0",
		"title": "NetskopeDashboard",
		"templateRelativePath": "NetskopeDashboard.json",
		"subtitle": "Netskope Dashboard for Alerts, Events and WebTransactions",
		"provider": "Netskope"
	},
	{
		"workbookKey": "BitwardenEventLogsOrganization",
		"logoFileName": "Bitwarden.svg",
		"description": "This workbook provides insights on Bitwarden Organizations Event Logs.",
		"dataConnectorsDependencies": [
			"BitwardenEventLogs"
		],
		"dataTypesDependencies": [
			"BitwardenEventLogs_CL",
			"BitwardenGroups_CL",
			"BitwardenMembers_CL"
		],
		"previewImagesFileNames": [
			"BitwardenEventLogsOrganizationWhite1.png",
			"BitwardenEventLogsOrganizationWhite2.png",
			"BitwardenEventLogsOrganizationBlack1.png",
			"BitwardenEventLogsOrganizationBlack2.png"
		],
		"version": "1.0.0",
		"title": "Bitwarden Organization Events",
		"templateRelativePath": "BitwardenEventLogsOrganization.json",
		"subtitle": "",
		"provider": "Bitwarden"
	},
	{
		"workbookKey": "BitwardenEventLogsAuthentication",
		"logoFileName": "Bitwarden.svg",
		"description": "This workbook provides insights on Bitwarden Authentication Event Logs.",
		"dataConnectorsDependencies": [
			"BitwardenEventLogs"
		],
		"dataTypesDependencies": [
			"BitwardenEventLogs_CL",
			"BitwardenGroups_CL",
			"BitwardenMembers_CL"
		],
		"previewImagesFileNames": [
			"BitwardenEventLogsAuthenticationWhite1.png",
			"BitwardenEventLogsAuthenticationWhite2.png",
			"BitwardenEventLogsAuthenticationBlack1.png",
			"BitwardenEventLogsAuthenticationBlack2.png"
		],
		"version": "1.0.0",
		"title": "Bitwarden Authentication Events",
		"templateRelativePath": "BitwardenEventLogsAuthentication.json",
		"subtitle": "",
		"provider": "Bitwarden"
	},
	{
		"workbookKey": "BitwardenEventLogsVaultItems",
		"logoFileName": "Bitwarden.svg",
		"description": "This workbook provides insights on Bitwarden Vault Items Event Logs.",
		"dataConnectorsDependencies": [
			"BitwardenEventLogs"
		],
		"dataTypesDependencies": [
			"BitwardenEventLogs_CL",
			"BitwardenGroups_CL",
			"BitwardenMembers_CL"
		],
		"previewImagesFileNames": [
			"BitwardenEventLogsVaultItemsWhite1.png",
			"BitwardenEventLogsVaultItemsWhite2.png",
			"BitwardenEventLogsVaultItemsBlack1.png",
			"BitwardenEventLogsVaultItemsBlack2.png"
		],
		"version": "1.0.0",
		"title": "Bitwarden Vault Items Events",
		"templateRelativePath": "BitwardenEventLogsVaultItems.json",
		"subtitle": "",
		"provider": "Bitwarden"
	},
	{
		"workbookKey": "CodelessConnectorBuilder",
		"logoFileName": "Azure_Sentinel.svg",
		"description": "Create custom codeless connectors on demand with this UI-like workbook. Templates can be generated by going step by step in this workbook while filling out the different values.",
		"dataTypesDependencies": [],
		"previewImagesFileNames": [
			"CodelessConnectorBuilderBlack.png",
			"CodelessConnectorBuilderWhite.png"
		],
		"version": "1.0.0",
		"title": "Codeless Connector Builder",
		"templateRelativePath": "CodelessConnectorBuilder.json",
		"subtitle": "",
		"provider": "Microsoft Sentinel Community"
	},
	{
		"workbookKey": "InfobloxLookupWorkbook",
		"logoFileName": "infoblox_logo.svg",
		"description": "The Infoblox Lookup Workbook provides comprehensive insights through lookups on various data types including IP, Host, URL, Hash, and Email.\nThe workbook features distinct tabs for targeted lookups. \nThe 'TIDE' tab delivers insights from Infoblox TIDE data, while the 'Dossier' tab aggregates information from a range of other third party sources. \nTo obtain detailed insights, enter the relevant data into the specified fields within each tab. \nThis allows users to efficiently gather and analyze critical information.",
		"dataTypesDependencies": [
		"dossier_whois_CL",
		"dossier_whitelist_CL",
		"dossier_tld_risk_CL",
		"dossier_threat_actor_CL",
		"dossier_rpz_feeds_records_CL",
		"dossier_rpz_feeds_CL",
		"dossier_nameserver_matches_CL",
		"dossier_nameserver_CL",
		"dossier_malware_analysis_v3_CL",
		"dossier_inforank_CL",
		"dossier_infoblox_web_cat_CL",
		"dossier_geo_CL",
		"dossier_dns_CL",
		"dossier_atp_threat_CL",
		"dossier_atp_CL",
		"dossier_ptr_CL",
		"tide_lookup_data_CL",
		"SecurityAlert",
		"SecurityIncident"
		],
		"dataConnectorsDependencies": [
		"InfobloxDataConnector"
		],
		"previewImagesFileNames": [
		"Infoblox-Lookup-Workbook-Black1.png",
		"Infoblox-Lookup-Workbook-Black2.png",
		"Infoblox-Lookup-Workbook-Black3.png",
		"Infoblox-Lookup-Workbook-Black4.png",
		"Infoblox-Lookup-Workbook-White1.png",
		"Infoblox-Lookup-Workbook-White2.png",
		"Infoblox-Lookup-Workbook-White3.png",
		"Infoblox-Lookup-Workbook-White4.png"
		],
		"version": "1.0",
		"title": "Infoblox Lookup Workbook",
		"templateRelativePath": "Infoblox_Lookup_Workbook.json",
		"subtitle": "Efficiently Gather and Analyze Critical Information of TIDE and Dossier with Targeted Lookups",
		"provider": "Infoblox"
	},
	{
		"workbookKey": "InfobloxWorkbook",
		"logoFileName": "infoblox_logo.svg",
		"description": "The Infoblox Workbook is a detailed analytical tool comprising six tabs: SOC Insights, Config Insights, Blocked DNS, DNS, DHCP, Service Log, Audit and Threat Intelligence. \nIt fetches data from Common Event Format (CEF) logs to provide standardized and comprehensive insights into network security and operations. \nEach tab focuses on specific areas such as overall security metrics, blocked DNS requests, DNS activities, DHCP allocations, various service logs, and a combination of audit records with threat intelligence. \nThis workbook enables efficient monitoring and proactive management of network security and performance.",
		"dataTypesDependencies": [
		"CommonSecurityLog",
		"IP_Space_Info_CL",
		"Service_Name_Info_CL",
		"Host_Name_Info_CL",
		"ThreatIntelligenceIndicator",
		"SecurityAlert",
		"SecurityIncident",
		"InfobloxInsight",
		"InfobloxInsightAssets",
		"InfobloxInsightComments",
		"InfobloxInsightIndicators",
		"InfobloxInsightEvents",
		"Infoblox_Config_Insights_CL",
		"Infoblox_Config_Insight_Details_CL"
		],
		"dataConnectorsDependencies": [
		"CefAma",
		"InfobloxSOCInsightsDataConnector_AMA",
		"InfobloxSOCInsightsDataConnector_API",
		"InfobloxSOCInsightsDataConnector_Legacy"
		],
		"previewImagesFileNames": [
		"Infoblox-Workbook-Black1.png",
		"Infoblox-Workbook-Black2.png",
		"Infoblox-Workbook-Black3.png",
		"Infoblox-Workbook-Black4.png",
		"Infoblox-Workbook-Black5.png",
		"Infoblox-Workbook-Black6.png",
		"Infoblox-Workbook-Black7.png",
		"Infoblox-Workbook-Black8.png",
		"Infoblox-Workbook-Black9.png",
		"Infoblox-Workbook-White1.png",
		"Infoblox-Workbook-White2.png",
		"Infoblox-Workbook-White3.png",
		"Infoblox-Workbook-White4.png",
		"Infoblox-Workbook-White5.png",
		"Infoblox-Workbook-White6.png",
		"Infoblox-Workbook-White7.png",
		"Infoblox-Workbook-White8.png",
		"Infoblox-Workbook-White9.png"
		],
		"version": "1.0",
		"title": "Infoblox Workbook",
		"templateRelativePath": "Infoblox_Workbook.json",
		"subtitle": "Efficiently Monitor and Manage Network Security and Performance with Comprehensive Insights",
		"provider": "Infoblox"
	},
	{
		"workbookKey": "IllumioAuditableEventsWorkbook",
		"logoFileName": "IllumioLogo.svg",
		"description": "A collection of queries to provide visibility into auditable events reported by Illumio.",
		"dataTypesDependencies": [
			"Illumio_Auditable_Events_CL"
		],
		"dataConnectorsDependencies": [
			"IllumioSaaSDataConnector"
		],
		"previewImagesFileNames": [
			"IllumioAuditableEventsBlack.png",
			"IllumioAuditableEventsWhite.png"
		],
		"version": "1.0.0",
		"title": "Illumio Auditable Events Workbook",
		"templateRelativePath": "IllumioAuditableEvents.json",
		"subtitle": "",
		"provider": "Illumio"
	},
	{
		"workbookKey": "IllumioFlowEventsWorkbook",
		"logoFileName": "IllumioLogo.svg",
		"description": "A collection of queries to provide visibility into the flow events reported by Illumio.",
		"dataTypesDependencies": [
			"Illumio_Flows_Events_CL"
		],
		"dataConnectorsDependencies": [
			"IllumioSaaSDataConnector"
		],
		"previewImagesFileNames": [
			"IllumioFlowEventsBlack.png",
			"IllumioFlowEventsWhite.png"
		],
		"version": "1.0.0",
		"title": "Illumio Flow Data Workbook",
		"templateRelativePath": "IllumioFlowData.json",
		"subtitle": "",
		"provider": "Illumio"
	},
	{
		"workbookKey": "IllumioWorkloadsStatsWorkbook",
		"logoFileName": "IllumioLogo.svg",
		"description": "This workbook leverages workloads api of Illumio and presents insights",
		"dataTypesDependencies": [
			"Illumio_Workloads_Summarized_API_CL"
		],
		"dataConnectorsDependencies": [
			"IllumioSaaSDataConnector"
		],
		"previewImagesFileNames": [
			"IllumioWorkloadsSummarizedBlack.png",
			"IllumioWorkloadsSummarizedWhite.png"
		],
		"version": "1.1.0",
		"title": "Illumio Workload Stats Workbook",
		"templateRelativePath": "IllumioWorkloadsStats.json",
		"subtitle": "",
		"provider": "Illumio"
	},
	{
		"workbookKey": "IllumioOnPremHealthWorkbook",
		"logoFileName": "IllumioLogo.svg",
		"description": "This workbook leverages events ingested by 'Syslog via AMA devices' and presents insights",
		"dataTypesDependencies": [
			"Syslog"
		],
		"dataConnectorsDependencies": [			
			"SyslogAMA"
		],
		"previewImagesFileNames": [
			"IllumioOnPremHealthWhite.png",
			"IllumioOnPremHealthBlack.png"
		],
		"version": "1.2.0",
		"title": "Illumio OnPrem Health Workbook",
		"templateRelativePath": "IllumioOnPremHealth.json",
		"subtitle": "",
		"provider": "Illumio"
	},	
	{
		"workbookKey": "CEFOverview",
		"logoFileName": "Azure_Sentinel.svg",
		"description": "This Workbook gives an overview of ingestion of logs in the CommonSecurityLog table.",
		"dataTypesDependencies": [
			"CommonSecurityLog"
		],
		"dataConnectorsDependencies": [],
		"previewImagesFileNames": [
			"CEFOverviewWhite.png",
			"CEFOverviewBlack.png"
		],
		"version": "1.0.0",
		"title": "Common Event Format Logs Overview",
		"templateRelativePath": "CEFOverviewWorkbook.json",
		"provider": "",
		"support": {
			"tier": "Microsoft"
		},
		"author": {
			"name": "Microsoft"
		},
		"categories": {
			"domains": [
				"IT Operations"
			]
		}
	},
	{
		"workbookKey": "TenableIEIoA",
		"logoFileName": "Tenable.svg",
		"description": "This workbook providing insights into Tenable Indicators of Attack",
		"dataTypesDependencies": [
			"Tenable_IE_CL"
		],
		"dataConnectorsDependencies": [
			"TenableIE"
		],
		"previewImagesFileNames": [
			"TenableIEIoABlack1.png",
			"TenableIEIoABlack2.png",
			"TenableIEIoABlack3.png",
			"TenableIEIoAWhite1.png",
			"TenableIEIoAWhite2.png",
			"TenableIEIoAWhite3.png"
		],
		"version": "1.0.0",
		"title": "TIE IOA workbook",
		"templateRelativePath": "TenableIEIoA.json",
		"subtitle": "",
		"provider": "Tenable"
	},
	{
		"workbookKey": "TenableIEIoE",
		"logoFileName": "Tenable.svg",
		"description": "This workbook providing insights into Tenable Indicators of Exposure",
		"dataTypesDependencies": [
			"Tenable_IE_CL"
		],
		"dataConnectorsDependencies": [
			"TenableIE"
		],
		"previewImagesFileNames": [
			"TenableIEIoEBlack1.png",
			"TenableIEIoEBlack2.png",
			"TenableIEIoEBlack3.png",
			"TenableIEIoEWhite1.png",
			"TenableIEIoEWhite2.png",
			"TenableIEIoEWhite3.png"
		],
		"version": "1.0.0",
		"title": "TIE IOE workbook",
		"templateRelativePath": "TenableIEIoE.json",
		"subtitle": "",
		"provider": "Tenable"
	},
	{
		"workbookKey": "SyslogConnectorsOverviewWorkbook",
		"logoFileName": "Azure_Sentinel.svg",
		"description": "This Workbook gives an overview of ingestion of logs into Syslog table via Syslog based dataconnectors such as AMA agent",
		"dataTypesDependencies": [
			"Syslog"
		],
		"dataConnectorsDependencies": [
			"Syslog",
			"SyslogAma"
		],
		"previewImagesFileNames": [
			""
		],
		"version": "1.0.0",
		"title": "Syslog Connectors Overview Workbook",
		"templateRelativePath": "SyslogConnectorsOverviewWorkbook.json",
		"subtitle": "",
		"provider": "-------"
	},
	{
		"workbookKey": "PhishingAnalysis",
		"logoFileName": "Azure_Sentinel.svg",
		"description": "This Workbook fetches data from MDO tables and provides a comphrehensive overview for Phishing Analysis",
		"dataTypesDependencies": [],
		"dataConnectorsDependencies": [],
		"previewImagesFileNames": [
			"PhishingAnalysisWhite.png",
			"PhishingAnalysisBlack.png"
		],
		"version": "1.0.0",
		"title": "Phishing Analysis",
		"templateRelativePath": "PhishingAnalysis.json",
		"subtitle": "",
		"provider": "DSR",
		"support": {
			"tier": "Community"
		},
		"author": {
			"name": "Microsoft DSR"
		},
		"source": {
			"kind": "Community"
		},
		"categories": {
			"domains": [
				"Security - Cloud Security",
				"Security - Threat Protection"
			]
		}
	},
	{
		"workbookKey": "GSANetworkTraffic",
		"logoFileName": "gsa.svg",
		"description": "This workbook provides an overview of all traffic logs within your network, offering insights into data transfer, anomalies, and potential threats.",
		"dataTypesDependencies": [],
		"dataConnectorsDependencies": [
			"AzureActiveDirectory"
		],
		"previewImagesFileNames": [
			"GSATrafficLogsWhite.png",
			"GSATrafficLogsBlack.png"
		],
		"version": "1.0.1",
		"title": "Network Traffic Insights",
		"templateRelativePath": "GSANetworkTraffic.json",
		"subtitle": "",
		"provider": "Microsoft"
	},
	{
		"workbookKey": "GSAM365EnrichedEvents",
		"logoFileName": "gsa.svg",
		"description": "This Workbook provides a detailed view of Microsoft 365 log data, enriched with contextual information to enhance visibility into user activities and potential security threats.",
		"dataTypesDependencies": [],
		"dataConnectorsDependencies": [
			"AzureActiveDirectory"
		],
		"previewImagesFileNames": [
			"GSAEnrichedLogsWhite.png",
			"GSAEnrichedLogsBlack.png"
		],
		"version": "1.0.1",
		"title": "Enriched Microsoft 365 logs Workbook",
		"templateRelativePath": "GSAM365EnrichedEvents.json",
		"provider": "Microsoft"
	},
	{
		"workbookKey": "MicrosoftDefenderForOffice365detectionsandinsights",
		"logoFileName": "Azure_Sentinel.svg",
		"description": "Gain extensive insight into your organization's Microsoft Defender for Office 365 Detections by analyzing and correlating events. \nYou can track various detections and insights over time including: metrics for phish, spam, malware, URL and URL click detection details, post delivery detections, user and admin submissions, system overrides and actions taken by security administrators.",
		"dataTypesDependencies": [
			"EmailEvents",
			"EmailPostDeliveryEvents",
			"EmailUrlInfo",
			"UrlClickEvents",
			"CloudAppEvents"
		],
		"dataConnectorsDependencies": [
		"MicrosoftThreatProtection"
		],
		"previewImagesFileNames": [
		"MicrosoftDefenderForOffice365detectionsandinsightswhite.png",
		"MicrosoftDefenderForOffice365detectionsandinsightsblack.png"
		],
		"version": "1.0.0",
		"title": "Microsoft Defender for Office 365 Detection and Insights",
		"templateRelativePath": "MicrosoftDefenderForOffice365detectionsandinsights.json",
		"subtitle": "",
		"provider": "Microsoft"
	},
	{
		"workbookKey": "WindowsFirewallViaAMA",
		"logoFileName": "WindowsFirewallViaAMA.svg",
		"description": "Gain insights into Windows Firewall logs via AMA in combination with security and Azure signin logs.",
		"dataTypesDependencies": [
			"ASimNetworkSessionLogs",
			"SecurityEvent",
			"SigninLogs"
		],
		"dataConnectorsDependencies": [
			"SecurityEvents",
			"WindowsFirewall",
			"WindowsSecurityEvents"
		],
		"previewImagesFileNames": [ "WindowsFirewallviaAMAWhite1.png", "WindowsFirewallviaAMABlack1.png", "WindowsFirewallviaAMAWhite2.png", "WindowsFirewallviaAMABlack2.png" ],
		"version": "1.0",
		"title": "Windows Firewall via AMA",
		"templateRelativePath": "WindowsFirewallViaAMA.json",
		"subtitle": "",
        "provider": "Microsoft Sentinel community",
		"support": {
			"tier": "Community"
		},
		"author": {
			"name": "John Joyner"
		},
		"source": {
			"kind": "Community"
		},
		"categories": {
			"domains": [
				"Security"
			]
		}	
	},	
	{
		"workbookKey": "MicrosoftCopilotForSecurity",
		"logoFileName": "",
		"description": "Gain insights and monitor Microsoft Copilot for Security ",
		"dataTypesDependencies": [
			"SigninLogs",
			"AADNonInteractiveSignInLogs",
			"AzureActivity"
		],
		"dataConnectorsDependencies": [],
		"previewImagesFileNames": [
			"MicrosoftCopilotForSecurityBlack.png",
			"MicrosoftCopilotForSecurityWhite.png"
		],
		"version": "1.0.0",
		"title": "Microsoft Copilot For Securityr Monitoring",
		"templateRelativePath": "CopilotforSecurityMonitoring.json",
		"subtitle": "",
		"provider": "Microsoft Sentinel Community",
		"support": {
			"tier": "Community"
		},
		"author": {
			"name": "Samik Roy"
		},
		"source": {
			"kind": "Community"
		},
		"categories": {
			"domains": [
				"Security - Copilot"
			]
		}
	},
	{
		"workbookKey": "TeamCymruScout",
		"logoFileName": "TeamCymruScout.svg",
		"description": "This Workbook provides immediate insight into the data coming from Team Cymru Scout.",
		"dataTypesDependencies": [
			"Cymru_Scout_Domain_Data_CL",
			"Cymru_Scout_IP_Data_Foundation_CL",
			"Cymru_Scout_IP_Data_Details_CL",
			"Cymru_Scout_IP_Data_Communications_CL",
			"Cymru_Scout_IP_Data_PDNS_CL",
			"Cymru_Scout_IP_Data_Fingerprints_CL",
			"Cymru_Scout_IP_Data_OpenPorts_CL",
			"Cymru_Scout_IP_Data_x509_CL",
			"Cymru_Scout_IP_Data_Summary_Details_CL",
			"Cymru_Scout_IP_Data_Summary_PDNS_CL",
			"Cymru_Scout_IP_Data_Summary_OpenPorts_CL",
			"Cymru_Scout_IP_Data_Summary_Certs_CL",
			"Cymru_Scout_IP_Data_Summary_Fingerprints_CL",
			"Cymru_Scout_Account_Usage_Data_CL",
			"Domain_Data_CL",
			"Identity_Data_CL",
			"Proto_By_IP_Data_CL",
			"Summary_Details_CL",
			"Summary_Details_Top_Certs_Data_CL",
			"Summary_Details_Top_Fingerprints_Data_CL",
			"Summary_Details_Top_Open_Ports_Data_CL",
			"Summary_Details_Top_Pdns_Data_CL",
			"Top_Asns_By_IP_Data_CL",
			"Top_Country_Codes_By_IP_Data_CL",
			"Top_Services_By_IP_Data_CL",
			"Top_Tags_By_IP_Data_CL",
			"Whois_Data_CL"
		],
		"dataConnectorsDependencies": [
			"TeamCymruScout"
		],
		"previewImagesFileNames": [
			"TeamCymruScoutWhite1.png",
			"TeamCymruScoutWhite2.png",
			"TeamCymruScoutWhite3.png",
			"TeamCymruScoutWhite4.png",
			"TeamCymruScoutWhite5.png",
			"TeamCymruScoutBlack1.png",
			"TeamCymruScoutBlack2.png",
			"TeamCymruScoutBlack3.png",
			"TeamCymruScoutBlack4.png",
			"TeamCymruScoutBlack5.png"
		],
		"version": "1.0.0",
		"title": "Team Cymru Scout",
		"templateRelativePath": "TeamCymruScout.json",
		"subtitle": "",
		"provider": "Team Cymru"
	},
  	{
	  "workbookKey": "CTERA_Workbook",
	  "logoFileName": "CTERA_Logo.svg",
	  "description": "This Workbook provides an overview of CTERA log ingestion and operations, offering insights into various activities and potential security incidents.",
	  "dataTypesDependencies": [
		  "Syslog"
	  ],
	  "dataConnectorsDependencies": [
		"CTERA"
	  ],
	  "previewImagesFileNames": [
		"CTERASMBLogsWorkbookWhite.png",
		"CTERASMBLogsWorkbookBlack.png"
	  ],
	  "version": "1.0.0",
	  "title": "CTERA Audit Logs Ingestion",
	  "templateRelativePath": "CTERA_Workbook.json",
	  "provider": "CTERA"
	},
	{
		"workbookKey": "Data_Latency",
		"logoFileName": "Azure_Sentinel.svg",
		"description": "The Latency Details workbook offers a comprehensive view of latency across data connectors and log sources. It shows the timestamp of the last data received and calculates the time elapsed since the last ingestion for each data source, covering both Windows and Linux machines, enabling efficient monitoring and troubleshooting of data flow.",
		"dataTypesDependencies": [
			"Syslog",
            "SecurityEvents",
            "AzureActivity"
		],
		"dataConnectorsDependencies": [
			"Syslog",
            "SecurityEvents",
            "AzureActivity"
		],
		"previewImagesFileNames": [
			"Data_Latency_Black.png",
			"Data_Latency_White.png"
		],
		"version": "1.0.0",
		"title": "Data Latency Workbook",
		"templateRelativePath": "Data_Latency_Workbook.json",
		"subtitle": "",
  		"provider": "InspiraEnterprise",
		"source": {
			"kind": "Community"
		},
		"author": {
			"name": "Inspira Enterprise"
		}
	},
    {
		"workbookKey": "User_Analytics",
		"logoFileName": "Azure_Sentinel.svg",
		"description": "The User Analytics Workbook is designed to provide a comprehensive overview of individual user activities and attributes within your organization. This custom solution aggregates and visualizes critical data related to users, including their group memberships, personal information, sign-in activities, recently assigned roles, behaviour analysis, assigned Entra ID (Formerly known as Active Directory (AD)) roles, risk status, and any recent incidents associated with the user.\nBy consolidating this information into a single, user-friendly workbook, organizations can easily monitor and analyze user behaviour, track changes in roles and responsibilities, and assess potential risks associated with user accounts. This solution enhances your ability to conduct detailed user analytics, supporting better decision-making and improved security oversight.",
		"dataTypesDependencies": [
			"SigninLogs",
            "AuditLogs",
            "AzureActivity"
		],
		"dataConnectorsDependencies": [
			"AzureActiveDirectory",
            "AzureActivity"
		],
		"previewImagesFileNames": [
			"User_Analytics_Black.png",
			"User_Analytics_White.png"
			
		],
		"version": "1.0.0",
		"title": "User Analytics",
		"templateRelativePath": "User_Analytics_Workbook.json",
		"subtitle": "",
		"provider": "InspiraEnterprise",
		"source": {
			"kind": "Community"
		},
        "author": {
			"name": "Inspira Enterprise"
		}
	},
    {
		"workbookKey": "Syslog-Bifurcation",
		"logoFileName": "Azure_Sentinel.svg",
		"description": "The Data Ingestion Comparison Hourly workbook offers a comprehensive view of ingested data, presenting the total data volume and ingestion amounts in GB, categorized by each hour. This breakdown helps in monitoring and comparing data ingestion trends over time, ensuring visibility into hourly ingestion patterns and potential anomalies.",
		"dataTypesDependencies": [
			"Syslog",
            "SecurityEvents",
            "AzureActivity"
		],
		"dataConnectorsDependencies": [
			"Syslog",
            "SecurityEvents",
            "AzureActivity"
		],
		"previewImagesFileNames": [
			"Syslog_Bifurcation_Black.png",
			"Syslog_Bifurcation_White.png"
		],
		"version": "1.0.0",
		"title": "Syslog Bifurcation",
		"templateRelativePath": "Syslog-Bifurcation.json",
		"subtitle": "",
		"provider": "InspiraEnterprise",
		"source": {
			"kind": "Community"
		},
        "author": {
			"name": "Inspira Enterprise"
		}
	},
	{
        "workbookKey": "Dynamics365Activity",
        "logoFileName": "DynamicsLogo.svg",
        "description": "This workbook brings together queries and visualizations to assist you in identifying potential threats in your Dynamics 365 audit data.",
        "dataTypesDependencies": [
            "DataverseActivity"
        ],
        "dataConnectorsDependencies": [
            "Dataverse"
        ],
        "previewImagesFileNames": [
			"Dynamics365ActivityBlack.png",
			"Dynamics365ActivityWhite.png"
		],
        "version": "1.0.4",
        "title": "Dynamics 365 Activity",
        "templateRelativePath": "Dynamics365Activity.json",
        "subtitle": "",
        "provider": "Microsoft"
    },
	{
        "workbookKey": "SAPBTPActivity",
        "logoFileName": "SAPBTP.svg",
        "description": "This workbook contains visualizations and insights in the SAP BTP environment.",
        "dataTypesDependencies": [
            "SAPBTPAuditLog_CL"
        ],
        "dataConnectorsDependencies": [
            "SAPBTPAuditLog"
        ],
        "previewImagesFileNames": [
			"SAPBTPActivityBlack.png",
			"SAPBTPActivityWhite.png"
		],
        "version": "1.0.0",
        "title": "SAP BTP Activity",
        "templateRelativePath": "SAPBTPActivity.json",
        "subtitle": "",
        "provider": "Microsoft"
    },
	{
		"workbookKey": "DoppelWorkbook",
		"logoFileName": "doppel.svg",
		"description": "This Workbook provides a flexible canvas for data monitoring, analysis and the creation of rich visual doppel alerts and event reports within the Azure portal",
		"dataTypesDependencies": [
			"DoppelTable_CL"
		],
		"dataConnectorsDependencies": [
			"Doppel_DataConnector"
		],
		"previewImagesFileNames": [
			"DoppelWorkbookBlack.png",
			"DoppelWorkbookWhite.png"
		],
		"version": "1.0.0",
		"title": "Doppel Workbook",
		"templateRelativePath": "Doppel.json",
		"subtitle": "",
		"provider": "Doppel"
	},
	{
    		"workbookKey": "SamsungKnoxAssetIntelligence.json",
   		 "logoFileName": "Samsung_Knox_Asset_Intelligence.svg",
    		"description": "This Knox Asset Intelligence for Microsoft Sentinel solution installs a workbook that summarizes the mobile security events reported by Samsung Knox devices over a selected reporting period. You can use this workbook to quickly assess the threat type and severity, or identify patterns and anomalies in order to help prioritize incident responses or further investigations.",
    		"dataTypesDependencies": [
     			"Samsung_Knox_Audit_CL",
     			"Samsung_Knox_Application_CL",
      			"Samsung_Knox_System_CL",
     			"Samsung_Knox_Process_CL",
      			"Samsung_Knox_User_CL",
      			"Samsung_Knox_Network_CL"
    		],
    		"dataConnectorsDependencies": [
      			"SamsungKnoxAssetIntelligence"
    		],
   		 "previewImagesFileNames": [
      		"SamsungKnoxAssetIntelligenceBlack.png",
      		"SamsungKnoxAssetIntelligenceWhite.png"
    		],
	    	"version": "1.0.0",
    		"title": "Samsung Knox Asset Intelligence",
    		"templateRelativePath": "SamsungKnoxAssetIntelligence.json",
    		"subtitle": "",
    		"provider": "Samsung"
  	},
	  {
		"workbookKey": "SemperisDSPADChangesWorkbook",
		"logoFileName": "Semperis.svg",
		"description": "View change data related to the Semperis DSP system.",
		"dataTypesDependencies": [ 
			"CommonSecurityLog"
	 	],
		"dataConnectorsDependencies": [ 
			"SemperisDSP-connector"
		],
		"previewImagesFileNames": [ 
			"adchanges-black.png", 
			"adchanges-white.png" 
		],
		"version": "1.0.0",
		"title": "Semperis DSP AD Changes",
		"templateRelativePath": "SemperisDSPADChanges.json",
		"subtitle": "",
		"provider": "Semperis"
	  },
	  
  {
    "workbookKey": "SemperisDSPNotificationsWorkbook",
    "logoFileName": "Semperis.svg",
    "description": "View notification data related to the Semperis DSP system.",
    "dataTypesDependencies": [
      "Event"
    ],
    "dataConnectorsDependencies": [
      "SemperisDSP-connector"
    ],
    "previewImagesFileNames": [
      "notifications-black.png",
      "notifications-white.png"
    ],
    "version": "1.0.0",
    "title": "Semperis DSP Notifications",
    "templateRelativePath": "SemperisDSPNotifications.json",
    "subtitle": "",
    "provider": "Semperis"
  },
  {
    "workbookKey": "SemperisDSPQuickviewDashboardWorkbook",
    "logoFileName": "Semperis.svg",
    "description": "View data related to the Semperis DSP system.",
    "dataTypesDependencies": [
      "Event"
    ],
    "dataConnectorsDependencies": [
      "SemperisDSP-connector"
    ],
    "previewImagesFileNames": [
      "quickview-black.png",
      "quickview-white.png"
    ],
    "version": "1.0.0",
    "title": "Semperis DSP Quickview Dashboard",
    "templateRelativePath": "SemperisDSPQuickviewDashboard.json",
    "subtitle": "",
    "provider": "Semperis"
  },
  {
    "workbookKey": "SemperisDSPSecurityIndicatorsWorkbook",
    "logoFileName": "Semperis.svg",
    "description": "View security indicator data related to the Semperis DSP system.",
    "dataTypesDependencies": [
      "dsp_parser"
    ],
    "dataConnectorsDependencies": [
      "SemperisDSP-connector"
    ],
    "previewImagesFileNames": [
      "indicators-black.png",
      "indicators-white.png"
    ],
    "version": "1.0.0",
    "title": "Semperis DSP Security Indicators",
    "templateRelativePath": "SemperisDSPSecurityIndicators.json",
    "subtitle": "",
    "provider": "Semperis"
  },
  {
	"workbookKey": "Guardian",
	"logoFileName": "AIShield_Logo.svg",
	"description": "Visualize events generated by Guardian. This workbook is dependent on a parser Guardian which is a part of the solution deployment.",
	"dataTypesDependencies": [
		"Guardian"
	],
	"dataConnectorsDependencies": [
		"AIShield"
	],
	"previewImagesFileNames": [
		"GuardianDashboardBlack.png",
		"GuardianDashboardWhite.png"
	],
	"version": "1.0.0",
	"title": "Guardian Workbook",
	"templateRelativePath": "GuardianDashboard.json",
	"subtitle": "",
	"provider": "AIShield"
},
  {
    "workbookKey": "ForescoutHostPropertyWorkbook",
    "logoFileName": "forescout-logo.svg",
    "description": "Gain insights into host properties in Forescout platform",
    "dataTypesDependencies": [
                        "ForescoutHostProperties_CL",
                        "ForescoutPolicyStatus_CL",
                        "ForescoutComplianceStatus_CL"
    ],
    "dataConnectorsDependencies": [
    ],
    "previewImagesFileNames": [
      "ForescoutHostPropWorkbookBlack.png",
      "ForescoutHostPropWorkbookWhite.png"
    ],
    "version": "1.0",
    "title": "Forescout Host Property Monitor Workbook",
    "templateRelativePath": "ForescoutHostPropertyMonitorWorkbook.json",
    "subtitle": "",
    "provider": "Forescout"
  },
  {
<<<<<<< HEAD
		"workbookKey": "MimecastTTPWorkbook",
		"logoFileName": "Mimecast.svg",
		"description": "A workbook providing insights into Mimecast TTP.",
		"dataTypesDependencies": [
			"MimecastTTPUrl_CL",
			"MimecastTTPAttachment_CL",
			"MimecastTTPImpersonation_CL"
		],
		"previewImagesFileNames": [
			"MimecastTTPBlack1.png",
			"MimecastTTPBlack2.png",
			"MimecastTTPWhite1.png",
			"MimecastTTPWhite2.png"
		],
		"version": "1.0.0",
		"title": "MimecastTTP",
		"templateRelativePath": "MimecastTTPWorkbook.json",
		"subtitle": "Mimecast TTP",
		"provider": "Mimecast"
	}
=======
    "workbookKey": "ExtraHopDetectionsOverview",
    "logoFileName": "ExtraHop.svg",
    "description": "This Workbook provides immediate insight into the data coming from ExtraHop.",
    "dataTypesDependencies": [
      "ExtraHop_Detections_CL"
       ],
    "dataConnectorsDependencies": [
      "ExtraHopDataConnector"
      ],
    "previewImagesFileNames": [
      "ExtraHopDetectionsOverviewBlack1.png",
      "ExtraHopDetectionsOverviewWhite1.png",
	  "ExtraHopDetectionsOverviewBlack2.png",
	  "ExtraHopDetectionsOverviewWhite2.png"
       ],
    "version": "1.0.0",
    "title": "ExtraHop Detections Ovevriew",
    "templateRelativePath": "ExtraHopDetectionsOverview.json",
    "provider": "ExtraHop"
  }
>>>>>>> 0776c20d
]<|MERGE_RESOLUTION|>--- conflicted
+++ resolved
@@ -8669,7 +8669,6 @@
     "provider": "Forescout"
   },
   {
-<<<<<<< HEAD
 		"workbookKey": "MimecastTTPWorkbook",
 		"logoFileName": "Mimecast.svg",
 		"description": "A workbook providing insights into Mimecast TTP.",
@@ -8689,8 +8688,8 @@
 		"templateRelativePath": "MimecastTTPWorkbook.json",
 		"subtitle": "Mimecast TTP",
 		"provider": "Mimecast"
-	}
-=======
+	},
+{
     "workbookKey": "ExtraHopDetectionsOverview",
     "logoFileName": "ExtraHop.svg",
     "description": "This Workbook provides immediate insight into the data coming from ExtraHop.",
@@ -8711,5 +8710,4 @@
     "templateRelativePath": "ExtraHopDetectionsOverview.json",
     "provider": "ExtraHop"
   }
->>>>>>> 0776c20d
 ]