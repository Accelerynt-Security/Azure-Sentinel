--- conflicted
+++ resolved
@@ -7247,13 +7247,47 @@
     "templateRelativePath": "PreventWorkbook.json",
     "subtitle": "Iris Prevent Metrics",
     "provider": "Egress Software Technologies"
-  },
-  {
-<<<<<<< HEAD
+
+  },
+  {
+    "workbookKey": "NetskopeDashboard",
+    "logoFileName": "Netskope.svg",
+    "description": "A workbook providing insights into Netskope Alerts, Events and WebTransactions.",
+    "dataConnectorsDependencies": ["NetskopeDataConnector"],
+    "dataTypesDependencies": [
+        "eventsapplicationdata_CL",
+        "alertscompromisedcredentialdata_CL",
+        "alertsctepdata_CL",
+        "alertsdlpdata_CL",
+        "alertsmalsitedata_CL",
+        "alertsmalwaredata_CL",
+        "alertspolicydata_CL",
+        "alertsquarantinedata_CL",
+        "alertsremediationdata_CL",
+        "alertssecurityassessmentdata_CL",
+        "alertsubadata_CL",
+        "NetskopeWebtxData_CL"
+    ],
+    "previewImagesFileNames": [
+        "NetskopeDashboardBlack1.png",
+        "NetskopeDashboardBlack2.png",
+        "NetskopeDashboardBlack3.png",
+        "NetskopeDashboardWhite1.png",
+        "NetskopeDashboardWhite2.png",
+        "NetskopeDashboardWhite3.png"
+    ],
+    "version": "1.0.0",
+    "title": "NetskopeDashboard",
+    "templateRelativePath": "NetskopeDashboard.json",
+    "subtitle": "Netskope Dashboard for Alerts, Events and WebTransactions",
+    "provider": "Netskope"
+    },
+  {
     "workbookKey": "IllumioAuditableEventsWorkbook",
     "logoFileName": "IllumioLogo.svg",
     "description": "A collection of queries to provide visibility into auditable events reported by Illumio.",
     "dataTypesDependencies": [
+      "Illumio_Auditable_Events_CL"
     ],
     "dataConnectorsDependencies": [
       "IllumioSaaS_FunctionApp"
@@ -7273,6 +7307,7 @@
     "logoFileName": "IllumioLogo.svg",
     "description": "A collection of queries to provide visibility into the flow events reported by Illumio.",
     "dataTypesDependencies": [
+      "Illumio_Flows_Events_CL"
     ],
     "dataConnectorsDependencies": [
       "IllumioSaaS_FunctionApp"
@@ -7286,58 +7321,5 @@
     "templateRelativePath": "IllumioFlowData.json",
     "subtitle": "",
     "provider": "Illumio"
-  },  
-  {
-    "workbookKey": "AzureServiceHealthWorkbook",
-    "logoFileName": "",
-    "description": "A collection of queries to provide visibility into Azure Service Health across the subscriptions.",
-    "dataTypesDependencies": [
-      "AzureActivity"
-    ],
-    "dataConnectorsDependencies": [
-      "AzureActivity"
-    ],
-    "previewImagesFileNames": [
-      "AzureServiceHealthWhite.png",
-      "AzureServiceHealthBlack.png"
-    ],
-    "version": "1.0.0",
-    "title": "Azure Service Health Workbook",
-    "templateRelativePath": "AzureServiceHealthWorkbook.json",
-    "subtitle": "",
-    "provider": "Microsoft Sentinel Community"
-=======
-  "workbookKey": "NetskopeDashboard",
-  "logoFileName": "Netskope.svg",
-  "description": "A workbook providing insights into Netskope Alerts, Events and WebTransactions.",
-  "dataConnectorsDependencies": ["NetskopeDataConnector"],
-  "dataTypesDependencies": [
-      "eventsapplicationdata_CL",
-      "alertscompromisedcredentialdata_CL",
-      "alertsctepdata_CL",
-      "alertsdlpdata_CL",
-      "alertsmalsitedata_CL",
-      "alertsmalwaredata_CL",
-      "alertspolicydata_CL",
-      "alertsquarantinedata_CL",
-      "alertsremediationdata_CL",
-      "alertssecurityassessmentdata_CL",
-      "alertsubadata_CL",
-      "NetskopeWebtxData_CL"
-  ],
-  "previewImagesFileNames": [
-      "NetskopeDashboardBlack1.png",
-      "NetskopeDashboardBlack2.png",
-      "NetskopeDashboardBlack3.png",
-      "NetskopeDashboardWhite1.png",
-      "NetskopeDashboardWhite2.png",
-      "NetskopeDashboardWhite3.png"
-  ],
-  "version": "1.0.0",
-  "title": "NetskopeDashboard",
-  "templateRelativePath": "NetskopeDashboard.json",
-  "subtitle": "Netskope Dashboard for Alerts, Events and WebTransactions",
-  "provider": "Netskope"
->>>>>>> 6b85a0ed
   }
 ]