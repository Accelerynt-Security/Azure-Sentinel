--- conflicted
+++ resolved
@@ -2199,27 +2199,10 @@
   {
     "workbookKey": "IntsightsIOCWorkbook",
     "logoFileName": "IntSights_logo.svg",
-<<<<<<< HEAD
-    "description": "",
-    "dataTypesDependencies": [
-      "ThreatIntelligenceIndicator",
-      "SecurityAlert"
-    ],
-    "dataConnectorsDependencies": [
-      "ThreatIntelligenceTaxii"
-    ],
-    "previewImagesFileNames": [
-      "IntsightsIOCWhite.png",
-      "IntsightsMatchedWhite.png",
-      "IntsightsMatchedBlack.png",
-      "IntsightsIOCBlack.png"
-    ],
-=======
     "description": "This Microsoft Sentinel workbook provides an overview of Indicators of Compromise (IOCs) and their correlations allowing users to analyze and visualize indicators based on severity, type, and other parameters.",
     "dataTypesDependencies": [ "ThreatIntelligenceIndicator", "SecurityAlert" ],
     "dataConnectorsDependencies": [ "ThreatIntelligenceTaxii" ],
     "previewImagesFileNames": [ "IntsightsIOCWhite.png", "IntsightsMatchedWhite.png", "IntsightsMatchedBlack.png", "IntsightsIOCBlack.png" ],
->>>>>>> 3c76e571
     "version": "2.0.0",
     "title": "IntSights IOC Workbook",
     "templateRelativePath": "IntsightsIOCWorkbook.json",
@@ -2602,16 +2585,8 @@
     "description": "This workbook provides an estimated cost across the main billed items in Microsoft Sentinel: ingestion, retention and automation. It also provides insight about the possible impact of the Microsoft 365 E5 offer.",
     "dataTypesDependencies": [],
     "dataConnectorsDependencies": [],
-<<<<<<< HEAD
-    "previewImagesFileNames": [
-      "AzureSentinelCostWhite.png",
-      "AzureSentinelCostBlack.png"
-    ],
-    "version": "1.6.0",
-=======
     "previewImagesFileNames": [ "AzureSentinelCostWhite.png", "AzureSentinelCostBlack.png" ],
     "version": "1.7.0",
->>>>>>> 3c76e571
     "title": "Microsoft Sentinel Cost",
     "templateRelativePath": "AzureSentinelCost.json",
     "subtitle": "",
