--- conflicted
+++ resolved
@@ -9530,8 +9530,27 @@
 			]
 		}
 	},
-<<<<<<< HEAD
-	{
+    {
+  	"workbookKey": "LumenDefenderThreatFeedOverviewWorkbook",
+		"logoFileName": "Lumen.svg",
+		"description": "This workbook provides visualization of Lumen Defender Threat Feed indicators which are ingested into Microsoft Sentinel Threat intelligence.",
+		"dataTypesDependencies": [
+			"ThreatIntelligenceIndicator"
+		],
+		"dataConnectorsDependencies": [
+			"LumenThreatFeedConnector"
+		],
+		"previewImagesFileNames": [
+			"LumenDefenderThreatFeedOverviewWhite.png",
+			"LumenDefenderThreatFeedOverviewBlack.png"
+		],
+		"version": "1.0",
+		"title": "Lumen Defender Threat Feed Overview",
+		"templateRelativePath": "Lumen-Threat-Feed-Overview.json",
+		"subtitle": "",
+		"provider": "Lumen Technologies, Inc."
+ 	},
+  {
 		"workbookKey": "Auth0",
 		"logoFileName": "Azure_Sentinel.svg",
 		"description": "This workbook provides insights into Auth0 logs.",
@@ -9556,26 +9575,4 @@
 			"kind": "Community"
 		}
 	}
-=======
-    {
-  	"workbookKey": "LumenDefenderThreatFeedOverviewWorkbook",
-		"logoFileName": "Lumen.svg",
-		"description": "This workbook provides visualization of Lumen Defender Threat Feed indicators which are ingested into Microsoft Sentinel Threat intelligence.",
-		"dataTypesDependencies": [
-			"ThreatIntelligenceIndicator"
-		],
-		"dataConnectorsDependencies": [
-			"LumenThreatFeedConnector"
-		],
-		"previewImagesFileNames": [
-			"LumenDefenderThreatFeedOverviewWhite.png",
-			"LumenDefenderThreatFeedOverviewBlack.png"
-		],
-		"version": "1.0",
-		"title": "Lumen Defender Threat Feed Overview",
-		"templateRelativePath": "Lumen-Threat-Feed-Overview.json",
-		"subtitle": "",
-		"provider": "Lumen Technologies, Inc."
- 	}
->>>>>>> f1617bfc
 ]