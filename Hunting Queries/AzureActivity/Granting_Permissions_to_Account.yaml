id: 860cda84-765b-4273-af44-958b7cca85f7
name: Granting permissions to account
description: |
  'Shows the most prevalent users who grant access to others on azure resources and for each account 
  their common source ip address. If an operation is not from this IP address it may be worthy of investigation.'
requiredDataConnectors:
  - connectorId: AzureActivity
    dataTypes:
      - AzureActivity
tactics:
  - Persistence
  - PrivilegeEscalation
relevantTechniques:
  - T1098
query: |

  AzureActivity
<<<<<<< HEAD
  | where TimeGenerated >= ago(timeframe)
  | where OperationNameValue == "Create role assignment"
  | where ActivityStatusValue == "Succeeded" 
  | project Caller, CallerIpAddress
  | evaluate basket()
  | join kind=leftouter (AzureActivity
  | where TimeGenerated >= ago(timeframe)
  | where OperationNameValue == "Create role assignment"
  | where ActivityStatusValue == "Succeeded"
=======
  | where OperationName == "Create role assignment"
  | where ActivityStatus == "Succeeded" 
  | project Caller, CallerIpAddress
  | evaluate basket()
  | join kind=leftouter (AzureActivity
  | where OperationName == "Create role assignment"
  | where ActivityStatus == "Succeeded"
>>>>>>> 9157a3d7
  | summarize StartTime = min(TimeGenerated), EndTime = max(TimeGenerated) by Caller, CallerIpAddress)
  on Caller, CallerIpAddress
  | project-away Caller1, CallerIpAddress1
  | extend timestamp = StartTime, AccountCustomEntity = Caller, IPCustomEntity = CallerIpAddress

entityMappings:
  - entityType: Account
    fieldMappings:
      - identifier: FullName
        columnName: AccountCustomEntity
  - entityType: IP
    fieldMappings:
      - identifier: Address
        columnName: IPCustomEntity<|MERGE_RESOLUTION|>--- conflicted
+++ resolved
@@ -15,25 +15,6 @@
 query: |
 
   AzureActivity
-<<<<<<< HEAD
-  | where TimeGenerated >= ago(timeframe)
-  | where OperationNameValue == "Create role assignment"
-  | where ActivityStatusValue == "Succeeded" 
-  | project Caller, CallerIpAddress
-  | evaluate basket()
-  | join kind=leftouter (AzureActivity
-  | where TimeGenerated >= ago(timeframe)
-  | where OperationNameValue == "Create role assignment"
-  | where ActivityStatusValue == "Succeeded"
-=======
-  | where OperationName == "Create role assignment"
-  | where ActivityStatus == "Succeeded" 
-  | project Caller, CallerIpAddress
-  | evaluate basket()
-  | join kind=leftouter (AzureActivity
-  | where OperationName == "Create role assignment"
-  | where ActivityStatus == "Succeeded"
->>>>>>> 9157a3d7
   | summarize StartTime = min(TimeGenerated), EndTime = max(TimeGenerated) by Caller, CallerIpAddress)
   on Caller, CallerIpAddress
   | project-away Caller1, CallerIpAddress1
