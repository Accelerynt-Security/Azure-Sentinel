Id: 37fdc179-d35c-4dcd-b6ff-6cf02248d8f9
DisplayName: Accounts which logged onto this host and their IPs
Description: Accounts which logged onto this host and their IPs (set time range to +-1d when running the query)
InputEntityType: Host
InputFields:
  - HostName
OutputEntityTypes:
  - Account
  - Ip
QueryPeriodBefore: 1d
QueryPeriodAfter: 1d
DataSources:
  - SigninLogs
Tactics:
  - Discovery
  - LateralMovement
  - Collection
query: |

  let GetAccountsFromHost = (v_Host_HostName:string){
  SigninLogs
  | extend RemoteHost = tolower(tostring(DeviceDetail.displayName))
  | where RemoteHost == tolower(v_Host_HostName)
  | extend OS = tostring(DeviceDetail.operatingSystem), Browser = tostring(DeviceDetail.browser), TrustType = tostring(DeviceDetail.trustType)
  | extend StatusCode = tostring(Status.errorCode), StatusDetails = tostring(Status.additionalDetails)
  | extend State = tostring(LocationDetails.state), City = tostring(LocationDetails.city)
  | extend Latitude = tostring(LocationDetails.geoCoordinates.latitude), Longitude = tostring(LocationDetails.geoCoordinates.longitude)
  | extend info = pack('UserPrincipalName', UserPrincipalName, 'AppDisplayName', AppDisplayName, 'ClientAppUsed', ClientAppUsed, 'Browser', tostring(Browser), 'ResultType', ResultType, 'ResultDescription', ResultDescription, 'Location', Location, 'StatusCode', StatusCode, 'StatusDetails', StatusDetails)
  | summarize min(TimeGenerated), max(TimeGenerated), count(), Account_Aux_info = makeset(info) by RemoteHost , UserDisplayName, OS, IPAddress, State, City, Latitude, Longitude
  | extend IP_Aux_info = Account_Aux_info
<<<<<<< HEAD
  | project StartTimeUtc = min_TimeGenerated, EndTimeUtc = max_TimeGenerated, RemoteHost, UserDisplayName, OS, IPAddress, State, City, Latitude, Longitude, Account_Aux_info, IP_Aux_info
  | top 10 by StartTimeUtc desc nulls last
=======
  | project Account_Aux_StartTimeUtc = min_TimeGenerated, Account_Aux_EndTimeUtc = max_TimeGenerated, RemoteHost, UserDisplayName, OS, IPAddress, State, City, Latitude, Longitude, Account_Aux_info, IP_Aux_info
  | top 10 by Account_Aux_StartTimeUtc desc nulls last             
>>>>>>> 375a0896
  | project-rename Account_UnstructuredName=UserDisplayName, Account_Host_UnstructuredName=RemoteHost, Account_Host_OSVersion=OS, IP_Address=IPAddress, IP_Location_State=State, IP_Location_City=City, IP_Location_Latitude=Latitude, IP_Location_Longitude=Longitude
  };
  // change <HostName> value below
  GetAccountsFromHost('<HostName>')<|MERGE_RESOLUTION|>--- conflicted
+++ resolved
@@ -28,13 +28,8 @@
   | extend info = pack('UserPrincipalName', UserPrincipalName, 'AppDisplayName', AppDisplayName, 'ClientAppUsed', ClientAppUsed, 'Browser', tostring(Browser), 'ResultType', ResultType, 'ResultDescription', ResultDescription, 'Location', Location, 'StatusCode', StatusCode, 'StatusDetails', StatusDetails)
   | summarize min(TimeGenerated), max(TimeGenerated), count(), Account_Aux_info = makeset(info) by RemoteHost , UserDisplayName, OS, IPAddress, State, City, Latitude, Longitude
   | extend IP_Aux_info = Account_Aux_info
-<<<<<<< HEAD
-  | project StartTimeUtc = min_TimeGenerated, EndTimeUtc = max_TimeGenerated, RemoteHost, UserDisplayName, OS, IPAddress, State, City, Latitude, Longitude, Account_Aux_info, IP_Aux_info
-  | top 10 by StartTimeUtc desc nulls last
-=======
   | project Account_Aux_StartTimeUtc = min_TimeGenerated, Account_Aux_EndTimeUtc = max_TimeGenerated, RemoteHost, UserDisplayName, OS, IPAddress, State, City, Latitude, Longitude, Account_Aux_info, IP_Aux_info
   | top 10 by Account_Aux_StartTimeUtc desc nulls last             
->>>>>>> 375a0896
   | project-rename Account_UnstructuredName=UserDisplayName, Account_Host_UnstructuredName=RemoteHost, Account_Host_OSVersion=OS, IP_Address=IPAddress, IP_Location_State=State, IP_Location_City=City, IP_Location_Latitude=Latitude, IP_Location_Longitude=Longitude
   };
   // change <HostName> value below
