Id: 6d1c2ca8-8efe-4fa2-bea6-fa582c03637c
DisplayName: User account new interactive logon
Description: Hosts a given user performed interactive logon to for the first time in the last 30 days
InputEntityType: Account
InputFields:
  - Name
OutputEntityTypes:
  - Host
QueryPeriodBefore: 1d
QueryPeriodAfter: 1d
DataSources:
  - BehaviorAnalytics
Tactics:
  - Collection
  - LateralMovement
query: |

  let GetNewInteractiveLogonsForUser = (v_Account_Name:string, v_Account_Sid:string, v_Account_AadUserId:string)
  {
    BehaviorAnalytics
    | extend v_Account_Name = case(
        v_Account_Name has '@' and v_Account_Name has '\\', tostring(split(tostring(split(v_Account_Name, '\\')[1]),'@')[0]),
        v_Account_Name has '@', tostring(split(v_Account_Name, '@')[0]),
        v_Account_Name has '\\', tostring(split(v_Account_Name, '\\')[1]),
        v_Account_Name)
<<<<<<< HEAD
    | where ActionType == "InteractiveLogon" and
            tobool(ActivityInsights.FirstTimeUserConnectedToDestinationDevice) and
            (
                (isnotempty(UserName) and UserName =~ v_Account_Name) or
                (isnotempty(UsersInsights.AccountObjectId) and UsersInsights.AccountObjectId == v_Account_AadUserId) or
                (isnotempty(UsersInsights.OnPremSid) and UsersInsights.OnPremSid =~ v_Account_Sid)
=======
    | where ActionType == "InteractiveLogon" and 
            tobool(ActivityInsights.FirstTimeUserLoggedOnToDevice) and 
            (
                (isnotempty(UserName) and UserName =~ v_Account_Name) or                                                  
                (isnotempty(UsersInsights.AccountObjectId) and UsersInsights.AccountObjectId == v_Account_AadUserId) or   
                (isnotempty(UsersInsights.OnPremisesSID) and UsersInsights.OnPremisesSID =~ v_Account_Sid)
>>>>>>> 375a0896
            )
    | extend device_info = pack('DevicesInsights', DevicesInsights, 'ActivityInsights', ActivityInsights)
    | project Host_Aux_TimeGenerated = TimeGenerated,
              Host_UnstructuredName = DestinationDevice,
              Host_Aux_Insights = device_info,
              Account_Name = UserName,
              Account_Sid = v_Account_Sid,
              Account_AadUserId = UsersInsights.AccountObjectId,
              Account_Aux_Insights = UsersInsights
    | top 10 by Host_Aux_TimeGenerated asc nulls last
  };
  GetNewInteractiveLogonsForUser('<Name>', '<Sid>', '<AadUserId>')<|MERGE_RESOLUTION|>--- conflicted
+++ resolved
@@ -14,7 +14,7 @@
   - Collection
   - LateralMovement
 query: |
-
+ 
   let GetNewInteractiveLogonsForUser = (v_Account_Name:string, v_Account_Sid:string, v_Account_AadUserId:string)
   {
     BehaviorAnalytics
@@ -23,21 +23,12 @@
         v_Account_Name has '@', tostring(split(v_Account_Name, '@')[0]),
         v_Account_Name has '\\', tostring(split(v_Account_Name, '\\')[1]),
         v_Account_Name)
-<<<<<<< HEAD
-    | where ActionType == "InteractiveLogon" and
-            tobool(ActivityInsights.FirstTimeUserConnectedToDestinationDevice) and
-            (
-                (isnotempty(UserName) and UserName =~ v_Account_Name) or
-                (isnotempty(UsersInsights.AccountObjectId) and UsersInsights.AccountObjectId == v_Account_AadUserId) or
-                (isnotempty(UsersInsights.OnPremSid) and UsersInsights.OnPremSid =~ v_Account_Sid)
-=======
     | where ActionType == "InteractiveLogon" and 
             tobool(ActivityInsights.FirstTimeUserLoggedOnToDevice) and 
             (
                 (isnotempty(UserName) and UserName =~ v_Account_Name) or                                                  
                 (isnotempty(UsersInsights.AccountObjectId) and UsersInsights.AccountObjectId == v_Account_AadUserId) or   
                 (isnotempty(UsersInsights.OnPremisesSID) and UsersInsights.OnPremisesSID =~ v_Account_Sid)
->>>>>>> 375a0896
             )
     | extend device_info = pack('DevicesInsights', DevicesInsights, 'ActivityInsights', ActivityInsights)
     | project Host_Aux_TimeGenerated = TimeGenerated,
