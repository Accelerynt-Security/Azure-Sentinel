--- conflicted
+++ resolved
@@ -245,11 +245,7 @@
                                     "Content-Type": "application/json"
                                 },
                                 "method": "POST",
-<<<<<<< HEAD
-                                "uri": "https://api.ti.insight.rapid7.com/public/v1/app/splunk/iocs/comments/batch"
-=======
-                                "uri": "https://api.intsights.com/public/v2/iocs/comments/batch"
->>>>>>> 4923d969
+                                "uri": "https://api.ti.insight.rapid7.com/public/v2/iocs/comments/batch"
                             }
                         },
                         "HTTP_POST_Tags": {
@@ -270,11 +266,7 @@
                                     "Content-Type": "application/json"
                                 },
                                 "method": "POST",
-<<<<<<< HEAD
-                                "uri": "https://api.ti.insight.rapid7.com/public/v1/app/splunk/iocs/tags/batch"
-=======
-                                "uri": "https://api.intsights.com/public/v2/iocs/tags/batch"
->>>>>>> 4923d969
+                                "uri": "https://api.ti.insight.rapid7.com/public/v2/iocs/tags/batch"
                             }
                         },
                         "Initialize_commentValue": {
