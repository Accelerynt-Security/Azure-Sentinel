# Standard Tables in Microsoft Sentinel mapping for Scuba and Streams.
$standardStreamMapping = @()

  # key is the Data connector poller StreamName and value is the DCR file streamName
  # Example: For GCP audit, data connector poller file, 'StreamName' should be 'SENTINEL_GCP_AUDIT_LOGS' and in dcr file 'stream' should be 'Microsoft-GCPAuditLogs' which is your standard table name. Here SENTINEL_GCP_AUDIT_LOGS is used for Scuba.

$standardStreamMapping += @{ Key = 'SAP_ABAPAUDITLOG'; Value = 'Microsoft-ABAPAuditLog'}
$standardStreamMapping += @{ Key = 'SECURITY_ALERT_DATA'; Value = 'Microsoft-SecurityAlert'}
$standardStreamMapping += @{ Key = 'SENTINEL_SECURITY_ALERT_DATA'; Value = 'Microsoft-SecurityAlert'}
$standardStreamMapping += @{ Key = 'LINUX_NAGIOSALERTS_BLOB'; Value = 'Microsoft-Alert'}
$standardStreamMapping += @{ Key = 'OMSALERTS_BLOB'; Value = 'Microsoft-Alert'}
$standardStreamMapping += @{ Key = 'TENANTMICROSOFTWINDOWSDEFENDERATP_ADVANCEDHUNTINGALERTEVIDENCE'; Value = 'Microsoft-AlertEvidence'}
$standardStreamMapping += @{ Key = 'TENANTMICROSOFTWINDOWSDEFENDERATP_ADVANCEDHUNTINGALERTINFO'; Value = 'Microsoft-AlertInfo'}
$standardStreamMapping += @{ Key = 'SENTINEL_ANOMALIES'; Value = 'Microsoft-Anomalies'}
$standardStreamMapping += @{ Key = 'APP_CENTER_ERROR_DATA'; Value = 'Microsoft-AppCenterError'}
$standardStreamMapping += @{ Key = 'SENTINEL_AUDIT_EVENTS'; Value = 'Microsoft-ASimAuditEventLogs'}
$standardStreamMapping += @{ Key = 'SENTINEL_AUTHENTICATION_EVENTS'; Value = 'Microsoft-ASimAuthenticationEventLogs'}
$standardStreamMapping += @{ Key = 'SENTINEL_DHCP_EVENTS'; Value = 'Microsoft-ASimDhcpEventLogs'}
$standardStreamMapping += @{ Key = 'SENTINEL_WINDOWS_DNS_EVENTS'; Value = 'Microsoft-ASimDnsActivityLogs'}
$standardStreamMapping += @{ Key = 'SENTINEL_FILE_EVENT_LOGS'; Value = 'Microsoft-ASimFileEventLogs'}
$standardStreamMapping += @{ Key = 'SENTINEL_NETWORK_SESSION_NORMALIZED'; Value = 'Microsoft-ASimNetworkSessionLogs'}
$standardStreamMapping += @{ Key = 'SENTINEL_NETWORK_SESSION_WINDOWS_FIREWALL_AMA'; Value = 'Microsoft-ASimNetworkSessionLogs'}
$standardStreamMapping += @{ Key = 'SENTINEL_PROCESS_EVENTS'; Value = 'Microsoft-ASimProcessEventLogs'}
$standardStreamMapping += @{ Key = 'SENTINEL_REGISTRY_EVENTS'; Value = 'Microsoft-ASimRegistryEventLogs'}
$standardStreamMapping += @{ Key = 'SENTINEL_USER_MANAGEMENT_ACTIVITY_LOGS'; Value = 'Microsoft-ASimUserManagementActivityLogs'}
$standardStreamMapping += @{ Key = 'SENTINEL_WEB_SESSION_LOGS'; Value = 'Microsoft-ASimWebSessionLogs'}
$standardStreamMapping += @{ Key = 'SENTINEL_AWSCLOUDTRAIL'; Value = 'Microsoft-AWSCloudTrail'}
$standardStreamMapping += @{ Key = 'SENTINEL_AWSCLOUDWATCH'; Value = 'Microsoft-AWSCloudWatch'}
$standardStreamMapping += @{ Key = 'SENTINEL_AWSGUARDDUTY'; Value = 'Microsoft-AWSGuardDuty'}
$standardStreamMapping += @{ Key = 'SENTINEL_AWSVPCFLOW'; Value = 'Microsoft-AWSVPCFlow'}
$standardStreamMapping += @{ Key = 'SENTINEL_AWSWAF'; Value = 'Microsoft-AWSWAF'}
$standardStreamMapping += @{ Key = 'SENTINEL_AWS_NETWORK_FIREWALL_ALERT_LOGS'; Value = 'Microsoft-AWSNetworkFirewallAlert'}
$standardStreamMapping += @{ Key = 'SENTINEL_AWS_NETWORK_FIREWALL_FLOW_LOGS'; Value = 'Microsoft-AWSNetworkFirewallFlow'}
$standardStreamMapping += @{ Key = 'SENTINEL_AWS_NETWORK_FIREWALL_TLS_LOGS'; Value = 'Microsoft-AWSNetworkFirewallTls'}
$standardStreamMapping += @{ Key = 'TENANTMICROSOFTWINDOWSDEFENDERATP_ADVANCEDHUNTINGCLOUDAPPEVENTS'; Value = 'Microsoft-CloudAppEvents'}
$standardStreamMapping += @{ Key = 'SECURITY_CISCO_ASA_BLOB'; Value = 'Microsoft-CommonSecurityLog'}
$standardStreamMapping += @{ Key = 'SECURITY_CEF_BLOB'; Value = 'Microsoft-CommonSecurityLog'}
$standardStreamMapping += @{ Key = 'COMPUTER_GROUP_BLOB'; Value = 'Microsoft-ComputerGroup'}
$standardStreamMapping += @{ Key = 'SENTINEL_WATCHLIST'; Value = 'Microsoft-Watchlist'}
$standardStreamMapping += @{ Key = 'OFFICEDATAVERSE_RESTAPI'; Value = 'Microsoft-DataverseActivity'}
$standardStreamMapping += @{ Key = 'TENANTMICROSOFTWINDOWSDEFENDERATP_ADVANCEDHUNTINGDEVICEEVENTS'; Value = 'Microsoft-DeviceEvents'}
$standardStreamMapping += @{ Key = 'TENANTMICROSOFTWINDOWSDEFENDERATP_ADVANCEDHUNTINGDEVICEFILECERTIFICATEINFO'; Value = 'Microsoft-DeviceFileCertificateInfo'}
$standardStreamMapping += @{ Key = 'TENANTMICROSOFTWINDOWSDEFENDERATP_ADVANCEDHUNTINGDEVICEFILEEVENTS'; Value = 'Microsoft-DeviceFileEvents'}
$standardStreamMapping += @{ Key = 'TENANTMICROSOFTWINDOWSDEFENDERATP_ADVANCEDHUNTINGDEVICEIMAGELOADEVENTS'; Value = 'Microsoft-DeviceImageLoadEvents'}
$standardStreamMapping += @{ Key = 'TENANTMICROSOFTWINDOWSDEFENDERATP_ADVANCEDHUNTINGDEVICEINFO'; Value = 'Microsoft-DeviceInfo'}
$standardStreamMapping += @{ Key = 'TENANTMICROSOFTWINDOWSDEFENDERATP_ADVANCEDHUNTINGDEVICELOGONEVENTS'; Value = 'Microsoft-DeviceLogonEvents'}
$standardStreamMapping += @{ Key = 'TENANTMICROSOFTWINDOWSDEFENDERATP_ADVANCEDHUNTINGDEVICENETWORKEVENTS'; Value = 'Microsoft-DeviceNetworkEvents'}
$standardStreamMapping += @{ Key = 'TENANTMICROSOFTWINDOWSDEFENDERATP_ADVANCEDHUNTINGDEVICENETWORKINFO'; Value = 'Microsoft-DeviceNetworkInfo'}
$standardStreamMapping += @{ Key = 'TENANTMICROSOFTWINDOWSDEFENDERATP_ADVANCEDHUNTINGDEVICEPROCESSEVENTS'; Value = 'Microsoft-DeviceProcessEvents'}
$standardStreamMapping += @{ Key = 'TENANTMICROSOFTWINDOWSDEFENDERATP_ADVANCEDHUNTINGDEVICEREGISTRYEVENTS'; Value = 'Microsoft-DeviceRegistryEvents'}
$standardStreamMapping += @{ Key = 'TVM_DEVICETVMSECURECONFIGURATIONASSESSMENT'; Value = 'Microsoft-DeviceTvmSecureConfigurationAssessment'}
$standardStreamMapping += @{ Key = 'TVM_DEVICETVMSECURECONFIGURATIONASSESSMENT_KB'; Value = 'Microsoft-DeviceTvmSecureConfigurationAssessmentKB'}
$standardStreamMapping += @{ Key = 'TVM_DEVICETVMSOFTWAREINVENTORY'; Value = 'Microsoft-DeviceTvmSoftwareInventory'}
$standardStreamMapping += @{ Key = 'TVM_DEVICETVMSOFTWAREVULNERABILITIES'; Value = 'Microsoft-DeviceTvmSoftwareVulnerabilities'}
$standardStreamMapping += @{ Key = 'TVM_DEVICETVMSOFTWAREVULNERABILITIES_KB'; Value = 'Microsoft-DeviceTvmSoftwareVulnerabilitiesKB'}
$standardStreamMapping += @{ Key = 'SENTINEL_WINDOWS_DNS_AUDIT_EVENTS'; Value = 'Microsoft-DnsAuditEvents'}
$standardStreamMapping += @{ Key = 'DNS_ANALYTICS_BLOB'; Value = 'Microsoft-DnsEvents'}
$standardStreamMapping += @{ Key = 'DNS_AUDIT_BLOB'; Value = 'Microsoft-DnsEvents'}
$standardStreamMapping += @{ Key = 'DNS_DYNAMIC_BLOB'; Value = 'Microsoft-DnsEvents'}
$standardStreamMapping += @{ Key = 'DNS_INVENTORY_BLOB'; Value = 'Microsoft-DnsInventory'}
$standardStreamMapping += @{ Key = 'DYNAMICS365_ACTIVITY_RESTAPI'; Value = 'Microsoft-Dynamics365Activity'}
$standardStreamMapping += @{ Key = 'TENANTMICROSOFTWINDOWSDEFENDERATP_ADVANCEDHUNTINGEMAILATTACHMENTINFO'; Value = 'Microsoft-EmailAttachmentInfo'}
$standardStreamMapping += @{ Key = 'TENANTMICROSOFTWINDOWSDEFENDERATP_ADVANCEDHUNTINGEMAILEVENTS'; Value = 'Microsoft-EmailEvents'}
$standardStreamMapping += @{ Key = 'TENANTMICROSOFTWINDOWSDEFENDERATP_ADVANCEDHUNTINGEMAILPOSTDELIVERYEVENTS'; Value = 'Microsoft-EmailPostDeliveryEvents'}
$standardStreamMapping += @{ Key = 'TENANTMICROSOFTWINDOWSDEFENDERATP_ADVANCEDHUNTINGEMAILURLINFO'; Value = 'Microsoft-EmailUrlInfo'}
$standardStreamMapping += @{ Key = 'SENTINEL_GCP_AUDIT_LOGS'; Value = 'Microsoft-GCPAuditLogs'}
$standardStreamMapping += @{ Key = 'SENTINEL_GCP_FIREWALL_LOGS'; Value = 'Microsoft-GCPFirewallLogs'}
$standardStreamMapping += @{ Key = 'SENTINEL_GCP_MONITORING_LOGS'; Value = 'Microsoft-GCPMonitoring'}
$standardStreamMapping += @{ Key = 'SENTINEL_GCPAPIGEE'; Value = 'Microsoft-GCPApigee'}
$standardStreamMapping += @{ Key = 'SENTINEL_GOOGLE_CLOUD_SCC'; Value = 'Microsoft-GoogleCloudSCC'}
$standardStreamMapping += @{ Key = 'HUNTING_BOOKMARKS_LOGANALYTICS'; Value = 'Microsoft-HuntingBookmark'}
$standardStreamMapping += @{ Key = 'TENANTMICROSOFTWINDOWSDEFENDERATP_ADVANCEDHUNTINGIDENTITYDIRECTORYEVENTS'; Value = 'Microsoft-IdentityDirectoryEvents'}
$standardStreamMapping += @{ Key = 'TENANTMICROSOFTWINDOWSDEFENDERATP_ADVANCEDHUNTINGIDENTITYLOGONEVENTS'; Value = 'Microsoft-IdentityLogonEvents'}
$standardStreamMapping += @{ Key = 'TENANTMICROSOFTWINDOWSDEFENDERATP_ADVANCEDHUNTINGIDENTITYQUERYEVENTS'; Value = 'Microsoft-IdentityQueryEvents'}
$standardStreamMapping += @{ Key = 'INSIGHTS_METRICS_BLOB'; Value = 'Microsoft-InsightsMetrics'}
$standardStreamMapping += @{ Key = 'LINUX_AUDITD_BLOB'; Value = 'Microsoft-LinuxAuditLog'}
$standardStreamMapping += @{ Key = 'McasShadowItReportingId'; Value = 'Microsoft-McasShadowItReporting'}
$standardStreamMapping += @{ Key = 'MICROSOFTPURVIEWINFORMATIONPROTECTION_RESTAPI'; Value = 'Microsoft-MicrosoftPurviewInformationProtection'}
$standardStreamMapping += @{ Key = 'OFFICEACTIVITY_RESTAPI'; Value = 'Microsoft-OfficeActivity'}
$standardStreamMapping += @{ Key = 'OPERATION_JSON'; Value = 'Microsoft-Operation'}
$standardStreamMapping += @{ Key = 'OPERATION_BLOB'; Value = 'Microsoft-Operation'}
$standardStreamMapping += @{ Key = 'OFFICEPOWERAPPS_RESTAPI'; Value = 'Microsoft-PowerAppsActivity'}
$standardStreamMapping += @{ Key = 'OFFICEPOWERAUTOMATE_RESTAPI'; Value = 'Microsoft-PowerAutomateActivity'}
$standardStreamMapping += @{ Key = 'OFFICEPOWERBI_RESTAPI'; Value = 'Microsoft-PowerBIActivity'}
$standardStreamMapping += @{ Key = 'OFFICEPOWERPLATFORMADMIN_RESTAPI'; Value = 'Microsoft-PowerPlatformAdminActivity'}
$standardStreamMapping += @{ Key = 'OFFICEPOWERAPPSRESOURCE_RESTAPI'; Value = 'Microsoft-PowerPlatformConnectorActivity'}
$standardStreamMapping += @{ Key = 'OFFICEPOWERPLATFORMADMINDLP_RESTAPI'; Value = 'Microsoft-PowerPlatformDlpActivity'}
$standardStreamMapping += @{ Key = 'OFFICEPROJECT_RESTAPI'; Value = 'Microsoft-ProjectActivity'}
$standardStreamMapping += @{ Key = 'SECURITY_ALERT_DATA'; Value = 'Microsoft-SecurityAlert'}
$standardStreamMapping += @{ Key = 'SENTINEL_SECURITY_ALERT_DATA'; Value = 'Microsoft-SecurityAlert'}
$standardStreamMapping += @{ Key = 'SECURITY_EVENT_BLOB'; Value = 'Microsoft-SecurityEvent'}
$standardStreamMapping += @{ Key = 'SECURITY_INCIDENT_DATA'; Value = 'Microsoft-SecurityIncident'}
$standardStreamMapping += @{ Key = 'SENTINEL_HEALTH'; Value = 'Microsoft-SentinelHealth'}
$standardStreamMapping += @{ Key = 'THREAT_INTELLIGENCE_INDICATOR_DATA'; Value = 'Microsoft-ThreatIntelligenceIndicator'}
$standardStreamMapping += @{ Key = 'TENANTMICROSOFTWINDOWSDEFENDERATP_ADVANCEDHUNTINGURLCLICKEVENTS'; Value = 'Microsoft-UrlClickEvents'}
$standardStreamMapping += @{ Key = 'USAGE_METERING'; Value = 'Microsoft-Usage'}
$standardStreamMapping += @{ Key = 'SENTINEL_WATCHLIST'; Value = 'Microsoft-Watchlist'}
$standardStreamMapping += @{ Key = 'SECURITY_WEF_EVENT_BLOB'; Value = 'Microsoft-WindowsEvent'}
$standardStreamMapping += @{ Key = 'SECURITY_WEF_EVENT_BLOB_OBO'; Value = 'Microsoft-WindowsEvent'}
$standardStreamMapping += @{ Key = 'SENTINEL_AWSSECHUB'; Value = 'Microsoft-AWSSecurityHubFindings'}
$standardStreamMapping += @{ Key = 'SENTINEL_AWSROUTE53RESOLVER'; Value = 'Microsoft-AWSRoute53Resolver'}
$standardStreamMapping += @{ Key = 'CROWDSTRIKE_VULNERABILITIES'; Value = 'Microsoft-CrowdStrikeVulnerabilities'}
$standardStreamMapping += @{ Key = 'CROWDSTRIKE_ALERTS'; Value = 'Microsoft-CrowdStrikeAlerts'}
$standardStreamMapping += @{ Key = 'CROWDSTRIKE_INCIDENTS'; Value = 'Microsoft-CrowdStrikeIncidents'}
$standardStreamMapping += @{ Key = 'CROWDSTRIKE_DETECTIONS'; Value = 'Microsoft-CrowdStrikeDetections'}
$standardStreamMapping += @{ Key = 'CROWDSTRIKE_HOSTS'; Value = 'Microsoft-CrowdStrikeHosts'}
$standardStreamMapping += @{ Key = 'SENTINEL_GCP_VPC_FLOW_LOGS'; Value = 'Microsoft-GCPVPCFlow'}
<<<<<<< HEAD
$standardStreamMapping += @{ Key = 'SENTINEL_GCP_CDN_LOGS'; Value = 'Microsoft-GCPCDN'}
$standardStreamMapping += @{ Key = 'SENTINEL_GCPRESOURCEMANAGER'; Value = 'Microsoft-GCPResourceManager'}
=======
>>>>>>> b1842511

# Function to check if a key exists in the array of hashtables
function GetKeyValue {
  param (
      [string]$key
  )

  # Iterate through each hashtable in the array
  foreach ($pair in $standardStreamMapping) {
      # Explicitly check if the 'Key' property matches the key you're looking for
      if ($pair["Key"] -eq $key) {
          return $pair["Value"]  # Key found
      }
  }

  return $null  # Key not found
}<|MERGE_RESOLUTION|>--- conflicted
+++ resolved
@@ -105,11 +105,8 @@
 $standardStreamMapping += @{ Key = 'CROWDSTRIKE_DETECTIONS'; Value = 'Microsoft-CrowdStrikeDetections'}
 $standardStreamMapping += @{ Key = 'CROWDSTRIKE_HOSTS'; Value = 'Microsoft-CrowdStrikeHosts'}
 $standardStreamMapping += @{ Key = 'SENTINEL_GCP_VPC_FLOW_LOGS'; Value = 'Microsoft-GCPVPCFlow'}
-<<<<<<< HEAD
 $standardStreamMapping += @{ Key = 'SENTINEL_GCP_CDN_LOGS'; Value = 'Microsoft-GCPCDN'}
 $standardStreamMapping += @{ Key = 'SENTINEL_GCPRESOURCEMANAGER'; Value = 'Microsoft-GCPResourceManager'}
-=======
->>>>>>> b1842511
 
 # Function to check if a key exists in the array of hashtables
 function GetKeyValue {
