--- conflicted
+++ resolved
@@ -67,11 +67,7 @@
         }
     }
     catch {
-<<<<<<< HEAD
-        Write-Host "Error occurred in ReadFileContent. Error details : $_"
-=======
         Write-Host "Error occured in ReadFileContent. Error details : $_" -ForegroundColor Red
->>>>>>> 1f98a190
         return $null;
     }
 }
