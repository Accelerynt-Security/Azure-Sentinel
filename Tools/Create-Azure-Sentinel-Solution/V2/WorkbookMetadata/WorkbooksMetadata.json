--- conflicted
+++ resolved
@@ -5489,20 +5489,7 @@
     "title": "Salem Alerts Workbook",
     "templateRelativePath": "SalemDashboard.json",
     "subtitle": "",
-<<<<<<< HEAD
-    "provider": "Cofense"
-},
-{
-  "workbookKey": "EgressDefendMetricWorkbook",
-  "logoFileName": "",
-  "description": "A workbook providing insights into Egress Defend.",
-  "dataTypesDependencies": ["EgressDefend_CL"],
-  "previewImagesFileNames": [ "EgressDefendMetricWorkbookBlack01.png", "EgressDefendMetricWorkbookWhite01.png" ],
-  "version": "1.0.0",
-  "title": "Egress Defend Insights",
-  "templateRelativePath": "DefendMetrics.json",
-  "subtitle": "Defend Metrics",
-  "provider": "Egress Software Technologies"
+    "provider": "SalemCyber"
 },
 {
     "workbookKey": "MimecastSEGWorkbook",
@@ -5521,8 +5508,5 @@
     "templateRelativePath": "MimecastSEGworkbook.json",
     "subtitle": "Mimecast Secure Email Gateway",
     "provider": "Mimecast"
-=======
-    "provider": "SalemCyber"
->>>>>>> 2b49ed76
 }
 ]