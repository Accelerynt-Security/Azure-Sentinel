--- conflicted
+++ resolved
@@ -5363,27 +5363,42 @@
 "provider": "Island"
 },
 {
-      "workbookKey": "BloodHoundEnterpriseAttackPathWorkbook",
-      "description": "Gain insights into BloodHound Enterprise attack paths.",
-      "dataTypesDependencies": [ "BloodHoundEnterprise" ],
-      "dataConnectorsDependencies": [ "BloodHoundEnterprise" ],
-      "version": "1.0",
-      "title": "BloodHound Enterprise Attack Paths",
-      "templateRelativePath": "BloodHoundEnterpriseAttackPath.json",
-      "subtitle": "",
-      "provider": "SpecterOps"
-  },
-  {
-      "workbookKey": "BloodHoundEnterprisePostureWorkbook",
-      "description": "Gain insights into BloodHound Enterprise domain posture.",
-      "dataTypesDependencies": [ "BloodHoundEnterprise" ],
-      "dataConnectorsDependencies": [ "BloodHoundEnterprise" ],
-      "version": "1.0",
-      "title": "BloodHound Enterprise Posture",
-      "templateRelativePath": "BloodHoundEnterprisePosture.json",
-      "subtitle": "",
-      "provider": "SpecterOps"
-  },
+    "workbookKey": "BloodHoundEnterpriseAttackPathWorkbook",
+    "description": "Gain insights into BloodHound Enterprise attack paths.",
+    "dataTypesDependencies": [ "BloodHoundEnterprise" ],
+    "dataConnectorsDependencies": [ "BloodHoundEnterprise" ],
+    "version": "1.0",
+    "title": "BloodHound Enterprise Attack Paths",
+    "templateRelativePath": "BloodHoundEnterpriseAttackPath.json",
+    "subtitle": "",
+    "provider": "BitSight"
+},
+{
+"workbookKey": "PrancerSentinelAnalyticsWorkbook",
+"description": "Monitor and analyze Prancer PAC and CSPM scan results.",
+"dataTypesDependencies": [
+   "prancer_CL"
+],
+"dataConnectorsDependencies": [
+   "PrancerLogData"
+],
+"version": "1.0.0",
+"title": "Prancer Sentinel Analytics Workbook",
+"templateRelativePath": "PrancerSentinelAnalytics.json",
+"subtitle": "",
+"provider": "Prancer"
+},
+{
+    "workbookKey": "BloodHoundEnterprisePostureWorkbook",
+    "description": "Gain insights into BloodHound Enterprise domain posture.",
+    "dataTypesDependencies": [ "BloodHoundEnterprise" ],
+    "dataConnectorsDependencies": [ "BloodHoundEnterprise" ],
+    "version": "1.0",
+    "title": "BloodHound Enterprise Posture",
+    "templateRelativePath": "BloodHoundEnterprisePosture.json",
+    "subtitle": "",
+    "provider": "SpecterOps"
+},
   {
     "workbookKey": "BitSightWorkbook",
     "logoFileName": "BitSight.svg",
@@ -5470,100 +5485,9 @@
   "dataTypesDependencies": ["EgressDefend_CL"],
   "previewImagesFileNames": [ "EgressDefendMetricWorkbookBlack01.png", "EgressDefendMetricWorkbookWhite01.png" ],
   "version": "1.0.0",
-<<<<<<< HEAD
-  "title": "Island User Activity Overview",
-  "templateRelativePath": "IslandUserActivityOverview.json",
-  "subtitle": "",
-  "provider": "Island"
-},
-{
-        "workbookKey": "BloodHoundEnterpriseAttackPathWorkbook",
-        "description": "Gain insights into BloodHound Enterprise attack paths.",
-        "dataTypesDependencies": [ "BloodHoundEnterprise" ],
-        "dataConnectorsDependencies": [ "BloodHoundEnterprise" ],
-        "version": "1.0",
-        "title": "BloodHound Enterprise Attack Paths",
-        "templateRelativePath": "BloodHoundEnterpriseAttackPath.json",
-        "subtitle": "",
-        "provider": "SpecterOps"
-    },
-    {
-        "workbookKey": "BloodHoundEnterprisePostureWorkbook",
-        "description": "Gain insights into BloodHound Enterprise domain posture.",
-        "dataTypesDependencies": [ "BloodHoundEnterprise" ],
-        "dataConnectorsDependencies": [ "BloodHoundEnterprise" ],
-        "version": "1.0",
-        "title": "BloodHound Enterprise Posture",
-        "templateRelativePath": "BloodHoundEnterprisePosture.json",
-        "subtitle": "",
-        "provider": "SpecterOps"
-    },
-    {
-      "workbookKey": "BitSightWorkbook",
-      "logoFileName": "BitSight.svg",
-      "description": "Gain insights into BitSight data.",
-      "dataTypesDependencies": ["Alerts_data_CL", "Breaches_data_CL", "Company_details_CL", "Company_rating_details_CL", "Diligence_historical_statistics_CL", "Diligence_statistics_CL", "Findings_summary_CL", "Findings_data_CL", "Graph_data_CL", "Industrial_statistics_CL", "Observation_statistics_CL"],
-      "dataConnectorsDependencies": ["BitSightDatConnector"],
-      "previewImagesFileNames": ["BitSightWhite1.png","BitSightBlack1.png"],
-      "version": "1.0.0",
-      "title": "BitSight",
-      "templateRelativePath": "BitSightWorkbook.json",
-      "subtitle": "",
-      "provider": "BitSight"
-    },
-    {
-        "workbookKey": "VectraXDR",
-        "logoFileName": "",
-        "description": "This workbook provides visualization of Audit, Detections, Entity Scoring, Lockdown and Health data.",
-        "dataTypesDependencies": [
-            "Audits_Data_CL",
-            "Detections_Data_CL",
-            "Entity_Scoring_Data_CL",
-            "Lockdown_Data_CL",
-            "Health_Data_CL"
-        ],
-        "dataConnectorsDependencies": [
-            "VectraDataConnector"
-        ],
-        "previewImagesFileNames": [
-            "VectraXDRWhite1.png",
-            "VectraXDRWhite2.png",
-            "VectraXDRWhite3.png",
-            "VectraXDRWhite4.png",
-            "VectraXDRWhite5.png",
-            "VectraXDRBlack1.png",
-            "VectraXDRBlack2.png",
-            "VectraXDRBlack3.png",
-            "VectraXDRBlack4.png",
-            "VectraXDRBlack5.png"
-        ],
-        "version": "1.0.0",
-        "title": "Vectra XDR",
-        "templateRelativePath": "VectraXDR.json",
-        "subtitle": "",
-        "provider": "Vectra"
-      },
-     {
-    "workbookKey": "PrancerSentinelAnalyticsWorkbook",
-    "description": "Monitor and analyze Prancer PAC and CSPM scan results.",
-    "dataTypesDependencies": [
-        "prancer_CL"
-    ],
-    "dataConnectorsDependencies": [
-        "PrancerLogData"
-    ],
-    "version": "1.0.0",
-    "title": "Prancer Sentinel Analytics Workbook",
-    "templateRelativePath": "PrancerSentinelAnalytics.json",
-    "subtitle": "",
-    "provider": "Prancer"
-    }
-
-=======
   "title": "Egress Defend Insights",
   "templateRelativePath": "DefendMetrics.json",
   "subtitle": "Defend Metrics",
   "provider": "Egress Software Technologies"
 }
->>>>>>> 271cef1a
 ]