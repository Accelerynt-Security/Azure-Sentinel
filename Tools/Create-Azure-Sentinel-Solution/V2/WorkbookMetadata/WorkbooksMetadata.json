[
  {
<<<<<<< HEAD
    "workbookKey": "42CrunchAPIProtectionWorkbook",
    "logoFileName": "42CrunchLogo.svg",
    "description": "Monitor and protect APIs using the 42Crunch API microfirewall",
    "dataTypesDependencies": [ "apifirewall_log_1_CL" ],
    "dataConnectorsDependencies": [ "42CrunchAPIProtection" ],
    "previewImagesFileNames": [ "42CrunchInstancesBlack.png", "42CrunchInstancesWhite.png", "42CrunchRequestsBlack.png", "42CrunchRequestsWhite.png", "42CrunchStatusBlack.png", "42CrunchStatusWhite.png" ],
    "version": "1.0.0",
    "title": "42Crunch API Protection Workbook",
    "templateRelativePath": "42CrunchAPIProtectionWorkbook.json",
    "subtitle": "",
    "provider": "42Crunch"
  },
    {
=======
>>>>>>> 3ade445b
    "workbookKey": "ForcepointNGFWAdvanced",
    "logoFileName": "FPAdvLogo.svg",
    "description": "Gain threat intelligence correlated security and application insights on Forcepoint NGFW (Next Generation Firewall). Monitor Forcepoint logging servers health.",
    "dataTypesDependencies": [
      "CommonSecurityLog",
      "ThreatIntelligenceIndicator"
    ],
    "dataConnectorsDependencies": [
      "ForcepointNgfw",
      "ThreatIntelligence"
    ],
    "previewImagesFileNames": [
      "ForcepointNGFWAdvancedWhite.png",
      "ForcepointNGFWAdvancedBlack.png"
    ],
    "version": "1.0.0",
    "title": "Forcepoint Next Generation Firewall (NGFW) Advanced Workbook",
    "templateRelativePath": "ForcepointNGFWAdvanced.json",
    "subtitle": "",
    "provider": "Forcepoint"
  },
  {
    "workbookKey": "AzureActivityWorkbook",
    "logoFileName": "azureactivity_logo.svg",
    "description": "Gain extensive insight into your organization's Azure Activity by analyzing, and correlating all user operations and events.\nYou can learn about all user operations, trends, and anomalous changes over time.\nThis workbook gives you the ability to drill down into caller activities and summarize detected failure and warning events.",
    "dataTypesDependencies": [
      "AzureActivity"
    ],
    "dataConnectorsDependencies": [
      "AzureActivity"
    ],
    "previewImagesFileNames": [
      "AzureActivityWhite1.png",
      "AzureActivityBlack1.png"
    ],
    "version": "1.4.0",
    "title": "Azure Activity",
    "templateRelativePath": "AzureActivity.json",
    "subtitle": "",
    "provider": "Microsoft"
  },
  {
    "workbookKey": "IdentityAndAccessWorkbook",
    "logoFileName": "Microsoft_logo.svg",
    "description": "Gain insights into Identity and access operations by collecting and analyzing security logs, using the audit and sign-in logs to gather insights into use of Microsoft products.\nYou can view anomalies and trends across login events from all users and machines. This workbook also identifies suspicious entities from login and access events.",
    "dataTypesDependencies": [
      "SecurityEvent"
    ],
    "dataConnectorsDependencies": [
      "SecurityEvents",
      "WindowsSecurityEvents"
    ],
    "previewImagesFileNames": [
      "IdentityAndAccessWhite.png",
      "IdentityAndAccessBlack.png"
    ],
    "version": "1.1.0",
    "title": "Identity & Access",
    "templateRelativePath": "IdentityAndAccess.json",
    "subtitle": "",
    "provider": "Microsoft"
  },
  {
    "workbookKey": "CheckPointWorkbook",
    "logoFileName": "checkpoint_logo.svg",
    "description": "Gain insights into Check Point network activities, including number of gateways and servers, security incidents, and identify infected hosts.",
    "dataTypesDependencies": [
      "CommonSecurityLog"
    ],
    "dataConnectorsDependencies": [
      "CheckPoint"
    ],
    "previewImagesFileNames": [
      "CheckPointWhite.png",
      "CheckPointBlack.png"
    ],
    "version": "1.0.0",
    "title": "Check Point Software Technologies",
    "templateRelativePath": "CheckPoint.json",
    "subtitle": "",
    "provider": "Check Point"
  },
  {
    "workbookKey": "CiscoWorkbook",
    "logoFileName": "cisco_logo.svg",
    "description": "Gain insights into your Cisco ASA firewalls by analyzing traffic, events, and firewall operations.\nThis workbook analyzes Cisco ASA threat events and identifies suspicious ports, users, protocols and IP addresses.\nYou can learn about trends across user and data traffic directions, and drill down into the Cisco filter results.\nEasily detect attacks on your organization by monitoring management operations, such as configuration and logins.",
    "dataTypesDependencies": [
      "CommonSecurityLog"
    ],
    "dataConnectorsDependencies": [
      "CiscoASA"
    ],
    "previewImagesFileNames": [
      "CiscoWhite.png",
      "CiscoBlack.png"
    ],
    "version": "1.1.0",
    "title": "Cisco - ASA",
    "templateRelativePath": "Cisco.json",
    "subtitle": "",
    "provider": "Microsoft"
  },
  {
    "workbookKey": "ExchangeOnlineWorkbook",
    "logoFileName": "office365_logo.svg",
    "description": "Gain insights into Microsoft Exchange online by tracing and analyzing all Exchange operations and user activities.\nThis workbook let you monitor user activities, including logins, account operations, permission changes, and mailbox creations to discover suspicious trends among them.",
    "dataTypesDependencies": [
      "OfficeActivity"
    ],
    "dataConnectorsDependencies": [
      "Office365"
    ],
    "previewImagesFileNames": [
      "ExchangeOnlineWhite.png",
      "ExchangeOnlineBlack.png"
    ],
    "version": "1.1.0",
    "title": "Exchange Online",
    "templateRelativePath": "ExchangeOnline.json",
    "subtitle": "",
    "provider": "Microsoft"
  },
  {
    "workbookKey": "PaloAltoOverviewWorkbook",
    "logoFileName": "paloalto_logo.svg",
    "description": "Gain insights and comprehensive monitoring into Palo Alto firewalls by analyzing traffic and activities.\nThis workbook correlates all Palo Alto data with threat events to identify suspicious entities and relationships.\nYou can learn about trends across user and data traffic, and drill down into Palo Alto Wildfire and filter results.",
    "dataTypesDependencies": [
      "CommonSecurityLog"
    ],
    "dataConnectorsDependencies": [
      "PaloAltoNetworks"
    ],
    "previewImagesFileNames": [
      "PaloAltoOverviewWhite1.png",
      "PaloAltoOverviewBlack1.png",
      "PaloAltoOverviewWhite2.png",
      "PaloAltoOverviewBlack2.png",
      "PaloAltoOverviewWhite3.png",
      "PaloAltoOverviewBlack3.png"
    ],
    "version": "1.2.0",
    "title": "Palo Alto overview",
    "templateRelativePath": "PaloAltoOverview.json",
    "subtitle": "",
    "provider": "Microsoft"
  },
  {
    "workbookKey": "PaloAltoNetworkThreatWorkbook",
    "logoFileName": "paloalto_logo.svg",
    "description": "Gain insights into Palo Alto network activities by analyzing threat events.\nYou can extract meaningful security information by correlating data between threats, applications, and time.\nThis workbook makes it easy to track malware, vulnerability, and virus log events.",
    "dataTypesDependencies": [
      "CommonSecurityLog"
    ],
    "dataConnectorsDependencies": [
      "PaloAltoNetworks"
    ],
    "previewImagesFileNames": [
      "PaloAltoNetworkThreatWhite1.png",
      "PaloAltoNetworkThreatBlack1.png",
      "PaloAltoNetworkThreatWhite2.png",
      "PaloAltoNetworkThreatBlack2.png"
    ],
    "version": "1.1.0",
    "title": "Palo Alto Network Threat",
    "templateRelativePath": "PaloAltoNetworkThreat.json",
    "subtitle": "",
    "provider": "Palo Alto Networks"
  },
  {
    "workbookKey": "EsetSMCWorkbook",
    "logoFileName": "eset-logo.svg",
    "description": "Visualize events and threats from Eset Security Management Center.",
    "dataTypesDependencies": [
      "eset_CL"
    ],
    "dataConnectorsDependencies": [
      "EsetSMC"
    ],
    "previewImagesFileNames": [
      "esetSMCWorkbook-black.png",
      "esetSMCWorkbook-white.png"
    ],
    "version": "1.0.0",
    "title": "Eset Security Management Center Overview",
    "templateRelativePath": "esetSMCWorkbook.json",
    "subtitle": "",
    "provider": "Community"
  },
  {
    "workbookKey": "FortigateWorkbook",
    "logoFileName": "fortinet_logo.svg",
    "description": "Gain insights into Fortigate firewalls by analyzing traffic and activities.\nThis workbook finds correlations in Fortigate threat events and identifies suspicious ports, users, protocols and IP addresses.\nYou can learn about trends across user and data traffic, and drill down into the Fortigate filter results.\nEasily detect attacks on your organization by monitoring management operations such as configuration and logins.",
    "dataTypesDependencies": [
      "CommonSecurityLog"
    ],
    "dataConnectorsDependencies": [
      "Fortinet"
    ],
    "previewImagesFileNames": [
      "FortigateWhite.png",
      "FortigateBlack.png"
    ],
    "version": "1.1.0",
    "title": "FortiGate",
    "templateRelativePath": "Fortigate.json",
    "subtitle": "",
    "provider": "Microsoft"
  },
  {
    "workbookKey": "DnsWorkbook",
    "logoFileName": "dns_logo.svg",
    "description": "Gain extensive insight into your organization's DNS by analyzing, collecting and correlating all DNS events.\nThis workbook exposes a variety of information about suspicious queries, malicious IP addresses and domain operations.",
    "dataTypesDependencies": [
      "DnsInventory",
      "DnsEvents"
    ],
    "dataConnectorsDependencies": [
      "DNS"
    ],
    "previewImagesFileNames": [
      "DnsWhite.png",
      "DnsBlack.png"
    ],
    "version": "1.3.0",
    "title": "DNS",
    "templateRelativePath": "Dns.json",
    "subtitle": "",
    "provider": "Microsoft"
  },
  {
    "workbookKey": "Office365Workbook",
    "logoFileName": "office365_logo.svg",
    "description": "Gain insights into Office 365 by tracing and analyzing all operations and activities. You can drill down into your SharePoint, OneDrive, and Exchange.\nThis workbook lets you find usage trends across users, files, folders, and mailboxes, making it easier to identify anomalies in your network.",
    "dataTypesDependencies": [
      "OfficeActivity"
    ],
    "dataConnectorsDependencies": [
      "Office365"
    ],
    "previewImagesFileNames": [
      "Office365White1.png",
      "Office365Black1.png",
      "Office365White2.png",
      "Office365Black2.png",
      "Office365White3.png",
      "Office365Black3.png"
    ],
    "version": "1.3.0",
    "title": "Office 365",
    "templateRelativePath": "Office365.json",
    "subtitle": "",
    "provider": "Microsoft"
  },
  {
    "workbookKey": "SharePointAndOneDriveWorkbook",
    "logoFileName": "office365_logo.svg",
    "description": "Gain insights into SharePoint and OneDrive by tracing and analyzing all operations and activities.\nYou can view trends across user operation, find correlations between users and files, and identify interesting information such as user IP addresses.",
    "dataTypesDependencies": [
      "OfficeActivity"
    ],
    "dataConnectorsDependencies": [
      "Office365"
    ],
    "previewImagesFileNames": [
      "SharePointAndOneDriveBlack1.png",
      "SharePointAndOneDriveBlack2.png",
      "SharePointAndOneDriveWhite1.png",
      "SharePointAndOneDriveWhite2.png"
    ],
    "version": "1.2.0",
    "title": "SharePoint & OneDrive",
    "templateRelativePath": "SharePointAndOneDrive.json",
    "subtitle": "",
    "provider": "Microsoft"
  },
  {
    "workbookKey": "AzureActiveDirectorySigninLogsWorkbook",
    "logoFileName": "azureactivedirectory_logo.svg",
    "description": "Gain insights into Azure Active Directory by connecting Microsoft Sentinel and using the sign-in logs to gather insights around Azure AD scenarios. \nYou can learn about sign-in operations, such as user sign-ins and locations, email addresses, and  IP addresses of your users, as well as failed activities and the errors that triggered the failures.",
    "dataTypesDependencies": [
      "SigninLogs"
    ],
    "dataConnectorsDependencies": [
      "AzureActiveDirectory"
    ],
    "previewImagesFileNames": [
      "AADsigninBlack1.png",
      "AADsigninBlack2.png",
      "AADsigninWhite1.png",
      "AADsigninWhite2.png"
    ],
    "version": "2.4.0",
    "title": "Azure AD Sign-in logs",
    "templateRelativePath": "AzureActiveDirectorySignins.json",
    "subtitle": "",
    "provider": "Microsoft"
  },
  {
    "workbookKey": "VirtualMachinesInsightsWorkbook",
    "logoFileName": "azurevirtualmachine_logo.svg",
    "description": "Gain rich insight into your organization's virtual machines from Azure Monitor, which analyzes and correlates data in your VM network. \nYou will get visibility on your VM parameters and behavior, and will be able to trace sent and received data. \nIdentify malicious attackers and their targets, and drill down into the protocols, source and destination IP addresses,  countries, and ports the attacks occur across.",
    "dataTypesDependencies": [
      "VMConnection",
      "ServiceMapComputer_CL",
      "ServiceMapProcess_CL"
    ],
    "dataConnectorsDependencies": [],
    "previewImagesFileNames": [
      "VMInsightBlack1.png",
      "VMInsightWhite1.png"
    ],
    "version": "1.3.0",
    "title": "VM insights",
    "templateRelativePath": "VirtualMachinesInsights.json",
    "subtitle": "",
    "provider": "Microsoft"
  },
  {
    "workbookKey": "AzureActiveDirectoryAuditLogsWorkbook",
    "logoFileName": "azureactivedirectory_logo.svg",
    "description": "Gain insights into Azure Active Directory by connecting Microsoft Sentinel and using the audit logs to gather insights around Azure AD scenarios. \nYou can learn about user operations, including password and group management, device activities, and top active users and apps.",
    "dataTypesDependencies": [
      "AuditLogs"
    ],
    "dataConnectorsDependencies": [
      "AzureActiveDirectory"
    ],
    "previewImagesFileNames": [
      "AzureADAuditLogsBlack1.png",
      "AzureADAuditLogsWhite1.png"
    ],
    "version": "1.2.0",
    "title": "Azure AD Audit logs",
    "templateRelativePath": "AzureActiveDirectoryAuditLogs.json",
    "subtitle": "",
    "provider": "Microsoft"
  },
  {
    "workbookKey": "ThreatIntelligenceWorkbook",
    "logoFileName": "",
    "description": "Gain insights into threat indicators ingestion and search for indicators at scale across Microsoft 1st Party, 3rd Party, On-Premises, Hybrid, and Multi-Cloud Workloads. Indicators Search facilitates a simple interface for finding IP, File, Hash, Sender and more across your data. Seamless pivots to correlate indicators with Microsoft Sentinel: Incidents to make your threat intelligence actionable.",
    "dataTypesDependencies": [
      "ThreatIntelligenceIndicator",
      "SecurityIncident"
    ],
    "dataConnectorsDependencies": [
      "ThreatIntelligence",
      "ThreatIntelligenceTaxii"
    ],
    "previewImagesFileNames": [
      "ThreatIntelligenceWhite.png",
      "ThreatIntelligenceBlack.png"
    ],
    "version": "5.0.0",
    "title": "Threat Intelligence",
    "templateRelativePath": "ThreatIntelligence.json",
    "subtitle": "",
    "provider": "Microsoft"
  },
  {
    "workbookKey": "WebApplicationFirewallOverviewWorkbook",
    "logoFileName": "waf_logo.svg",
    "description": "Gain insights into your organization's Azure web application firewall (WAF). You will get a general overview of your application gateway firewall and application gateway access events.",
    "dataTypesDependencies": [
      "AzureDiagnostics"
    ],
    "dataConnectorsDependencies": [
      "WAF"
    ],
    "previewImagesFileNames": [
      "WAFOverviewBlack.png",
      "WAFOverviewWhite.png"
    ],
    "version": "1.1.0",
    "title": "Microsoft Web Application Firewall (WAF) - overview",
    "templateRelativePath": "WebApplicationFirewallOverview.json",
    "subtitle": "",
    "provider": "Microsoft"
  },
  {
    "workbookKey": "WebApplicationFirewallFirewallEventsWorkbook",
    "logoFileName": "waf_logo.svg",
    "description": "Gain insights into your organization's Azure web application firewall (WAF). You will get visibility in to your application gateway firewall. You can view anomalies and trends across all firewall event triggers, attack events, blocked URL addresses and more.",
    "dataTypesDependencies": [
      "AzureDiagnostics"
    ],
    "dataConnectorsDependencies": [
      "WAF"
    ],
    "previewImagesFileNames": [
      "WAFFirewallEventsBlack1.png",
      "WAFFirewallEventsBlack2.png",
      "WAFFirewallEventsWhite1.png",
      "WAFFirewallEventsWhite2.png"
    ],
    "version": "1.1.0",
    "title": "Microsoft Web Application Firewall (WAF) - firewall events",
    "templateRelativePath": "WebApplicationFirewallFirewallEvents.json",
    "subtitle": "",
    "provider": "Microsoft"
  },
  {
    "workbookKey": "WebApplicationFirewallGatewayAccessEventsWorkbook",
    "logoFileName": "waf_logo.svg",
    "description": "Gain insights into your organization's Azure web application firewall (WAF). You will get visibility in to your application gateway access events. You can view anomalies and trends across received and sent data, client IP addresses, URL addresses and more, and drill down into details.",
    "dataTypesDependencies": [
      "AzureDiagnostics"
    ],
    "dataConnectorsDependencies": [
      "WAF"
    ],
    "previewImagesFileNames": [
      "WAFGatewayAccessEventsBlack1.png",
      "WAFGatewayAccessEventsBlack2.png",
      "WAFGatewayAccessEventsWhite1.png",
      "WAFGatewayAccessEventsWhite2.png"
    ],
    "version": "1.2.0",
    "title": "Microsoft Web Application Firewall (WAF) - gateway access events",
    "templateRelativePath": "WebApplicationFirewallGatewayAccessEvents.json",
    "subtitle": "",
    "provider": "Microsoft"
  },
  {
    "workbookKey": "LinuxMachinesWorkbook",
    "logoFileName": "azurevirtualmachine_logo.svg",
    "description": "Gain insights into your workspaces' Linux machines by connecting Microsoft Sentinel and using the logs to gather insights around Linux events and errors.",
    "dataTypesDependencies": [
      "Syslog"
    ],
    "dataConnectorsDependencies": [
      "Syslog"
    ],
    "previewImagesFileNames": [
      "LinuxMachinesWhite.png",
      "LinuxMachinesBlack.png"
    ],
    "version": "1.1.0",
    "title": "Linux machines",
    "templateRelativePath": "LinuxMachines.json",
    "subtitle": "",
    "provider": "Microsoft"
  },
  {
    "workbookKey": "AzureFirewallWorkbook",
    "logoFileName": "AzFirewalls.svg",
    "description": "Gain insights into Azure Firewall events. You can learn about your application and network rules, see metrics for firewall activities across URLs, ports, and addresses across multiple workspaces.",
    "dataTypesDependencies": [
      "AzureDiagnostics"
    ],
    "dataConnectorsDependencies": [
      "AzureFirewall"
    ],
    "previewImagesFileNames": [
      "AzureFirewallWorkbookWhite1.PNG",
      "AzureFirewallWorkbookBlack1.PNG",
      "AzureFirewallWorkbookWhite2.PNG",
      "AzureFirewallWorkbookBlack2.PNG",
      "AzureFirewallWorkbookWhite3.PNG",
      "AzureFirewallWorkbookBlack3.PNG",
      "AzureFirewallWorkbookWhite4.PNG",
      "AzureFirewallWorkbookBlack4.PNG",
      "AzureFirewallWorkbookWhite5.PNG",
      "AzureFirewallWorkbookBlack5.PNG"
    ],
    "version": "1.3.0",
    "title": "Azure Firewall",
    "templateRelativePath": "AzureFirewallWorkbook.json",
    "subtitle": "",
    "provider": "Microsoft"
  },
  {
    "workbookKey": "AzureDDoSStandardProtection",
    "logoFileName": "AzDDoS.svg",
    "description": "This workbook visualizes security-relevant Azure DDoS events across several filterable panels. Offering a summary tab, metrics and a investigate tabs across multiple workspaces.",
    "dataTypesDependencies": [
      "AzureDiagnostics"
    ],
    "dataConnectorsDependencies": [
      "DDOS"
    ],
    "previewImagesFileNames": [
      "AzureDDoSWhite1.PNG",
      "AzureDDoSBlack1.PNG",
      "AzureDDoSWhite2.PNG",
      "AzureDDoSBlack2.PNG",
      "AzureDDoSWhite2.PNG",
      "AzureDDoSBlack2.PNG"
    ],
    "version": "1.0.0",
    "title": "Azure DDoS Protection Workbook",
    "templateRelativePath": "AzDDoSStandardWorkbook.json",
    "subtitle": "",
    "provider": "Microsoft"
  },
  {
    "workbookKey": "MicrosoftCloudAppSecurityWorkbook",
    "logoFileName": "Microsoft_logo.svg",
    "description": "Using this workbook, you can identify which cloud apps are being used in your organization, gain insights from usage trends and drill down to a specific user and application",
    "dataTypesDependencies": [
      "McasShadowItReporting"
    ],
    "dataConnectorsDependencies": [
      "MicrosoftCloudAppSecurity"
    ],
    "previewImagesFileNames": [
      "McasDiscoveryBlack.png",
      "McasDiscoveryWhite.png"
    ],
    "version": "1.2.0",
    "title": "Microsoft Cloud App Security - discovery logs",
    "templateRelativePath": "MicrosoftCloudAppSecurity.json",
    "subtitle": "",
    "provider": "Microsoft"
  },
  {
    "workbookKey": "F5BIGIPSytemMetricsWorkbook",
    "logoFileName": "f5_logo.svg",
    "description": "Gain insight into F5 BIG-IP health and performance.  This workbook provides visibility of various metrics including CPU, memory, connectivity, throughput and disk utilization.",
    "dataTypesDependencies": [
      "F5Telemetry_system_CL",
      "F5Telemetry_AVR_CL"
    ],
    "dataConnectorsDependencies": [
      "F5BigIp"
    ],
    "previewImagesFileNames": [
      "F5SMBlack.png",
      "F5SMWhite.png"
    ],
    "version": "1.1.0",
    "title": "F5 BIG-IP System Metrics",
    "templateRelativePath": "F5BIGIPSystemMetrics.json",
    "subtitle": "",
    "provider": "F5 Networks"
  },
  {
    "workbookKey": "F5NetworksWorkbook",
    "logoFileName": "f5_logo.svg",
    "description": "Gain insights into F5 BIG-IP Application Security Manager (ASM), by analyzing traffic and activities.\nThis workbook provides insight into F5's web application firewall events and identifies attack traffic patterns across multiple ASM instances as well as overall BIG-IP health.",
    "dataTypesDependencies": [
      "F5Telemetry_LTM_CL",
      "F5Telemetry_system_CL",
      "F5Telemetry_ASM_CL"
    ],
    "dataConnectorsDependencies": [
      "F5BigIp"
    ],
    "previewImagesFileNames": [
      "F5White.png",
      "F5Black.png"
    ],
    "version": "1.1.0",
    "title": "F5 BIG-IP ASM",
    "templateRelativePath": "F5Networks.json",
    "subtitle": "",
    "provider": "F5 Networks"
  },
  {
    "workbookKey": "AzureNetworkWatcherWorkbook",
    "logoFileName": "networkwatcher_logo.svg",
    "description": "Gain deeper understanding of your organization's Azure network traffic by analyzing, and correlating Network Security Group flow logs. \nYou can trace malicious traffic flows, and drill down into their protocols, source and destination IP addresses, machines, countries, and subnets. \nThis workbook also helps you protect your network by identifying weak NSG rules.",
    "dataTypesDependencies": [
      "AzureNetworkAnalytics_CL"
    ],
    "dataConnectorsDependencies": [],
    "previewImagesFileNames": [
      "AzureNetworkWatcherWhite.png",
      "AzureNetworkWatcherBlack.png"
    ],
    "version": "1.1.0",
    "title": "Azure Network Watcher",
    "templateRelativePath": "AzureNetworkWatcher.json",
    "subtitle": "",
    "provider": "Microsoft"
  },
  {
    "workbookKey": "ZscalerFirewallWorkbook",
    "logoFileName": "zscaler_logo.svg",
    "description": "Gain insights into your ZIA cloud firewall logs by connecting to Microsoft Sentinel.\nThe Zscaler firewall overview workbook provides an overview and ability to drill down into all cloud firewall activity in your Zscaler instance including non-web related networking events, security events, firewall rules, and bandwidth consumption",
    "dataTypesDependencies": [
      "CommonSecurityLog"
    ],
    "dataConnectorsDependencies": [
      "Zscaler"
    ],
    "previewImagesFileNames": [
      "ZscalerFirewallWhite1.png",
      "ZscalerFirewallBlack1.png",
      "ZscalerFirewallWhite2.png",
      "ZscalerFirewallBlack2.png"
    ],
    "version": "1.1.0",
    "title": "Zscaler Firewall",
    "templateRelativePath": "ZscalerFirewall.json",
    "subtitle": "",
    "provider": "Zscaler"
  },
  {
    "workbookKey": "ZscalerWebOverviewWorkbook",
    "logoFileName": "zscaler_logo.svg",
    "description": "Gain insights into your ZIA web logs by connecting to Microsoft Sentinel.\nThe Zscaler web overview workbook provides a bird's eye view and ability to drill down into all the security and networking events related to web transactions, types of devices, and bandwidth consumption.",
    "dataTypesDependencies": [
      "CommonSecurityLog"
    ],
    "dataConnectorsDependencies": [
      "Zscaler"
    ],
    "previewImagesFileNames": [
      "ZscalerWebOverviewWhite.png",
      "ZscalerWebOverviewBlack.png"
    ],
    "version": "1.1.0",
    "title": "Zscaler Web Overview",
    "templateRelativePath": "ZscalerWebOverview.json",
    "subtitle": "",
    "provider": "Zscaler"
  },
  {
    "workbookKey": "ZscalerThreatsOverviewWorkbook",
    "logoFileName": "zscaler_logo.svg",
    "description": "Gain insights into threats blocked by Zscaler Internet access on your network.\nThe Zscaler threat overview workbook shows your entire threat landscape including blocked malware, IPS/AV rules, and blocked cloud apps. Threats are displayed by threat categories, filetypes, inbound vs outbound threats, usernames, user location, and more.",
    "dataTypesDependencies": [
      "CommonSecurityLog"
    ],
    "dataConnectorsDependencies": [
      "Zscaler"
    ],
    "previewImagesFileNames": [
      "ZscalerThreatsWhite.png",
      "ZscalerThreatsBlack.png"
    ],
    "version": "1.2.0",
    "title": "Zscaler Threats",
    "templateRelativePath": "ZscalerThreats.json",
    "subtitle": "",
    "provider": "Zscaler"
  },
  {
    "workbookKey": "ZscalerOffice365AppsWorkbook",
    "logoFileName": "zscaler_logo.svg",
    "description": "Gain insights into Office 365 use on your network.\nThe Zscaler Office 365 overview workbook shows you the Microsoft apps running on your network and their individual bandwidth consumption. It also helps identify phishing attempts in which attackers disguised themselves as Microsoft services.",
    "dataTypesDependencies": [
      "CommonSecurityLog"
    ],
    "dataConnectorsDependencies": [
      "Zscaler"
    ],
    "previewImagesFileNames": [
      "ZscalerOffice365White.png",
      "ZscalerOffice365Black.png"
    ],
    "version": "1.1.0",
    "title": "Zscaler Office365 Apps",
    "templateRelativePath": "ZscalerOffice365Apps.json",
    "subtitle": "",
    "provider": "Zscaler"
  },
  {
    "workbookKey": "InsecureProtocolsWorkbook",
    "logoFileName": "Microsoft_logo.svg",
    "description": "Gain insights into insecure protocol traffic by collecting and analyzing security events from Microsoft products.\nYou can view analytics and quickly identify use of weak authentication as well as sources of legacy protocol traffic, like NTLM and SMBv1.\nYou will also have the ability to monitor use of weak ciphers, allowing you to find weak spots in your organization's security.",
    "dataTypesDependencies": [
      "SecurityEvent",
      "Event",
      "SigninLogs"
    ],
    "dataConnectorsDependencies": [
      "SecurityEvents",
      "AzureActiveDirectory",
      "WindowsSecurityEvents"
    ],
    "previewImagesFileNames": [
      "InsecureProtocolsWhite1.png",
      "InsecureProtocolsBlack1.png",
      "InsecureProtocolsWhite2.png",
      "InsecureProtocolsBlack2.png"
    ],
    "version": "2.1.0",
    "title": "Insecure Protocols",
    "templateRelativePath": "InsecureProtocols.json",
    "subtitle": "",
    "provider": "Microsoft"
  },
  {
    "workbookKey": "AzureInformationProtectionWorkbook",
    "logoFileName": "informationProtection.svg",
    "description": "The Azure Information Protection Usage report workbook provides information on the volume of labeled and protected documents and emails over time, label distribution of files by label type, along with where the label was applied.",
    "dataTypesDependencies": [
      "InformationProtectionLogs_CL"
    ],
    "dataConnectorsDependencies": [
      "AzureInformationProtection"
    ],
    "previewImagesFileNames": [
      "AzureInformationProtectionWhite.png",
      "AzureInformationProtectionBlack.png"
    ],
    "version": "1.1.0",
    "title": "Azure Information Protection - Usage Report",
    "templateRelativePath": "AzureInformationProtection.json",
    "subtitle": "",
    "provider": "Microsoft"
  },
  {
    "workbookKey": "AmazonWebServicesNetworkActivitiesWorkbook",
    "logoFileName": "amazon_web_services_Logo.svg",
    "description": "Gain insights into AWS network related resource activities, including the creation, update, and deletions of security groups, network ACLs and routes, gateways, elastic load balancers, VPCs, subnets, and network interfaces.",
    "dataTypesDependencies": [
      "AWSCloudTrail"
    ],
    "dataConnectorsDependencies": [
      "AWS"
    ],
    "previewImagesFileNames": [
      "AwsNetworkActivitiesWhite.png",
      "AwsNetworkActivitiesBlack.png"
    ],
    "version": "1.0.0",
    "title": "AWS Network Activities",
    "templateRelativePath": "AmazonWebServicesNetworkActivities.json",
    "subtitle": "",
    "provider": "Microsoft"
  },
  {
    "workbookKey": "AmazonWebServicesUserActivitiesWorkbook",
    "logoFileName": "amazon_web_services_Logo.svg",
    "description": "Gain insights into AWS user activities, including failed sign-in attempts, IP addresses, regions, user agents, and identity types, as well as potential malicious user activities with assumed roles.",
    "dataTypesDependencies": [
      "AWSCloudTrail"
    ],
    "dataConnectorsDependencies": [
      "AWS"
    ],
    "previewImagesFileNames": [
      "AwsUserActivitiesWhite.png",
      "AwsUserActivitiesBlack.png"
    ],
    "version": "1.0.0",
    "title": "AWS User Activities",
    "templateRelativePath": "AmazonWebServicesUserActivities.json",
    "subtitle": "",
    "provider": "Microsoft"
  },
  {
    "workbookKey": "TrendMicroDeepSecurityAttackActivityWorkbook",
    "logoFileName": "trendmicro_logo.svg",
    "description": "Visualize and gain insights into the MITRE ATT&CK related activity detected by Trend Micro Deep Security.",
    "dataTypesDependencies": [
      "CommonSecurityLog"
    ],
    "dataConnectorsDependencies": [
      "TrendMicro"
    ],
    "previewImagesFileNames": [
      "TrendMicroDeepSecurityAttackActivityWhite.png",
      "TrendMicroDeepSecurityAttackActivityBlack.png"
    ],
    "version": "1.0.0",
    "title": "Trend Micro Deep Security ATT&CK Related Activity",
    "templateRelativePath": "TrendMicroDeepSecurityAttackActivity.json",
    "subtitle": "",
    "provider": "Trend Micro"
  },
  {
    "workbookKey": "TrendMicroDeepSecurityOverviewWorkbook",
    "logoFileName": "trendmicro_logo.svg",
    "description": "Gain insights into your Trend Micro Deep Security security event data by visualizing your Deep Security Anti-Malware, Firewall, Integrity Monitoring, Intrusion Prevention, Log Inspection, and Web Reputation event data.",
    "dataTypesDependencies": [
      "CommonSecurityLog"
    ],
    "dataConnectorsDependencies": [
      "TrendMicro"
    ],
    "previewImagesFileNames": [
      "TrendMicroDeepSecurityOverviewWhite1.png",
      "TrendMicroDeepSecurityOverviewBlack1.png",
      "TrendMicroDeepSecurityOverviewWhite2.png",
      "TrendMicroDeepSecurityOverviewBlack2.png"
    ],
    "version": "1.0.0",
    "title": "Trend Micro Deep Security Events",
    "templateRelativePath": "TrendMicroDeepSecurityOverview.json",
    "subtitle": "",
    "provider": "Trend Micro"
  },
  {
    "workbookKey": "ExtraHopDetectionSummaryWorkbook",
    "logoFileName": "extrahop_logo.svg",
    "description": "Gain insights into ExtraHop Reveal(x) detections by analyzing traffic and activities.\nThis workbook provides an overview of security detections in your organization's network, including high-risk detections and top participants.",
    "dataTypesDependencies": [
      "CommonSecurityLog"
    ],
    "dataConnectorsDependencies": [
      "ExtraHopNetworks"
    ],
    "previewImagesFileNames": [
      "ExtrahopWhite.png",
      "ExtrahopBlack.png"
    ],
    "version": "1.0.0",
    "title": "ExtraHop",
    "templateRelativePath": "ExtraHopDetectionSummary.json",
    "subtitle": "",
    "provider": "ExtraHop Networks"
  },
  {
    "workbookKey": "BarracudaCloudFirewallWorkbook",
    "logoFileName": "barracuda_logo.svg",
    "description": "Gain insights into your Barracuda CloudGen Firewall by analyzing firewall operations and events.\nThis workbook provides insights into rule enforcement, network activities, including number of connections, top users, and helps you identify applications that are popular on your network.",
    "dataTypesDependencies": [
      "CommonSecurityLog",
      "Syslog"
    ],
    "dataConnectorsDependencies": [
      "BarracudaCloudFirewall"
    ],
    "previewImagesFileNames": [
      "BarracudaWhite1.png",
      "BarracudaBlack1.png",
      "BarracudaWhite2.png",
      "BarracudaBlack2.png"
    ],
    "version": "1.0.0",
    "title": "Barracuda CloudGen FW",
    "templateRelativePath": "Barracuda.json",
    "subtitle": "",
    "provider": "Barracuda"
  },
  {
    "workbookKey": "CitrixWorkbook",
    "logoFileName": "citrix_logo.svg",
    "description": "Citrix Analytics for Security aggregates and correlates information across network traffic, users, files and endpoints in Citrix environments. This generates actionable insights that enable Citrix administrators and security teams to remediate user security threats through automation while optimizing IT operations. Machine learning and artificial intelligence empowers Citrix Analytics for Security to identify and take automated action to prevent data exfiltration. While delivered as a cloud service, Citrix Analytics for Security can generate insights from resources located on-premises, in the cloud, or in hybrid architectures. The Citrix Analytics Workbook further enhances the value of both your Citrix Analytics for Security and Azure Sentinel. The Workbook enables you to integrate data sources together, helping you gain even richer insights. It also gives Security Operations (SOC) teams the ability to correlate data from disparate logs, helping you identify and proactively remediate security risk quickly. Additionally, valuable dashboards that were unique to the Citrix Analytics for Security can now be implemented in Sentinel. You can also create new custom Workbooks that were not previously available, helping extend the value of both investments.",
    "dataTypesDependencies": [
      "CitrixAnalytics_userProfile_CL",
      "CitrixAnalytics_riskScoreChange_CL",
      "CitrixAnalytics_indicatorSummary_CL",
      "CitrixAnalytics_indicatorEventDetails_CL"
    ],
    "dataConnectorsDependencies": [
      "Citrix"
    ],
    "previewImagesFileNames": [
      "CitrixWhite.png",
      "CitrixBlack.png"
    ],
    "version": "2.1.0",
    "title": "Citrix Analytics",
    "templateRelativePath": "Citrix.json",
    "subtitle": "",
    "provider": "Citrix Systems Inc."
  },
  {
    "workbookKey": "OneIdentityWorkbook",
    "logoFileName": "oneIdentity_logo.svg",
    "description": "This simple workbook gives an overview of sessions going through your SafeGuard for Privileged Sessions device.",
    "dataTypesDependencies": [
      "CommonSecurityLog"
    ],
    "dataConnectorsDependencies": [
      "OneIdentity"
    ],
    "previewImagesFileNames": [
      "OneIdentityWhite.png",
      "OneIdentityBlack.png"
    ],
    "version": "1.0.0",
    "title": "One Identity",
    "templateRelativePath": "OneIdentity.json",
    "subtitle": "",
    "provider": "One Identity LLC."
  },
  {
    "workbookKey": "SecurityStatusWorkbook",
    "logoFileName": "",
    "description": "This workbook gives an overview of Security Settings for VMs and Azure Arc.",
    "dataTypesDependencies": [
      "CommonSecurityLog",
      "SecurityEvent",
      "Syslog"
    ],
    "dataConnectorsDependencies": [],
    "previewImagesFileNames": [
      "AzureSentinelSecurityStatusBlack.png",
      "AzureSentinelSecurityStatusWhite.png"
    ],
    "version": "1.3.0",
    "title": "Security Status",
    "templateRelativePath": "SecurityStatus.json",
    "subtitle": "",
    "provider": "Microsoft"
  },
  {
    "workbookKey": "AzureSentinelSecurityAlertsWorkbook",
    "logoFileName": "Azure_Sentinel.svg",
    "description": "Security Alerts dashboard for alerts in your Microsoft Sentinel environment.",
    "dataTypesDependencies": [
      "SecurityAlert"
    ],
    "dataConnectorsDependencies": [],
    "previewImagesFileNames": [
      "AzureSentinelSecurityAlertsWhite.png",
      "AzureSentinelSecurityAlertsBlack.png"
    ],
    "version": "1.1.0",
    "title": "Security Alerts",
    "templateRelativePath": "AzureSentinelSecurityAlerts.json",
    "subtitle": "",
    "provider": "Microsoft"
  },
  {
    "workbookKey": "SquadraTechnologiesSecRMMWorkbook",
    "logoFileName": "SquadraTechnologiesLogo.svg",
    "description": "This workbook gives an overview of security data for removable storage activity such as USB thumb drives and USB connected mobile devices.",
    "dataTypesDependencies": [
      "secRMM_CL"
    ],
    "dataConnectorsDependencies": [
      "SquadraTechnologiesSecRmm"
    ],
    "previewImagesFileNames": [
      "SquadraTechnologiesSecRMMWhite.PNG",
      "SquadraTechnologiesSecRMMBlack.PNG"
    ],
    "version": "1.0.0",
    "title": "Squadra Technologies SecRMM - USB removable storage security",
    "templateRelativePath": "SquadraTechnologiesSecRMM.json",
    "subtitle": "",
    "provider": "Squadra Technologies"
  },
  {
    "workbookKey": "IoT-Alerts",
    "logoFileName": "IoTIcon.svg",
    "description": "Gain insights into your IoT data workloads from Azure IoT Hub managed deployments, monitor alerts across all your IoT Hub deployments, detect devices at risk and act upon potential threats.",
    "dataTypesDependencies": [
      "SecurityAlert"
    ],
    "dataConnectorsDependencies": [
      "IoT"
    ],
    "previewImagesFileNames": [
      "IOTBlack1.png",
      "IOTWhite1.png"
    ],
    "version": "1.2.0",
    "title": "Azure Defender for IoT Alerts",
    "templateRelativePath": "IOT_Alerts.json",
    "subtitle": "",
    "provider": "Microsoft"
  },
  {
    "workbookKey": "IoTAssetDiscovery",
    "logoFileName": "IoTIcon.svg",
    "description": "IoT Devices asset discovery from Firewall logs By Azure Defender for IoT",
    "dataTypesDependencies": [
      "CommonSecurityLog"
    ],
    "dataConnectorsDependencies": [
      "Fortinet"
    ],
    "previewImagesFileNames": [
      "workbook-iotassetdiscovery-screenshot-Black.PNG",
      "workbook-iotassetdiscovery-screenshot-White.PNG"
    ],
    "version": "1.0.0",
    "title": "IoT Asset Discovery",
    "templateRelativePath": "IoTAssetDiscovery.json",
    "subtitle": "",
    "provider": "Microsoft"
  },
  {
    "workbookKey": "ForcepointCASBWorkbook",
    "logoFileName": "FP_Green_Emblem_RGB-01.svg",
    "description": "Get insights on user risk with the Forcepoint CASB (Cloud Access Security Broker) workbook.",
    "dataTypesDependencies": [
      "CommonSecurityLog"
    ],
    "dataConnectorsDependencies": [
      "ForcepointCasb"
    ],
    "previewImagesFileNames": [
      "ForcepointCASBWhite.png",
      "ForcepointCASBBlack.png"
    ],
    "version": "1.0.0",
    "title": "Forcepoint Cloud Access Security Broker (CASB)",
    "templateRelativePath": "ForcepointCASB.json",
    "subtitle": "",
    "provider": "Forcepoint"
  },
  {
    "workbookKey": "ForcepointNGFWWorkbook",
    "logoFileName": "FP_Green_Emblem_RGB-01.svg",
    "description": "Get insights on firewall activities with the Forcepoint NGFW (Next Generation Firewall) workbook.",
    "dataTypesDependencies": [
      "CommonSecurityLog"
    ],
    "dataConnectorsDependencies": [
      "ForcepointNgfw"
    ],
    "previewImagesFileNames": [
      "ForcepointNGFWWhite.png",
      "ForcepointNGFWBlack.png"
    ],
    "version": "1.0.0",
    "title": "Forcepoint Next Generation Firewall (NGFW)",
    "templateRelativePath": "ForcepointNGFW.json",
    "subtitle": "",
    "provider": "Forcepoint"
  },
  {
    "workbookKey": "ForcepointDLPWorkbook",
    "logoFileName": "FP_Green_Emblem_RGB-01.svg",
    "description": "Get insights on DLP incidents with the Forcepoint DLP (Data Loss Prevention) workbook.",
    "dataTypesDependencies": [
      "ForcepointDLPEvents_CL"
    ],
    "dataConnectorsDependencies": [
      "ForcepointDlp"
    ],
    "previewImagesFileNames": [
      "ForcepointDLPWhite.png",
      "ForcepointDLPBlack.png"
    ],
    "version": "1.0.0",
    "title": "Forcepoint Data Loss Prevention (DLP)",
    "templateRelativePath": "ForcepointDLP.json",
    "subtitle": "",
    "provider": "Forcepoint"
  },
  {
    "workbookKey": "ZimperiumMTDWorkbook",
    "logoFileName": "ZIMPERIUM-logo_square2.svg",
    "description": "This workbook provides insights on Zimperium Mobile Threat Defense (MTD) threats and mitigations.",
    "dataTypesDependencies": [
      "ZimperiumThreatLog_CL",
      "ZimperiumMitigationLog_CL"
    ],
    "dataConnectorsDependencies": [
      "ZimperiumMtdAlerts"
    ],
    "previewImagesFileNames": [
      "ZimperiumWhite.png",
      "ZimperiumBlack.png"
    ],
    "version": "1.0.0",
    "title": "Zimperium Mobile Threat Defense (MTD)",
    "templateRelativePath": "ZimperiumWorkbooks.json",
    "subtitle": "",
    "provider": "Zimperium"
  },
  {
    "workbookKey": "AzureAuditActivityAndSigninWorkbook",
    "logoFileName": "azureactivedirectory_logo.svg",
    "description": "Gain insights into Azure Active Directory Audit, Activity and Signins with one workbook. This workbook can be used by Security and Azure administrators.",
    "dataTypesDependencies": [
      "AzureActivity",
      "AuditLogs",
      "SigninLogs"
    ],
    "dataConnectorsDependencies": [
      "AzureActiveDirectory"
    ],
    "previewImagesFileNames": [
      "AzureAuditActivityAndSigninWhite1.png",
      "AzureAuditActivityAndSigninWhite2.png",
      "AzureAuditActivityAndSigninBlack1.png",
      "AzureAuditActivityAndSigninBlack2.png"
    ],
    "version": "1.2.0",
    "title": "Azure AD Audit, Activity and Sign-in logs",
    "templateRelativePath": "AzureAuditActivityAndSignin.json",
    "subtitle": "",
    "provider": "Microsoft Sentinel community"
  },
  {
    "workbookKey": "WindowsFirewall",
    "logoFileName": "Microsoft_logo.svg",
    "description": "Gain insights into Windows Firewall logs in combination with security and Azure signin logs",
    "dataTypesDependencies": [
      "WindowsFirewall",
      "SecurityEvent",
      "SigninLogs"
    ],
    "dataConnectorsDependencies": [
      "SecurityEvents",
      "WindowsFirewall",
      "WindowsSecurityEvents"
    ],
    "previewImagesFileNames": [
      "WindowsFirewallWhite1.png",
      "WindowsFirewallWhite2.png",
      "WindowsFirewallBlack1.png",
      "WindowsFirewallBlack2.png"
    ],
    "version": "1.0.0",
    "title": "Windows Firewall",
    "templateRelativePath": "WindowsFirewall.json",
    "subtitle": "",
    "provider": "Microsoft Sentinel community"
  },
  {
    "workbookKey": "EventAnalyzerwWorkbook",
    "logoFileName": "",
    "description": "The Event Analyzer workbook allows to explore, audit and speed up analysis of Windows Event Logs, including all event details and attributes, such as security, application, system, setup, directory service, DNS and others.",
    "dataTypesDependencies": [
      "SecurityEvent"
    ],
    "dataConnectorsDependencies": [
      "SecurityEvents",
      "WindowsSecurityEvents"
    ],
    "previewImagesFileNames": [
      "EventAnalyzer-Workbook-White.png",
      "EventAnalyzer-Workbook-Black.png"
    ],
    "version": "1.0.0",
    "title": "Event Analyzer",
    "templateRelativePath": "EventAnalyzer.json",
    "subtitle": "",
    "provider": "Microsoft Sentinel community"
  },
  {
    "workbookKey": "ASC-ComplianceandProtection",
    "logoFileName": "",
    "description": "Gain insight into regulatory compliance, alert trends, security posture, and more with this workbook based on Azure Security Center data.",
    "dataTypesDependencies": [
      "SecurityAlert",
      "ProtectionStatus",
      "SecurityRecommendation",
      "SecurityBaseline",
      "SecurityBaselineSummary",
      "Update",
      "ConfigurationChange"
    ],
    "dataConnectorsDependencies": [
      "AzureSecurityCenter"
    ],
    "previewImagesFileNames": [
      "ASCCaPBlack.png",
      "ASCCaPWhite.png"
    ],
    "version": "1.2.0",
    "title": "ASC Compliance and Protection",
    "templateRelativePath": "ASC-ComplianceandProtection.json",
    "subtitle": "",
    "provider": "Microsoft Sentinel community"
  },
  {
    "workbookKey": "AIVectraDetectWorkbook",
    "logoFileName": "AIVectraDetect.svg",
    "description": "Start investigating network attacks surfaced by Vectra Detect directly from Sentinel. View critical hosts, accounts, campaigns and detections. Also monitor Vectra system health and audit logs.",
    "dataTypesDependencies": [
      "CommonSecurityLog"
    ],
    "dataConnectorsDependencies": [
      "AIVectraDetect"
    ],
    "previewImagesFileNames": [
      "AIVectraDetectWhite1.png",
      "AIVectraDetectBlack1.png"
    ],
    "version": "1.1.1",
    "title": "Vectra AI Detect",
    "templateRelativePath": "AIVectraDetectWorkbook.json",
    "subtitle": "",
    "provider": "Vectra AI"
  },
  {
    "workbookKey": "Perimeter81OverviewWorkbook",
    "logoFileName": "Perimeter81_Logo.svg",
    "description": "Gain insights and comprehensive monitoring into your Perimeter 81 account by analyzing activities.",
    "dataTypesDependencies": [
      "Perimeter81_CL"
    ],
    "dataConnectorsDependencies": [
      "Perimeter81ActivityLogs"
    ],
    "previewImagesFileNames": [
      "Perimeter81OverviewWhite1.png",
      "Perimeter81OverviewBlack1.png",
      "Perimeter81OverviewWhite2.png",
      "Perimeter81OverviewBlack2.png"
    ],
    "version": "1.0.0",
    "title": "Perimeter 81 Overview",
    "templateRelativePath": "Perimeter81OverviewWorkbook.json",
    "subtitle": "",
    "provider": "Perimeter 81"
  },
  {
    "workbookKey": "SymantecProxySGWorkbook",
    "logoFileName": "symantec_logo.svg",
    "description": "Gain insight into Symantec ProxySG by analyzing, collecting and correlating proxy data.\nThis workbook provides visibility into ProxySG Access logs",
    "dataTypesDependencies": [
      "Syslog"
    ],
    "dataConnectorsDependencies": [
      "SymantecProxySG"
    ],
    "previewImagesFileNames": [
      "SymantecProxySGWhite.png",
      "SymantecProxySGBlack.png"
    ],
    "version": "1.0.0",
    "title": "Symantec ProxySG",
    "templateRelativePath": "SymantecProxySG.json",
    "subtitle": "",
    "provider": "Symantec"
  },
  {
    "workbookKey": "IllusiveASMWorkbook",
    "logoFileName": "illusive_logo_workbook.svg",
    "description": "Gain insights into your organization's Cyber Hygiene and Attack Surface risk.\nIllusive ASM automates discovery and clean-up of credential violations, allows drill-down inspection of pathways to critical assets, and provides risk insights that inform intelligent decision-making to reduce attacker mobility.",
    "dataTypesDependencies": [
      "CommonSecurityLog"
    ],
    "dataConnectorsDependencies": [
      "illusiveAttackManagementSystem"
    ],
    "previewImagesFileNames": [
      "IllusiveASMWhite.png",
      "IllusiveASMBlack.png"
    ],
    "version": "1.0.0",
    "title": "Illusive ASM Dashboard",
    "templateRelativePath": "IllusiveASM.json",
    "subtitle": "",
    "provider": "Illusive"
  },
  {
    "workbookKey": "IllusiveADSWorkbook",
    "logoFileName": "illusive_logo_workbook.svg",
    "description": "Gain insights into unauthorized lateral movement in your organization's network.\nIllusive ADS is designed to paralyzes attackers and eradicates in-network threats by creating a hostile environment for the attackers across all the layers of the attack surface.",
    "dataTypesDependencies": [
      "CommonSecurityLog"
    ],
    "dataConnectorsDependencies": [
      "illusiveAttackManagementSystem"
    ],
    "previewImagesFileNames": [
      "IllusiveADSWhite.png",
      "IllusiveADSBlack.png"
    ],
    "version": "1.0.0",
    "title": "Illusive ADS Dashboard",
    "templateRelativePath": "IllusiveADS.json",
    "subtitle": "",
    "provider": "Illusive"
  },
  {
    "workbookKey": "PulseConnectSecureWorkbook",
    "logoFileName": "",
    "description": "Gain insight into Pulse Secure VPN by analyzing, collecting and correlating vulnerability data.\nThis workbook provides visibility into user VPN activities",
    "dataTypesDependencies": [
      "Syslog"
    ],
    "dataConnectorsDependencies": [
      "PulseConnectSecure"
    ],
    "previewImagesFileNames": [
      "PulseConnectSecureWhite.png",
      "PulseConnectSecureBlack.png"
    ],
    "version": "1.0.0",
    "title": "Pulse Connect Secure",
    "templateRelativePath": "PulseConnectSecure.json",
    "subtitle": "",
    "provider": "Pulse Secure"
  },
  {
    "workbookKey": "InfobloxNIOSWorkbook",
    "logoFileName": "infoblox_logo.svg",
    "description": "Gain insight into Infoblox NIOS by analyzing, collecting and correlating DHCP and DNS data.\nThis workbook provides visibility into DHCP and DNS traffic",
    "dataTypesDependencies": [
      "Syslog"
    ],
    "dataConnectorsDependencies": [
      "InfobloxNIOS"
    ],
    "previewImagesFileNames": [],
    "version": "1.1.0",
    "title": "Infoblox NIOS",
    "templateRelativePath": "Infoblox-Workbook-V2.json",
    "subtitle": "",
    "provider": "Infoblox"
  },
  {
    "workbookKey": "SymantecVIPWorkbook",
    "logoFileName": "symantec_logo.svg",
    "description": "Gain insight into Symantec VIP by analyzing, collecting and correlating strong authentication data.\nThis workbook provides visibility into user authentications",
    "dataTypesDependencies": [
      "Syslog"
    ],
    "dataConnectorsDependencies": [
      "SymantecVIP"
    ],
    "previewImagesFileNames": [
      "SymantecVIPWhite.png",
      "SymantecVIPBlack.png"
    ],
    "version": "1.0.0",
    "title": "Symantec VIP",
    "templateRelativePath": "SymantecVIP.json",
    "subtitle": "",
    "provider": "Symantec"
  },
  {
    "workbookKey": "ProofPointTAPWorkbook",
    "logoFileName": "proofpointlogo.svg",
    "description": "Gain extensive insight into Proofpoint Targeted Attack Protection (TAP) by analyzing, collecting and correlating TAP log events.\nThis workbook provides visibility into message and click events that were permitted, delivered, or blocked",
    "dataTypesDependencies": [
      "ProofPointTAPMessagesBlocked_CL",
      "ProofPointTAPMessagesDelivered_CL",
      "ProofPointTAPClicksPermitted_CL",
      "ProofPointTAPClicksBlocked_CL"
    ],
    "dataConnectorsDependencies": [
      "ProofpointTAP"
    ],
    "previewImagesFileNames": [
      "ProofpointTAPWhite.png",
      "ProofpointTAPBlack.png"
    ],
    "version": "1.0.0",
    "title": "Proofpoint TAP",
    "templateRelativePath": "ProofpointTAP.json",
    "subtitle": "",
    "provider": "Proofpoint"
  },
  {
    "workbookKey": "QualysVMWorkbook",
    "logoFileName": "qualys_logo.svg",
    "description": "Gain insight into Qualys Vulnerability Management by analyzing, collecting and correlating vulnerability data.\nThis workbook provides visibility into vulnerabilities detected from vulnerability scans",
    "dataTypesDependencies": [
      "QualysHostDetection_CL"
    ],
    "dataConnectorsDependencies": [
      "QualysVulnerabilityManagement"
    ],
    "previewImagesFileNames": [
      "QualysVMWhite.png",
      "QualysVMBlack.png"
    ],
    "version": "1.0.0",
    "title": "Qualys Vulnerability Management",
    "templateRelativePath": "QualysVM.json",
    "subtitle": "",
    "provider": "Qualys"
  },
  {
    "workbookKey": "QualysVMV2Workbook",
    "logoFileName": "qualys_logo.svg",
    "description": "Gain insight into Qualys Vulnerability Management by analyzing, collecting and correlating vulnerability data.\nThis workbook provides visibility into vulnerabilities detected from vulnerability scans",
    "dataTypesDependencies": [
      "QualysHostDetectionV2_CL"
    ],
    "dataConnectorsDependencies": [
      "QualysVulnerabilityManagement"
    ],
    "previewImagesFileNames": [
      "QualysVMWhite.png",
      "QualysVMBlack.png"
    ],
    "version": "1.0.0",
    "title": "Qualys Vulnerability Management",
    "templateRelativePath": "QualysVMv2.json",
    "subtitle": "",
    "provider": "Qualys"
  },
  {
    "workbookKey": "GitHubSecurityWorkbook",
    "logoFileName": "GitHub.svg",
    "description": "Gain insights to GitHub activities that may be interesting for security.",
    "dataTypesDependencies": [
      "Github_CL",
      "GitHubRepoLogs_CL"
    ],
    "dataConnectorsDependencies": [],
    "previewImagesFileNames": [
      "GitHubSecurityWhite.png",
      "GitHubSecurityBlack.png"
    ],
    "version": "1.0.0",
    "title": "GitHub Security",
    "templateRelativePath": "GitHubSecurityWorkbook.json",
    "subtitle": "",
    "provider": "Microsoft Sentinel community"
  },
  {
    "workbookKey": "VisualizationDemo",
    "logoFileName": "",
    "description": "Learn and explore the many ways of displaying information within Microsoft Sentinel workbooks",
    "dataTypesDependencies": [
      "SecurityAlert"
    ],
    "dataConnectorsDependencies": [],
    "previewImagesFileNames": [
      "VisualizationDemoBlack.png",
      "VisualizationDemoWhite.png"
    ],
    "version": "1.0.0",
    "title": "Visualizations Demo",
    "templateRelativePath": "VisualizationDemo.json",
    "subtitle": "",
    "provider": "Microsoft Sentinel Community"
  },
  {
    "workbookKey": "SophosXGFirewallWorkbook",
    "logoFileName": "sophos_logo.svg",
    "description": "Gain insight into Sophos XG Firewall by analyzing, collecting and correlating firewall data.\nThis workbook provides visibility into network traffic",
    "dataTypesDependencies": [
      "Syslog"
    ],
    "dataConnectorsDependencies": [
      "SophosXGFirewall"
    ],
    "previewImagesFileNames": [
      "SophosXGFirewallWhite.png",
      "SophosXGFirewallBlack.png"
    ],
    "version": "1.0.0",
    "title": "Sophos XG Firewall",
    "templateRelativePath": "SophosXGFirewall.json",
    "subtitle": "",
    "provider": "Sophos"
  },
  {
    "workbookKey": "SysmonThreatHuntingWorkbook",
    "logoFileName": "",
    "description": "Simplify your threat hunts using Sysmon data mapped to MITRE ATT&CK data. This workbook gives you the ability to drilldown into system activity based on known ATT&CK techniques as well as other threat hunting entry points such as user activity, network connections or virtual machine Sysmon events.\nPlease note that for this workbook to work you must have deployed Sysmon on your virtual machines in line with the instructions at https://github.com/BlueTeamLabs/sentinel-attack/wiki/Onboarding-sysmon-data-to-Azure-Sentinel",
    "dataTypesDependencies": [
      "Event"
    ],
    "dataConnectorsDependencies": [],
    "previewImagesFileNames": [
      "SysmonThreatHuntingWhite1.png",
      "SysmonThreatHuntingBlack1.png"
    ],
    "version": "1.4.0",
    "title": "Sysmon Threat Hunting",
    "templateRelativePath": "SysmonThreatHunting.json",
    "subtitle": "",
    "provider": "Microsoft Sentinel community"
  },
  {
    "workbookKey": "WebApplicationFirewallWAFTypeEventsWorkbook",
    "logoFileName": "webapplicationfirewall(WAF)_logo.svg",
    "description": "Gain insights into your organization's Azure web application firewall (WAF) across various services such as Azure Front Door Service and Application Gateway. You can view event triggers, full messages, attacks over time, among other data. Several aspects of the workbook are interactable to allow users to further understand their data",
    "dataTypesDependencies": [
      "AzureDiagnostics"
    ],
    "dataConnectorsDependencies": [
      "WAF"
    ],
    "previewImagesFileNames": [
      "WAFFirewallWAFTypeEventsBlack1.PNG",
      "WAFFirewallWAFTypeEventsBlack2.PNG",
      "WAFFirewallWAFTypeEventsBlack3.PNG",
      "WAFFirewallWAFTypeEventsBlack4.PNG",
      "WAFFirewallWAFTypeEventsWhite1.png",
      "WAFFirewallWAFTypeEventsWhite2.PNG",
      "WAFFirewallWAFTypeEventsWhite3.PNG",
      "WAFFirewallWAFTypeEventsWhite4.PNG"
    ],
    "version": "1.1.0",
    "title": "Microsoft Web Application Firewall (WAF) - Azure WAF",
    "templateRelativePath": "WebApplicationFirewallWAFTypeEvents.json",
    "subtitle": "",
    "provider": "Microsoft"
  },
  {
    "workbookKey": "OrcaAlertsOverviewWorkbook",
    "logoFileName": "Orca_logo.svg",
    "description": "A visualized overview of Orca security alerts.\nExplore, analize and learn about your security posture using Orca alerts Overview",
    "dataTypesDependencies": [
      "OrcaAlerts_CL"
    ],
    "dataConnectorsDependencies": [
      "OrcaSecurityAlerts"
    ],
    "previewImagesFileNames": [
      "OrcaAlertsWhite.png",
      "OrcaAlertsBlack.png"
    ],
    "version": "1.1.0",
    "title": "Orca alerts overview",
    "templateRelativePath": "OrcaAlerts.json",
    "subtitle": "",
    "provider": "Orca Security"
  },
  {
    "workbookKey": "CyberArkWorkbook",
    "logoFileName": "CyberArk_Logo.svg",
    "description": "The CyberArk Syslog connector allows you to easily connect all your CyberArk security solution logs with your Microsoft Sentinel, to view dashboards, create custom alerts, and improve investigation. Integration between CyberArk and Azure Sentinel makes use of the CEF Data Connector to properly parse and display CyberArk Syslog messages.",
    "dataTypesDependencies": [
      "CommonSecurityLog"
    ],
    "dataConnectorsDependencies": [
      "CyberArk"
    ],
    "previewImagesFileNames": [
      "CyberArkActivitiesWhite.PNG",
      "CyberArkActivitiesBlack.PNG"
    ],
    "version": "1.1.0",
    "title": "CyberArk EPV Events",
    "templateRelativePath": "CyberArkEPV.json",
    "subtitle": "",
    "provider": "CyberArk"
  },
  {
    "workbookKey": "UserEntityBehaviorAnalyticsWorkbook",
    "logoFileName": "Azure_Sentinel.svg",
    "description": "Identify compromised users and insider threats using User and Entity Behavior Analytics. Gain insights into anomalous user behavior from baselines learned from behavior patterns",
    "dataTypesDependencies": [
      "BehaviorAnalytics"
    ],
    "dataConnectorsDependencies": [],
    "previewImagesFileNames": [
      "UserEntityBehaviorAnalyticsBlack1.png",
      "UserEntityBehaviorAnalyticsWhite1.png"
    ],
    "version": "1.2.0",
    "title": "User And Entity Behavior Analytics",
    "templateRelativePath": "UserEntityBehaviorAnalytics.json",
    "subtitle": "",
    "provider": "Microsoft"
  },
  {
    "workbookKey": "CitrixWAF",
    "logoFileName": "citrix_logo.svg",
    "description": "Gain insight into the Citrix WAF logs",
    "dataTypesDependencies": [
      "CommonSecurityLog"
    ],
    "dataConnectorsDependencies": [
      "CitrixWAF"
    ],
    "previewImagesFileNames": [
      "CitrixWAFBlack.png",
      "CitrixWAFWhite.png"
    ],
    "version": "1.0.0",
    "title": "Citrix WAF (Web App Firewall)",
    "templateRelativePath": "CitrixWAF.json",
    "subtitle": "",
    "provider": "Citrix Systems Inc."
  },
  {
    "workbookKey": "UnifiSGWorkbook",
    "logoFileName": "",
    "description": "Gain insights into Unifi Security Gateways analyzing traffic and activities.",
    "dataTypesDependencies": [
      "CommonSecurityLog"
    ],
    "dataConnectorsDependencies": [],
    "previewImagesFileNames": [
      "UnifiSGBlack.png",
      "UnifiSGWhite.png"
    ],
    "version": "1.0.0",
    "title": "Unifi Security Gateway",
    "templateRelativePath": "UnfiSG.json",
    "subtitle": "",
    "provider": "Microsoft Sentinel community"
  },
  {
    "workbookKey": "UnifiSGNetflowWorkbook",
    "logoFileName": "",
    "description": "Gain insights into Unifi Security Gateways analyzing traffic and activities using Netflow.",
    "dataTypesDependencies": [
      "netflow_CL"
    ],
    "dataConnectorsDependencies": [],
    "previewImagesFileNames": [
      "UnifiSGNetflowBlack.png",
      "UnifiSGNetflowWhite.png"
    ],
    "version": "1.0.0",
    "title": "Unifi Security Gateway - NetFlow",
    "templateRelativePath": "UnfiSGNetflow.json",
    "subtitle": "",
    "provider": "Microsoft Sentinel community"
  },
  {
    "workbookKey": "NormalizedNetworkEventsWorkbook",
    "logoFileName": "Azure_Sentinel.svg",
    "description": "See insights on multiple networking appliances and other network sessions, that have been parsed or mapped to the normalized networking sessions table. Note this requires enabling parsers for the different products - to learn more, visit https://aka.ms/sentinelnormalizationdocs",
    "dataTypesDependencies": [],
    "dataConnectorsDependencies": [],
    "previewImagesFileNames": [
      "NormalizedNetworkEventsWhite.png",
      "NormalizedNetworkEventsBlack.png"
    ],
    "version": "1.0.0",
    "title": "Normalized network events",
    "templateRelativePath": "NormalizedNetworkEvents.json",
    "subtitle": "",
    "provider": "Microsoft"
  },
  {
    "workbookKey": "WorkspaceAuditingWorkbook",
    "logoFileName": "Azure_Sentinel.svg",
    "description": "Workspace auditing report\r\nUse this report to understand query runs across your workspace.",
    "dataTypesDependencies": [
      "LAQueryLogs"
    ],
    "dataConnectorsDependencies": [],
    "previewImagesFileNames": [
      "WorkspaceAuditingWhite.png",
      "WorkspaceAuditingBlack.png"
    ],
    "version": "1.0.0",
    "title": "Workspace audit",
    "templateRelativePath": "WorkspaceAuditing.json",
    "subtitle": "",
    "provider": "Microsoft Sentinel community"
  },
  {
    "workbookKey": "MITREATTACKWorkbook",
    "logoFileName": "Azure_Sentinel.svg",
    "description": "Workbook to showcase MITRE ATT&CK Coverage for Microsoft Sentinel",
    "dataTypesDependencies": [],
    "dataConnectorsDependencies": [],
    "previewImagesFileNames": [
      "MITREATTACKWhite1.PNG",
      "MITREATTACKWhite2.PNG",
      "MITREATTACKBlack1.PNG",
      "MITREATTACKBlack2.PNG"
    ],
    "version": "1.0.0",
    "title": "MITRE ATT&CK Workbook",
    "templateRelativePath": "MITREAttack.json",
    "subtitle": "",
    "provider": "Microsoft Sentinel community"
  },
  {
    "workbookKey": "BETTERMTDWorkbook",
    "logoFileName": "BETTER_MTD_logo.svg",
    "description": "Workbook using the BETTER Mobile Threat Defense (MTD) connector, to give insights into your mobile devices, installed application and overall device security posture.",
    "dataTypesDependencies": [
      "BetterMTDDeviceLog_CL",
      "BetterMTDAppLog_CL",
      "BetterMTDIncidentLog_CL",
      "BetterMTDNetflowLog_CL"
    ],
    "dataConnectorsDependencies": [
      "BetterMTD"
    ],
    "previewImagesFileNames": [
      "BetterMTDWorkbookPreviewWhite1.png",
      "BetterMTDWorkbookPreviewWhite2.png",
      "BetterMTDWorkbookPreviewWhite3.png",
      "BetterMTDWorkbookPreviewBlack1.png",
      "BetterMTDWorkbookPreviewBlack2.png",
      "BetterMTDWorkbookPreviewBlack3.png"
    ],
    "version": "1.1.0",
    "title": "BETTER Mobile Threat Defense (MTD)",
    "templateRelativePath": "BETTER_MTD_Workbook.json",
    "subtitle": "",
    "provider": "BETTER Mobile"
  },
  {
    "workbookKey": "AlsidIoEWorkbook",
    "logoFileName": "Alsid.svg",
    "description": "Workbook showcasing the state and evolution of your Alsid for AD Indicators of Exposures alerts.",
    "dataTypesDependencies": [
      "AlsidForADLog_CL"
    ],
    "dataConnectorsDependencies": [
      "AlsidForAD"
    ],
    "previewImagesFileNames": [
      "AlsidIoEBlack1.png",
      "AlsidIoEBlack2.png",
      "AlsidIoEBlack3.png",
      "AlsidIoEWhite1.png",
      "AlsidIoEWhite2.png",
      "AlsidIoEWhite3.png"
    ],
    "version": "1.0.0",
    "title": "Alsid for AD | Indicators of Exposure",
    "templateRelativePath": "AlsidIoE.json",
    "subtitle": "",
    "provider": "Alsid"
  },
  {
    "workbookKey": "AlsidIoAWorkbook",
    "logoFileName": "Alsid.svg",
    "description": "Workbook showcasing the state and evolution of your Alsid for AD Indicators of Attack alerts.",
    "dataTypesDependencies": [
      "AlsidForADLog_CL"
    ],
    "dataConnectorsDependencies": [
      "AlsidForAD"
    ],
    "previewImagesFileNames": [
      "AlsidIoABlack1.png",
      "AlsidIoABlack2.png",
      "AlsidIoABlack3.png",
      "AlsidIoAWhite1.png",
      "AlsidIoAWhite2.png",
      "AlsidIoAWhite3.png"
    ],
    "version": "1.0.0",
    "title": "Alsid for AD | Indicators of Attack",
    "templateRelativePath": "AlsidIoA.json",
    "subtitle": "",
    "provider": "Alsid"
  },
  {
    "workbookKey": "InvestigationInsightsWorkbook",
    "logoFileName": "Microsoft_logo.svg",
    "description": "Help analysts gain insight into incident, bookmark and entity data through the Investigation Insights Workbook. This workbook provides common queries and detailed visualizations to help an analyst investigate suspicious activities quickly with an easy to use interface. Analysts can start their investigation from a Sentinel incident, bookmark, or by simply entering the entity data into the workbook manually.",
    "dataTypesDependencies": [
      "AuditLogs",
      "AzureActivity",
      "CommonSecurityLog",
      "OfficeActivity",
      "SecurityEvent",
      "SigninLogs",
      "ThreatIntelligenceIndicator"
    ],
    "dataConnectorsDependencies": [
      "AzureActivity",
      "SecurityEvents",
      "Office365",
      "AzureActiveDirectory",
      "ThreatIntelligence",
      "ThreatIntelligenceTaxii",
      "WindowsSecurityEvents"
    ],
    "previewImagesFileNames": [
      "InvestigationInsightsWhite1.png",
      "InvestigationInsightsBlack1.png",
      "InvestigationInsightsWhite2.png",
      "InvestigationInsightsBlack2.png"
    ],
    "version": "1.4.0",
    "title": "Investigation Insights",
    "templateRelativePath": "InvestigationInsights.json",
    "subtitle": "",
    "provider": "Microsoft Sentinel community"
  },
  {
    "workbookKey": "AksSecurityWorkbook",
    "logoFileName": "Kubernetes_services.svg",
    "description": "See insights about the security of your AKS clusters. The workbook helps to identify sensitive operations in the clusters and get insights based on Azure Defender alerts.",
    "dataTypesDependencies": [
      "SecurityAlert",
      "AzureDiagnostics"
    ],
    "dataConnectorsDependencies": [
      "AzureSecurityCenter",
      "AzureKubernetes"
    ],
    "previewImagesFileNames": [
      "AksSecurityWhite.png",
      "AksSecurityBlack.png"
    ],
    "version": "1.5.0",
    "title": "Azure Kubernetes Service (AKS) Security",
    "templateRelativePath": "AksSecurity.json",
    "subtitle": "",
    "provider": "Microsoft"
  },
  {
    "workbookKey": "AzureKeyVaultWorkbook",
    "logoFileName": "KeyVault.svg",
    "description": "See insights about the security of your Azure key vaults. The workbook helps to identify sensitive operations in the key vaults and get insights based on Azure Defender alerts.",
    "dataTypesDependencies": [
      "SecurityAlert",
      "AzureDiagnostics"
    ],
    "dataConnectorsDependencies": [
      "AzureSecurityCenter",
      "AzureKeyVault"
    ],
    "previewImagesFileNames": [
      "AkvSecurityWhite.png",
      "AkvSecurityBlack.png"
    ],
    "version": "1.1.0",
    "title": "Azure Key Vault Security",
    "templateRelativePath": "AzureKeyVaultWorkbook.json",
    "subtitle": "",
    "provider": "Microsoft"
  },
  {
    "workbookKey": "IncidentOverview",
    "logoFileName": "Azure_Sentinel.svg",
    "description": "The Incident Overview workbook is designed to assist in triaging and investigation by providing in-depth information about the incident, including:\r\n* General information\r\n* Entity data\r\n* Triage time (time between incident creation and first response)\r\n* Mitigation time (time between incident creation and closing)\r\n* Comments\r\n\r\nCustomize this workbook by saving and editing it. \r\nYou can reach this workbook template from the incidents panel as well. Once you have customized it, the link from the incident panel will open the customized workbook instead of the template.\r\n",
    "dataTypesDependencies": [
      "SecurityAlert",
      "SecurityIncident"
    ],
    "dataConnectorsDependencies": [],
    "previewImagesFileNames": [
      "IncidentOverviewBlack1.png",
      "IncidentOverviewWhite1.png",
      "IncidentOverviewBlack2.png",
      "IncidentOverviewWhite2.png"
    ],
    "version": "2.1.0",
    "title": "Incident overview",
    "templateRelativePath": "IncidentOverview.json",
    "subtitle": "",
    "provider": "Microsoft"
  },
  {
    "workbookKey": "SecurityOperationsEfficiency",
    "logoFileName": "Azure_Sentinel.svg",
    "description": "Security operations center managers can view overall efficiency metrics and measures regarding the performance of their team. They can find operations by multiple indicators over time including severity, MITRE tactics, mean time to triage, mean time to resolve and more. The SOC manager can develop a picture of the performance in both general and specific areas over time and use it to improve efficiency.",
    "dataTypesDependencies": [
      "SecurityAlert",
      "SecurityIncident"
    ],
    "dataConnectorsDependencies": [],
    "previewImagesFileNames": [
      "SecurityEfficiencyWhite1.png",
      "SecurityEfficiencyWhite2.png",
      "SecurityEfficiencyBlack1.png",
      "SecurityEfficiencyBlack2.png"
    ],
    "version": "1.5.0",
    "title": "Security Operations Efficiency",
    "templateRelativePath": "SecurityOperationsEfficiency.json",
    "subtitle": "",
    "provider": "Microsoft"
  },
  {
    "workbookKey": "DataCollectionHealthMonitoring",
    "logoFileName": "Azure_Sentinel.svg",
    "description": "Gain insights into your workspace's data ingestion status. In this workbook, you can view additional monitors and detect anomalies that will help you determine your workspace\u2019s data collection health.",
    "dataTypesDependencies": [],
    "dataConnectorsDependencies": [],
    "previewImagesFileNames": [
      "HealthMonitoringWhite1.png",
      "HealthMonitoringWhite2.png",
      "HealthMonitoringWhite3.png",
      "HealthMonitoringBlack1.png",
      "HealthMonitoringBlack2.png",
      "HealthMonitoringBlack3.png"
    ],
    "version": "1.0.0",
    "title": "Data collection health monitoring",
    "templateRelativePath": "DataCollectionHealthMonitoring.json",
    "subtitle": "",
    "provider": "Microsoft"
  },
  {
    "workbookKey": "OnapsisAlarmsWorkbook",
    "logoFileName": "onapsis_logo.svg",
    "description": "Gain insights into what is going on in your SAP Systems with this overview of the alarms triggered in the Onapsis Platform. Incidents are enriched with context and next steps to help your Security team respond effectively.",
    "dataTypesDependencies": [
      "CommonSecurityLog"
    ],
    "dataConnectorsDependencies": [
      "OnapsisPlatform"
    ],
    "previewImagesFileNames": [
      "OnapsisWhite1.PNG",
      "OnapsisBlack1.PNG",
      "OnapsisWhite2.PNG",
      "OnapsisBlack2.PNG"
    ],
    "version": "1.0.0",
    "title": "Onapsis Alarms Overview",
    "templateRelativePath": "OnapsisAlarmsOverview.json",
    "subtitle": "",
    "provider": "Onapsis"
  },
  {
    "workbookKey": "DelineaWorkbook",
    "logoFileName": "DelineaLogo.svg",
    "description": "The Delinea Secret Server Syslog connector",
    "dataTypesDependencies": [
      "CommonSecurityLog"
    ],
    "dataConnectorsDependencies": [
      "DelineaSecretServer_CEF"
    ],
    "previewImagesFileNames": [
      "DelineaWorkbookWhite.PNG",
      "DelineaWorkbookBlack.PNG"
    ],
    "version": "1.0.0",
    "title": "Delinea Secret Server Workbook",
    "templateRelativePath": "DelineaWorkbook.json",
    "subtitle": "",
    "provider": "Delinea"
  },
  {
    "workbookKey": "ForcepointCloudSecurityGatewayWorkbook",
    "logoFileName": "Forcepoint_new_logo.svg",
    "description": "Use this report to understand query runs across your workspace.",
    "dataTypesDependencies": [
      "CommonSecurityLog"
    ],
    "dataConnectorsDependencies": [
      "ForcepointCSG"
    ],
    "previewImagesFileNames": [
      "ForcepointCloudSecurityGatewayWhite.png",
      "ForcepointCloudSecurityGatewayBlack.png"
    ],
    "version": "1.0.0",
    "title": "Forcepoint Cloud Security Gateway Workbook",
    "templateRelativePath": "ForcepointCloudSecuirtyGatewayworkbook.json",
    "subtitle": "",
    "provider": "Forcepoint"
  },
  {
    "workbookKey": "IntsightsIOCWorkbook",
    "logoFileName": "IntSights_logo.svg",
    "description": "",
    "dataTypesDependencies": [
      "ThreatIntelligenceIndicator",
      "SecurityAlert"
    ],
    "dataConnectorsDependencies": [
      "ThreatIntelligenceTaxii"
    ],
    "previewImagesFileNames": [
      "IntsightsIOCWhite.png",
      "IntsightsMatchedWhite.png",
      "IntsightsMatchedBlack.png",
      "IntsightsIOCBlack.png"
    ],
    "version": "2.0.0",
    "title": "IntSights IOC Workbook",
    "templateRelativePath": "IntsightsIOCWorkbook.json",
    "subtitle": "",
    "provider": "IntSights Cyber Intelligence"
  },
  {
    "workbookKey": "DarktraceSummaryWorkbook",
    "logoFileName": "Darktrace.svg",
    "description": "A workbook containing relevant KQL queries to help you visualise the data in model breaches from the Darktrace Connector",
    "dataTypesDependencies": [
      "CommonSecurityLog"
    ],
    "dataConnectorsDependencies": [
      "Darktrace"
    ],
    "previewImagesFileNames": [
      "AIA-DarktraceSummaryWhite.png",
      "AIA-DarktraceSummaryBlack.png"
    ],
    "version": "1.1.0",
    "title": "AI Analyst Darktrace Model Breach Summary",
    "templateRelativePath": "AIA-Darktrace.json",
    "subtitle": "",
    "provider": "Darktrace"
  },
  {
    "workbookKey": "TrendMicroXDR",
    "logoFileName": "trendmicro_logo.svg",
    "description": "Gain insights from Trend Micro Vision One with this overview of the Alerts triggered.",
    "dataTypesDependencies": [
      "TrendMicro_XDR_WORKBENCH_CL"
    ],
    "dataConnectorsDependencies": [
      "TrendMicroXDR"
    ],
    "previewImagesFileNames": [
      "TrendMicroXDROverviewWhite.png",
      "TrendMicroXDROverviewBlack.png"
    ],
    "version": "1.3.0",
    "title": "Trend Micro Vision One Alert Overview",
    "templateRelativePath": "TrendMicroXDROverview.json",
    "subtitle": "",
    "provider": "Trend Micro"
  },
  {
    "workbookKey": "CyberpionOverviewWorkbook",
    "logoFileName": "cyberpion_logo.svg",
    "description": "Use Cyberpion's Security Logs and this workbook, to get an overview of your online assets, gain insights into their current state, and find ways to better secure your ecosystem.",
    "dataTypesDependencies": [
      "CyberpionActionItems_CL"
    ],
    "dataConnectorsDependencies": [
      "CyberpionSecurityLogs"
    ],
    "previewImagesFileNames": [
      "CyberpionActionItemsBlack.png",
      "CyberpionActionItemsWhite.png"
    ],
    "version": "1.0.0",
    "title": "Cyberpion Overview",
    "templateRelativePath": "CyberpionOverviewWorkbook.json",
    "subtitle": "",
    "provider": "Cyberpion"
  },
  {
    "workbookKey": "SolarWindsPostCompromiseHuntingWorkbook",
    "logoFileName": "MSTIC-Logo.svg",
    "description": "This hunting workbook is intended to help identify activity related to the Solorigate compromise and subsequent attacks discovered in December 2020",
    "dataTypesDependencies": [
      "CommonSecurityLog",
      "SigninLogs",
      "AuditLogs",
      "AADServicePrincipalSignInLogs",
      "OfficeActivity",
      "BehaviorAnalytics",
      "SecurityEvent",
      "DeviceProcessEvents",
      "SecurityAlert",
      "DnsEvents"
    ],
    "dataConnectorsDependencies": [
      "AzureActiveDirectory",
      "SecurityEvents",
      "Office365",
      "MicrosoftThreatProtection",
      "DNS",
      "WindowsSecurityEvents"
    ],
    "previewImagesFileNames": [
      "SolarWindsPostCompromiseHuntingWhite.png",
      "SolarWindsPostCompromiseHuntingBlack.png"
    ],
    "version": "1.5.0",
    "title": "SolarWinds Post Compromise Hunting",
    "templateRelativePath": "SolarWindsPostCompromiseHunting.json",
    "subtitle": "",
    "provider": "Microsoft"
  },
  {
    "workbookKey": "ProofpointPODWorkbook",
    "logoFileName": "proofpointlogo.svg",
    "description": "Gain insights into your Proofpoint on Demand Email Security activities, including maillog and messages data. The Workbook provides users with an executive dashboard showing the reporting capabilities, message traceability and monitoring.",
    "dataTypesDependencies": [
      "ProofpointPOD_maillog_CL",
      "ProofpointPOD_message_CL"
    ],
    "dataConnectorsDependencies": [
      "ProofpointPOD"
    ],
    "previewImagesFileNames": [
      "ProofpointPODMainBlack1.png",
      "ProofpointPODMainBlack2.png",
      "ProofpointPODMainWhite1.png",
      "ProofpointPODMainWhite2.png",
      "ProofpointPODMessageSummaryBlack.png",
      "ProofpointPODMessageSummaryWhite.png",
      "ProofpointPODTLSBlack.png",
      "ProofpointPODTLSWhite.png"
    ],
    "version": "1.0.0",
    "title": "Proofpoint On-Demand Email Security",
    "templateRelativePath": "ProofpointPOD.json",
    "subtitle": "",
    "provider": "Proofpoint"
  },
  {
    "workbookKey": "CiscoUmbrellaWorkbook",
    "logoFileName": "cisco_logo.svg",
    "description": "Gain insights into Cisco Umbrella activities, including the DNS, Proxy and Cloud Firewall data. Workbook shows general information along with threat landscape including categories, blocked destinations and URLs.",
    "dataTypesDependencies": [
      "Cisco_Umbrella_dns_CL",
      "Cisco_Umbrella_proxy_CL",
      "Cisco_Umbrella_ip_CL",
      "Cisco_Umbrella_cloudfirewall_CL"
    ],
    "dataConnectorsDependencies": [
      "CiscoUmbrellaDataConnector"
    ],
    "previewImagesFileNames": [
      "CiscoUmbrellaDNSBlack1.png",
      "CiscoUmbrellaDNSBlack2.png",
      "CiscoUmbrellaDNSWhite1.png",
      "CiscoUmbrellaDNSWhite2.png",
      "CiscoUmbrellaFirewallBlack.png",
      "CiscoUmbrellaFirewallWhite.png",
      "CiscoUmbrellaMainBlack1.png",
      "CiscoUmbrellaMainBlack2.png",
      "CiscoUmbrellaMainWhite1.png",
      "CiscoUmbrellaMainWhite2.png",
      "CiscoUmbrellaProxyBlack1.png",
      "CiscoUmbrellaProxyBlack2.png",
      "CiscoUmbrellaProxyWhite1.png",
      "CiscoUmbrellaProxyWhite2.png"
    ],
    "version": "1.0.0",
    "title": "Cisco Umbrella",
    "templateRelativePath": "CiscoUmbrella.json",
    "subtitle": "",
    "provider": "Cisco"
  },
  {
    "workbookKey": "AnalyticsEfficiencyWorkbook",
    "logoFileName": "Azure_Sentinel.svg",
    "description": "Gain insights into the efficacy of your analytics rules. In this workbook you can analyze and monitor the analytics rules found in your workspace to achieve better performance by your SOC.",
    "dataTypesDependencies": [
      "SecurityAlert",
      "SecurityIncident"
    ],
    "dataConnectorsDependencies": [],
    "previewImagesFileNames": [
      "AnalyticsEfficiencyBlack.png",
      "AnalyticsEfficiencyWhite.png"
    ],
    "version": "1.2.0",
    "title": "Analytics Efficiency",
    "templateRelativePath": "AnalyticsEfficiency.json",
    "subtitle": "",
    "provider": "Microsoft"
  },
  {
    "workbookKey": "WorkspaceUsage",
    "logoFileName": "Azure_Sentinel.svg",
    "description": "Gain insights into your workspace's usage. In this workbook, you can view your workspace\u2019s data consumption, latency, recommended tasks and Cost and Usage statistics.",
    "dataTypesDependencies": [],
    "dataConnectorsDependencies": [],
    "previewImagesFileNames": [
      "WorkspaceUsageBlack.png",
      "WorkspaceUsageWhite.png"
    ],
    "version": "1.6.0",
    "title": "Workspace Usage Report",
    "templateRelativePath": "WorkspaceUsage.json",
    "subtitle": "",
    "provider": "Microsoft Sentinel community"
  },
  {
    "workbookKey": "SentinelCentral",
    "logoFileName": "Azure_Sentinel.svg",
    "description": "Use this report to view Incident (and Alert data) across many workspaces, this works with Azure Lighthouse and across any subscription you have access to.",
    "dataTypesDependencies": [],
    "dataConnectorsDependencies": [],
    "previewImagesFileNames": [
      "SentinelCentralBlack.png",
      "SentinelCentralWhite.png"
    ],
    "version": "2.1.0",
    "title": "Sentinel Central",
    "templateRelativePath": "SentinelCentral.json",
    "subtitle": "",
    "provider": "Microsoft Sentinel community"
  },
  {
    "workbookKey": "CognniIncidentsWorkbook",
    "logoFileName": "cognni-logo.svg",
    "description": "Gain intelligent insights into the risks to your important financial, legal, HR, and governance information. This workbook lets you monitor your at-risk information to determine when and why incidents occurred, as well as who was involved. These incidents are broken into high, medium, and low risk incidents for each information category.",
    "dataTypesDependencies": [
      "CognniIncidents_CL"
    ],
    "dataConnectorsDependencies": [
      "CognniSentinelDataConnector"
    ],
    "previewImagesFileNames": [
      "CognniBlack.PNG",
      "CognniWhite.PNG"
    ],
    "version": "1.0.0",
    "title": "Cognni Important Information Incidents",
    "templateRelativePath": "CognniIncidentsWorkbook.json",
    "subtitle": "",
    "provider": "Cognni"
  },
  {
    "workbookKey": "pfsense",
    "logoFileName": "pfsense_logo.svg",
    "description": "Gain insights into pfsense logs from both filterlog and nginx.",
    "dataTypesDependencies": [
      "CommonSecurityLog"
    ],
    "dataConnectorsDependencies": [],
    "previewImagesFileNames": [
      "pfsenseBlack.png",
      "pfsenseWhite.png"
    ],
    "version": "1.0.0",
    "title": "pfsense",
    "templateRelativePath": "pfsense.json",
    "subtitle": "",
    "provider": "Microsoft Sentinel community"
  },
  {
    "workbookKey": "ExchangeCompromiseHunting",
    "logoFileName": "MSTIC-Logo.svg",
    "description": "This workbook is intended to help defenders in responding to the Exchange Server vulnerabilities disclosed in March 2021, as well as hunting for potential compromise activity. More details on these vulnearbilities can be found at: https://aka.ms/exchangevulns",
    "dataTypesDependencies": [
      "SecurityEvent",
      "W3CIISLog"
    ],
    "dataConnectorsDependencies": [
      "SecurityEvents",
      "AzureMonitor(IIS)",
      "WindowsSecurityEvents"
    ],
    "previewImagesFileNames": [
      "ExchangeBlack.png",
      "ExchangeWhite.png"
    ],
    "version": "1.0.0",
    "title": "Exchange Compromise Hunting",
    "templateRelativePath": "ExchangeCompromiseHunting.json",
    "subtitle": "",
    "provider": "Microsoft"
  },
  {
    "workbookKey": "SOCProcessFrameworkWorkbook",
    "logoFileName": "Azure_Sentinel.svg",
    "description": "Built by Microsoft's Sentinel GBB's - This workbook contains years of SOC Best Practices and is intended to help SOCs mature and leverage industry standards in Operationalizing their SOC in using Azure Sentinel. It contains Processes and Procedures every SOC should consider and builds a high level of operational excellence.",
    "dataTypesDependencies": [],
    "dataConnectorsDependencies": [],
    "previewImagesFileNames": [
      "SOCProcessFrameworkCoverImage1White.png",
      "SOCProcessFrameworkCoverImage1Black.png",
      "SOCProcessFrameworkCoverImage2White.png",
      "SOCProcessFrameworkCoverImage2Black.png"
    ],
    "version": "1.1.0",
    "title": "SOC Process Framework",
    "templateRelativePath": "SOCProcessFramework.json",
    "subtitle": "",
    "provider": "Microsoft Sentinel Community"
  },
  {
    "workbookKey": "Building_a_SOCLargeStaffWorkbook",
    "logoFileName": "Azure_Sentinel.svg",
    "description": "Built by Microsoft's Sentinel GBB's - This workbook contains years of SOC Best Practices and is intended to help SOCs mature and leverage industry standards in Operationalizing their SOC in using Azure Sentinel. It contains Processes and Procedures every SOC should consider and builds a high level of operational excellence.",
    "dataTypesDependencies": [],
    "dataConnectorsDependencies": [],
    "previewImagesFileNames": [
      "SOCProcessFrameworkCoverImage1White.png",
      "SOCProcessFrameworkCoverImage1Black.png",
      "SOCProcessFrameworkCoverImage2White.png",
      "SOCProcessFrameworkCoverImage2Black.png"
    ],
    "version": "1.1.0",
    "title": "SOC Large Staff",
    "templateRelativePath": "Building_a_SOCLargeStaff.json",
    "subtitle": "",
    "provider": "Microsoft Sentinel Community"
  },
  {
    "workbookKey": "Building_a_SOCMediumStaffWorkbook",
    "logoFileName": "Azure_Sentinel.svg",
    "description": "Built by Microsoft's Sentinel GBB's - This workbook contains years of SOC Best Practices and is intended to help SOCs mature and leverage industry standards in Operationalizing their SOC in using Azure Sentinel. It contains Processes and Procedures every SOC should consider and builds a high level of operational excellence.",
    "dataTypesDependencies": [],
    "dataConnectorsDependencies": [],
    "previewImagesFileNames": [
      "SOCProcessFrameworkCoverImage1White.png",
      "SOCProcessFrameworkCoverImage1Black.png",
      "SOCProcessFrameworkCoverImage2White.png",
      "SOCProcessFrameworkCoverImage2Black.png"
    ],
    "version": "1.1.0",
    "title": "SOC Medium Staff",
    "templateRelativePath": "Building_a_SOCMediumStaff.json",
    "subtitle": "",
    "provider": "Microsoft Sentinel Community"
  },
  {
    "workbookKey": "Building_a_SOCPartTimeStaffWorkbook",
    "logoFileName": "Azure_Sentinel.svg",
    "description": "Built by Microsoft's Sentinel GBB's - This workbook contains years of SOC Best Practices and is intended to help SOCs mature and leverage industry standards in Operationalizing their SOC in using Azure Sentinel. It contains Processes and Procedures every SOC should consider and builds a high level of operational excellence.",
    "dataTypesDependencies": [],
    "dataConnectorsDependencies": [],
    "previewImagesFileNames": [
      "SOCProcessFrameworkCoverImage1White.png",
      "SOCProcessFrameworkCoverImage1Black.png",
      "SOCProcessFrameworkCoverImage2White.png",
      "SOCProcessFrameworkCoverImage2Black.png"
    ],
    "version": "1.1.0",
    "title": "SOC Part Time Staff",
    "templateRelativePath": "Building_a_SOCPartTimeStaff.json",
    "subtitle": "",
    "provider": "Microsoft Sentinel Community"
  },
  {
    "workbookKey": "Building_a_SOCSmallStaffWorkbook",
    "logoFileName": "Azure_Sentinel.svg",
    "description": "Built by Microsoft's Sentinel GBB's - This workbook contains years of SOC Best Practices and is intended to help SOCs mature and leverage industry standards in Operationalizing their SOC in using Azure Sentinel. It contains Processes and Procedures every SOC should consider and builds a high level of operational excellence.",
    "dataTypesDependencies": [],
    "dataConnectorsDependencies": [],
    "previewImagesFileNames": [
      "SOCProcessFrameworkCoverImage1White.png",
      "SOCProcessFrameworkCoverImage1Black.png",
      "SOCProcessFrameworkCoverImage2White.png",
      "SOCProcessFrameworkCoverImage2Black.png"
    ],
    "version": "1.1.0",
    "title": "SOC Small Staff",
    "templateRelativePath": "Building_a_SOCSmallStaff.json",
    "subtitle": "",
    "provider": "Microsoft Sentinel Community"
  },
  {
    "workbookKey": "SOCIRPlanningWorkbook",
    "logoFileName": "Azure_Sentinel.svg",
    "description": "Built by Microsoft's Sentinel GBB's - This workbook contains years of SOC Best Practices and is intended to help SOCs mature and leverage industry standards in Operationalizing their SOC in using Azure Sentinel. It contains Processes and Procedures every SOC should consider and builds a high level of operational excellence.",
    "dataTypesDependencies": [],
    "dataConnectorsDependencies": [],
    "previewImagesFileNames": [
      "SOCProcessFrameworkCoverImage1White.png",
      "SOCProcessFrameworkCoverImage1Black.png",
      "SOCProcessFrameworkCoverImage2White.png",
      "SOCProcessFrameworkCoverImage2Black.png"
    ],
    "version": "1.1.0",
    "title": "SOC IR Planning",
    "templateRelativePath": "SOCIRPlanning.json",
    "subtitle": "",
    "provider": "Microsoft Sentinel Community"
  },
  {
    "workbookKey": "UpdateSOCMaturityScoreWorkbook",
    "logoFileName": "Azure_Sentinel.svg",
    "description": "Built by Microsoft's Sentinel GBB's - This workbook contains years of SOC Best Practices and is intended to help SOCs mature and leverage industry standards in Operationalizing their SOC in using Azure Sentinel. It contains Processes and Procedures every SOC should consider and builds a high level of operational excellence.",
    "dataTypesDependencies": [],
    "dataConnectorsDependencies": [],
    "previewImagesFileNames": [
      "SOCProcessFrameworkCoverImage1White.png",
      "SOCProcessFrameworkCoverImage1Black.png",
      "SOCProcessFrameworkCoverImage2White.png",
      "SOCProcessFrameworkCoverImage2Black.png"
    ],
    "version": "1.1.0",
    "title": "Update SOC Maturity Score",
    "templateRelativePath": "UpdateSOCMaturityScore.json",
    "subtitle": "",
    "provider": "Microsoft Sentinel Community"
  },
  {
    "workbookKey": "Microsoft365SecurityPosture",
    "logoFileName": "M365securityposturelogo.svg",
    "description": "This workbook presents security posture data collected from Azure Security Center, M365 Defender, Defender for Endpoint, and Microsoft Cloud App Security. This workbook relies on the M365 Security Posture Playbook in order to bring the data in.",
    "dataTypesDependencies": [
      "M365SecureScore_CL",
      "MDfESecureScore_CL",
      "MDfEExposureScore_CL",
      "MDfERecommendations_CL",
      "MDfEVulnerabilitiesList_CL",
      "McasShadowItReporting"
    ],
    "dataConnectorsDependencies": [],
    "previewImagesFileNames": [
      "M365securitypostureblack.png",
      "M365securityposturewhite.png"
    ],
    "version": "1.0.0",
    "title": "Microsoft 365 Security Posture",
    "templateRelativePath": "M365SecurityPosture.json",
    "subtitle": "",
    "provider": "Microsoft Sentinel Community"
  },
  {
    "workbookKey": "AzureSentinelCost",
    "logoFileName": "Azure_Sentinel.svg",
    "description": "This workbook provides an estimated cost across the main billed items in Microsoft Sentinel: ingestion, retention and automation. It also provides insight about the possible impact of the Microsoft 365 E5 offer.",
    "dataTypesDependencies": [],
    "dataConnectorsDependencies": [],
    "previewImagesFileNames": [
      "AzureSentinelCostWhite.png",
      "AzureSentinelCostBlack.png"
    ],
    "version": "1.5.0",
    "title": "Microsoft Sentinel Cost",
    "templateRelativePath": "AzureSentinelCost.json",
    "subtitle": "",
    "provider": "Microsoft Sentinel Community"
  },
  {
    "workbookKey": "ADXvsLA",
    "logoFileName": "Azure_Sentinel.svg",
    "description": "This workbook shows the tables from Microsoft Sentinel which are backed up in ADX. It also provides a comparison between the entries in the Microsoft Sentinel tables and the ADX tables. Lastly some general information about the queries and ingestion on ADX is shown.",
    "dataTypesDependencies": [],
    "dataConnectorsDependencies": [],
    "previewImagesFileNames": [
      "ADXvsLABlack.PNG",
      "ADXvsLAWhite.PNG"
    ],
    "version": "1.0.0",
    "title": "ADXvsLA",
    "templateRelativePath": "ADXvsLA.json",
    "subtitle": "",
    "provider": "Microsoft Sentinel Community"
  },
  {
    "workbookKey": "MicrosoftDefenderForOffice365",
    "logoFileName": "office365_logo.svg",
    "description": "Gain insights into your Microsoft Defender for Office 365 raw data logs.  This workbook lets you look at trends in email senders, attachments and embedded URL data to find anomalies. You can also search by, sender, recipient, subject, attachment or embedded URL to find where the related messages have been sent.",
    "dataTypesDependencies": [
      "EmailEvents",
      "EmailUrlInfo",
      "EmailAttachmentInfo"
    ],
    "dataConnectorsDependencies": [],
    "previewImagesFileNames": [
      "MDOWhite1.png",
      "MDOBlack1.png",
      "MDOWhite2.png",
      "MDOBlack2.png"
    ],
    "version": "1.0.0",
    "title": "Microsoft Defender For Office 365",
    "templateRelativePath": "MicrosoftDefenderForOffice365.json",
    "subtitle": "",
    "provider": "Microsoft Sentinel Community"
  },
  {
    "workbookKey": "ProofPointThreatDashboard",
    "logoFileName": "",
    "description": "Provides an overview of email threat activity based on log data provided by ProofPoint",
    "dataTypesDependencies": [
      "ProofpointPOD_message_CL",
      "ProofpointPOD_maillog_CL",
      "ProofPointTAPClicksBlocked_CL",
      "ProofPointTAPClicksPermitted_CL",
      "ProofPointTAPMessagesBlocked_CL",
      "ProofPointTAPMessagesDelivered_CL"
    ],
    "dataConnectorsDependencies": [
      "ProofpointTAP",
      "ProofpointPOD"
    ],
    "previewImagesFileNames": [
      "ProofPointThreatDashboardBlack1.png",
      "ProofPointThreatDashboardWhite1.png"
    ],
    "version": "1.0.0",
    "title": "ProofPoint Threat Dashboard",
    "templateRelativePath": "ProofPointThreatDashboard.json",
    "subtitle": "",
    "provider": "Microsoft Sentinel Community"
  },
  {
    "workbookKey": "AMAmigrationTracker",
    "logoFileName": "Azure_Sentinel.svg",
    "description": "See what Azure and Azure Arc servers have Log Analytics agent or Azure Monitor agent installed. Review what DCR (data collection rules) apply to your machines and whether you are collecting logs from those machines into your selected workspaces.",
    "dataTypesDependencies": [],
    "dataConnectorsDependencies": [],
    "previewImagesFileNames": [
      "AMAtrackingWhite1.png",
      "AMAtrackingWhite2.png",
      "AMAtrackingWhite3.png",
      "AMAtrackingBlack1.png",
      "AMAtrackingBlack2.png",
      "AMAtrackingBlack3.png"
    ],
    "version": "1.1.0",
    "title": "AMA migration tracker",
    "templateRelativePath": "AMAmigrationTracker.json",
    "subtitle": "",
    "provider": "Microsoft Sentinel Community"
  },
  {
    "workbookKey": "AdvancedKQL",
    "logoFileName": "Azure_Sentinel.svg",
    "description": "This interactive Workbook is designed to improve your KQL proficiency by using a use-case driven approach.",
    "dataTypesDependencies": [],
    "dataConnectorsDependencies": [],
    "previewImagesFileNames": [
      "AdvancedKQLWhite.png",
      "AdvancedKQLBlack.png"
    ],
    "version": "1.3.0",
    "title": "Advanced KQL for Microsoft Sentinel",
    "templateRelativePath": "AdvancedKQL.json",
    "subtitle": "",
    "provider": "Microsoft Sentinel Community"
  },
  {
    "workbookKey": "DSTIMWorkbook",
    "logoFileName": "DSTIM.svg",
    "description": "Identify sensitive data blast radius (i.e., who accessed sensitive data, what kinds of sensitive data, from where and when) in a given data security incident investigation or as part of Threat Hunting. Prioritize your investigation based on insights provided with integrations with Watchlists(VIPUsers, TerminatedEmployees and HighValueAssets), Threat Intelligence feed, UEBA baselines and much more.",
    "dataTypesDependencies": [
      "DSMAzureBlobStorageLogs",
      "DSMDataClassificationLogs",
      "DSMDataLabelingLogs",
      "Anomalies",
      "ThreatIntelligenceIndicator",
      "AADManagedIdentitySignInLogs",
      "SecurityAlert",
      "SigninLogs"
    ],
    "dataConnectorsDependencies": [],
    "previewImagesFileNames": [
      "DSTIMWorkbookBlack.png",
      "DSTIMWorkbookWhite.png"
    ],
    "version": "1.9.0",
    "title": "Data Security - Sensitive Data Impact Assessment",
    "templateRelativePath": "DSTIMWorkbook.json",
    "subtitle": "",
    "provider": "Microsoft",
    "featureFlag": "DSTIMWorkbook"
  },
  {
    "workbookKey": "IntrotoKQLWorkbook",
    "logoFileName": "",
    "description": "Learn and practice the Kusto Query Language. This workbook introduces and provides 100 to 200 level content for new and existing users looking to learn KQL. This workbook will be updated with content over time.",
    "dataTypesDependencies": [],
    "dataConnectorsDependencies": [],
    "previewImagesFileNames": [
      "IntrotoKQL-black.png",
      "IntrotoKQL-white.png"
    ],
    "version": "1.0.0",
    "title": "Intro to KQL",
    "templateRelativePath": "IntrotoKQL.json",
    "subtitle": "",
    "provider": "Microsoft Sentinel Community"
  },
  {
    "workbookKey": "Log4jPostCompromiseHuntingWorkbook",
    "logoFileName": "",
    "description": "This hunting workbook is intended to help identify activity related to the Log4j compromise discovered in December 2021.",
    "dataTypesDependencies": [
      "SecurityNestedRecommendation",
      "AzureDiagnostics",
      "OfficeActivity",
      "W3CIISLog",
      "AWSCloudTrail",
      "SigninLogs",
      "AADNonInteractiveUserSignInLogs",
      "imWebSessions",
      "imNetworkSession"
    ],
    "dataConnectorsDependencies": [],
    "previewImagesFileNames": [
      "Log4jPostCompromiseHuntingBlack.png",
      "Log4jPostCompromiseHuntingWhite.png"
    ],
    "version": "1.0.0",
    "title": "Log4j Post Compromise Hunting",
    "templateRelativePath": "Log4jPostCompromiseHunting.json",
    "subtitle": "",
    "provider": "Microsoft Sentinel Community"
  },
  {
    "workbookKey": "Log4jImpactAssessmentWorkbook",
    "logoFileName": "",
    "description": "This hunting workbook is intended to help identify activity related to the Log4j compromise discovered in December 2021.",
    "dataTypesDependencies": [
      "SecurityIncident",
      "SecurityAlert",
      "AzureSecurityCenter",
      "MDfESecureScore_CL",
      "MDfEExposureScore_CL",
      "MDfERecommendations_CL",
      "MDfEVulnerabilitiesList_CL"
    ],
    "dataConnectorsDependencies": [],
    "previewImagesFileNames": [],
    "version": "1.0.0",
    "title": "Log4j Impact Assessment",
    "templateRelativePath": "Log4jImpactAssessment.json",
    "subtitle": "",
    "provider": "Microsoft Sentinel Community"
  },
  {
    "workbookKey": "UserMap",
    "logoFileName": "",
    "description": "This Workbook shows MaliciousIP, User SigninLog Data (this shows user Signin Locations and distance between as well as order visited) and WAF information.",
    "dataTypesDependencies": [
      "SigninLogs",
      "AzureDiagnostics",
      "WireData",
      "VMconnection",
      "CommonSecurityLog",
      "WindowsFirewall",
      "W3CIISLog",
      "DnsEvents"
    ],
    "dataConnectorsDependencies": [
      "AzureActiveDirectory"
    ],
    "previewImagesFileNames": [
      "UserMapBlack.png",
      "UserMapWhite.png"
    ],
    "version": "1.0.0",
    "title": "User Map information",
    "templateRelativePath": "UserMap.json",
    "subtitle": "",
    "provider": "Microsoft Sentinel Community"
  },
  {
    "workbookKey": "AWSS3",
    "logoFileName": "",
    "description": ".",
    "dataTypesDependencies": [
      "AWSCloudTrail",
      "AWSGuardDuty",
      "AWSVPCFlow"
    ],
    "dataConnectorsDependencies": [
      "AWSS3"
    ],
    "previewImagesFileNames": [
      "AWSS3Black.png",
      "AWSS3White.png",
      "AWSS3White1.png"
    ],
    "version": "1.0.0",
    "title": "AWS S3 Workbook",
    "templateRelativePath": "AWSS3.json",
    "subtitle": "",
    "provider": "Microsoft Sentinel Community"
  },
  {
    "workbookKey": "LogSourcesAndAnalyticRulesCoverageWorkbook",
    "logoFileName": "",
    "description": "This workbook is intended to show how the different tables in a Log Analytics workspace are being used by the different Microsoft Sentinel features, like analytics, hunting queries, playbooks and queries in general.",
    "dataTypesDependencies": [],
    "dataConnectorsDependencies": [],
    "previewImagesFileNames": [
      "LogSourcesAndAnalyticRulesCoverageBlack.png",
      "LogSourcesAndAnalyticRulesCoverageWhite.png"
    ],
    "version": "1.1.0",
    "title": "Log Sources & Analytic Rules Coverage",
    "templateRelativePath": "LogSourcesAndAnalyticRulesCoverage.json",
    "subtitle": "",
    "provider": "Microsoft Sentinel Community"
  },
  {
    "workbookKey": "CiscoFirepower",
    "logoFileName": "",
    "description": "Gain insights into your Cisco Firepower firewalls. This workbook analyzes Cisco Firepower device logs.",
    "dataTypesDependencies": [
      "CommonSecurityLog"
    ],
    "dataConnectorsDependencies": [],
    "previewImagesFileNames": [
      "CiscoFirepowerBlack.png",
      "CiscoFirepowerWhite.png"
    ],
    "version": "1.0.0",
    "title": "Cisco Firepower",
    "templateRelativePath": "CiscoFirepower.json",
    "subtitle": "",
    "provider": "Azure Sentinel Community"
  },
  {
    "workbookKey": "MicrorosftTeams",
    "logoFileName": "microsoftteams.svg",
    "description": "This workbook is intended to identify the activities on Microrsoft Teams.",
    "dataTypesDependencies": [
      "OfficeActivity"
    ],
    "dataConnectorsDependencies": [],
    "previewImagesFileNames": [
      "MicrosoftTeamsBlack.png",
      "MicrosoftTeamsWhite.png"
    ],
    "version": "1.0.0",
    "title": "Microsoft Teams",
    "templateRelativePath": "MicrosoftTeams.json",
    "subtitle": "",
    "provider": "Azure Sentinel Community"
  },
  {
    "workbookKey": "ArchivingBasicLogsRetention",
    "logoFileName": "ArchivingBasicLogsRetention.svg",
    "description": "This workbooks shows workspace and table retention periods, basic logs, and search & restore tables. It also allows you to update table retention periods, plans, and delete search or restore tables.",
    "dataTypesDependencies": [],
    "dataConnectorsDependencies": [],
    "previewImagesFileNames": [
      "ArchivingBasicLogsRetentionBlack1.png",
      "ArchivingBasicLogsRetentionWhite1.png"
    ],
    "version": "1.1.0",
    "title": "Archiving, Basic Logs, and Retention",
    "templateRelativePath": "ArchivingBasicLogsRetention.json",
    "subtitle": "",
    "provider": "Microsoft Sentinel Community"
  },
  {
    "workbookKey": "OktaSingleSignOnWorkbook",
    "logoFileName": "okta_logo.svg",
    "description": "Gain extensive insight into Okta Single Sign-On (SSO) by analyzing, collecting and correlating Audit and Event events.\nThis workbook provides visibility into message and click events that were permitted, delivered, or blocked",
    "dataTypesDependencies": [
      "Okta_CL"
    ],
    "dataConnectorsDependencies": [
      "OktaSSO"
    ],
    "previewImagesFileNames": [
      "OktaSingleSignOnWhite.png",
      "OktaSingleSignOnBlack.png"
    ],
    "version": "1.2",
    "title": "Okta Single Sign-On",
    "templateRelativePath": "OktaSingleSignOn.json",
    "subtitle": "",
    "provider": "Okta"
  },
  {
    "workbookKey": "MicrosoftDefenderForEndPoint",
    "logoFileName": "",
    "description": "A wokbook to provide details about Microsoft Defender for Endpoint Advance Hunting to Overview & Analyse data brought through M365 Defender Connector.",
    "dataTypesDependencies": [],
    "dataConnectorsDependencies": [],
    "previewImagesFileNames": [
      "microsoftdefenderforendpointwhite.png",
      "microsoftdefenderforendpointblack.png"
    ],
    "version": "1.0.0",
    "title": "MicrosoftDefenderForEndPoint",
    "templateRelativePath": "MicrosoftDefenderForEndPoint.json",
    "subtitle": "",
    "provider": "Microsoft Sentinel Community"
  },
  {
    "workbookKey": "Dynamics365Workbooks",
    "logoFileName": "DynamicsLogo.svg",
    "description": "This workbook brings together queries and visualizations to assist you in identifying potential threats in your Dynamics 365 audit data.",
    "dataTypesDependencies": [
      "Dynamics365Activity"
    ],
    "dataConnectorsDependencies": [
      "Dynamics365"
    ],
    "previewImagesFileNames": [
      "Dynamics365WorkbookBlack.png",
      "Dynamics365WorkbookWhite.png"
    ],
    "version": "1.0.0",
    "title": "Dynamics365Workbooks",
    "templateRelativePath": "Dynamics365Workbooks.json",
    "subtitle": "",
    "provider": "Microsoft Sentinel Community"
  },
  {
    "workbookKey": "CiscoMerakiWorkbook",
    "logoFileName": "",
    "description": "Gain insights into the Events from Cisco Meraki Solution and analyzing all the different types of Security Events. This workbook also helps in identifying the Events from affected devices, IPs and the nodes where malware was successfully detected.\nIP data received in Events is correlated with Threat Intelligence to identify if the reported IP address is known bad based on threat intelligence data.",
    "dataTypesDependencies": [
      "meraki_CL",
      "CiscoMerakiNativePoller",
      "ThreatIntelligenceIndicator"
    ],
    "dataConnectorsDependencies": [
      "CiscoMeraki",
      "CiscoMerakiNativePolling",
      "ThreatIntelligence"
    ],
    "previewImagesFileNames": [
      "CiscoMerakiWorkbookWhite.png",
      "CiscoMerakiWorkbookBlack.png"
    ],
    "version": "1.0.0",
    "title": "CiscoMerakiWorkbook",
    "templateRelativePath": "CiscoMerakiWorkbook.json",
    "subtitle": "",
    "provider": "Microsoft"
  },
  {
    "workbookKey": "SentinelOneWorkbook",
    "logoFileName": "",
    "description": "Sets the time name for analysis.",
    "dataTypesDependencies": [
      "SentinelOne_CL"
    ],
    "dataConnectorsDependencies": [
      "SentinelOne"
    ],
    "previewImagesFileNames": [
      "SentinelOneBlack.png",
      "SentinelOneWhite.png"
    ],
    "version": "1.0.0",
    "title": "SentinelOneWorkbook",
    "templateRelativePath": "SentinelOne.json",
    "subtitle": "",
    "provider": "Microsoft"
  },
  {
    "workbookKey": "TrendMicroApexOneWorkbook",
    "logoFileName": "trendmicro_logo.svg",
    "description": "Sets the time name for analysis.",
    "dataTypesDependencies": [
      "CommonSecurityLog"
    ],
    "dataConnectorsDependencies": [
      "TrendMicroApexOne"
    ],
    "previewImagesFileNames": [
      "TrendMicroApexOneBlack.png",
      "TrendMicroApexOneWhite.png"
    ],
    "version": "1.0.0",
    "title": "Trend Micro Apex One",
    "templateRelativePath": "TrendMicroApexOne.json",
    "subtitle": "",
    "provider": "TrendMicro"
  },
  {
    "workbookKey": "ContrastProtect",
    "logoFileName": "contrastsecurity_logo.svg",
    "description": "Select the time range for this Overview.",
    "dataTypesDependencies": [
      "CommonSecurityLog"
    ],
    "dataConnectorsDependencies": [
      "ContrastProtect"
    ],
    "previewImagesFileNames": [
      "ContrastProtectAllBlack.png",
      "ContrastProtectAllWhite.png",
      "ContrastProtectEffectiveBlack.png",
      "ContrastProtectEffectiveWhite.png",
      "ContrastProtectSummaryBlack.png",
      "ContrastProtectSummaryWhite.png"
    ],
    "version": "1.0.0",
    "title": "Contrast Protect",
    "templateRelativePath": "ContrastProtect.json",
    "subtitle": "",
    "provider": "contrast security"
  },
  {
    "workbookKey": "ArmorbloxOverview",
    "logoFileName": "armorblox.svg",
    "description": "INCIDENTS FROM SELECTED TIME RANGE",
    "dataTypesDependencies": [
      "Armorblox_CL"
    ],
    "dataConnectorsDependencies": [
      "Armorblox"
    ],
    "previewImagesFileNames": [
      "ArmorbloxOverviewBlack01.png",
      "ArmorbloxOverviewBlack02.png",
      "ArmorbloxOverviewWhite01.png",
      "ArmorbloxOverviewWhite02.png"
    ],
    "version": "1.0.0",
    "title": "Armorblox",
    "templateRelativePath": "ArmorbloxOverview.json",
    "subtitle": "",
    "provider": "Armorblox"
  },
  {
    "workbookKey": "PaloAltoCDL",
    "logoFileName": "paloalto_logo.svg",
    "description": "Sets the time name for analysis",
    "dataTypesDependencies": [
      "CommonSecurityLog"
    ],
    "dataConnectorsDependencies": [
      "PaloAltoCDL"
    ],
    "previewImagesFileNames": [
      "PaloAltoBlack.png",
      "PaloAltoWhite.png"
    ],
    "version": "1.0.0",
    "title": "Palo Alto Networks Cortex Data Lake",
    "templateRelativePath": "PaloAltoCDL.json",
    "subtitle": "",
    "provider": "Palo Alto Networks"
  },
  {
    "workbookKey": "VMwareCarbonBlack",
    "logoFileName": "Azure_Sentinel.svg",
    "description": "Sets the time name for analysis",
    "dataTypesDependencies": [
      "CarbonBlackEvents_CL",
      "CarbonBlackAuditLogs_CL",
      "CarbonBlackNotifications_CL"
    ],
    "dataConnectorsDependencies": [
      "VMwareCarbonBlack"
    ],
    "previewImagesFileNames": [
      "VMwareCarbonBlack.png",
      "VMwareCarbonWhite.png"
    ],
    "version": "1.0.0",
    "title": "VMware Carbon Black Cloud",
    "templateRelativePath": "VMwareCarbonBlack.json",
    "subtitle": "",
    "provider": "Microsoft"
  },
  {
    "workbookKey": "arista-networks",
    "logoFileName": "AristaAwakeSecurity.svg",
    "description": "Sets the time name for analysis",
    "dataTypesDependencies": [
      "CommonSecurityLog"
    ],
    "dataConnectorsDependencies": [
      "AristaAwakeSecurity"
    ],
    "previewImagesFileNames": [
      "AristaAwakeSecurityDevicesBlack.png",
      "AristaAwakeSecurityDevicesWhite.png",
      "AristaAwakeSecurityModelsBlack.png",
      "AristaAwakeSecurityModelsWhite.png",
      "AristaAwakeSecurityOverviewBlack.png",
      "AristaAwakeSecurityOverviewWhite.png"
    ],
    "version": "1.0.0",
    "title": "Arista Awake",
    "templateRelativePath": "AristaAwakeSecurityWorkbook.json",
    "subtitle": "",
    "provider": "Arista Networks"
  },
  {
    "workbookKey": "TomcatWorkbook",
    "logoFileName": "Azure_Sentinel.svg",
    "description": "Sets the time name for analysis",
    "dataTypesDependencies": [
      "Tomcat_CL"
    ],
    "dataConnectorsDependencies": [
      "ApacheTomcat"
    ],
    "previewImagesFileNames": [
      "TomcatBlack.png",
      "TomcatWhite.png"
    ],
    "version": "1.0.0",
    "title": "ApacheTomcat",
    "templateRelativePath": "Tomcat.json",
    "subtitle": "",
    "provider": "Apache"
  },
  {
    "workbookKey": "ClarotyWorkbook",
    "logoFileName": "Azure_Sentinel.svg",
    "description": "Sets the time name for analysis",
    "dataTypesDependencies": [
      "CommonSecurityLog"
    ],
    "dataConnectorsDependencies": [
      "Claroty"
    ],
    "previewImagesFileNames": [
      "ClarotyBlack.png",
      "ClarotyWhite.png"
    ],
    "version": "1.0.0",
    "title": "Claroty",
    "templateRelativePath": "ClarotyOverview.json",
    "subtitle": "",
    "provider": "Claroty"
  },
  {
    "workbookKey": "ApacheHTTPServerWorkbook",
    "logoFileName": "apache.svg",
    "description": "Sets the time name for analysis",
    "dataTypesDependencies": [
      "ApacheHTTPServer_CL"
    ],
    "dataConnectorsDependencies": [
      "ApacheHTTPServer"
    ],
    "previewImagesFileNames": [
      "ApacheHTTPServerOverviewBlack01.png",
      "ApacheHTTPServerOverviewBlack02.png",
      "ApacheHTTPServerOverviewWhite01.png",
      "ApacheHTTPServerOverviewWhite02.png"
    ],
    "version": "1.0.0",
    "title": "Apache HTTP Server",
    "templateRelativePath": "ApacheHTTPServer.json",
    "subtitle": "",
    "provider": "Apache Software Foundation"
  },
  {
    "workbookKey": "OCIWorkbook",
    "logoFileName": "Azure_Sentinel.svg",
    "description": "Sets the time name for analysis",
    "dataTypesDependencies": [
      "OCI_Logs_CL"
    ],
    "dataConnectorsDependencies": [
      "OracleCloudInfrastructureLogsConnector"
    ],
    "previewImagesFileNames": [
      "OCIBlack.png",
      "OCIWhite.png"
    ],
    "version": "1.0.0",
    "title": "Oracle Cloud Infrastructure",
    "templateRelativePath": "OracleCloudInfrastructureOCI.json",
    "subtitle": "",
    "provider": "Microsoft"
  },
  {
    "workbookKey": "OracleWeblogicServerWorkbook",
    "logoFileName": "Azure_Sentinel.svg",
    "description": "Sets the time name for analysis",
    "dataTypesDependencies": [
      "OracleWebLogicServer_CL"
    ],
    "dataConnectorsDependencies": [
      "OracleWebLogicServer"
    ],
    "previewImagesFileNames": [
      "OracleWeblogicServerBlack.png",
      "OracleWeblogicServerWhite.png"
    ],
    "version": "1.0.0",
    "title": "Oracle WebLogic Server",
    "templateRelativePath": "OracleWorkbook.json",
    "subtitle": "",
    "provider": "Oracle"
  },
  {
    "workbookKey": "BitglassWorkbook",
    "logoFileName": "Azure_Sentinel.svg",
    "description": "Sets the time name for analysis",
    "dataTypesDependencies": [
      "BitglassLogs_CL"
    ],
    "dataConnectorsDependencies": [
      "Bitglass"
    ],
    "previewImagesFileNames": [
      "BitglassBlack.png",
      "BitglassWhite.png"
    ],
    "version": "1.0.0",
    "title": "Bitglass",
    "templateRelativePath": "Bitglass.json",
    "subtitle": "",
    "provider": "Bitglass"
  },
  {
    "workbookKey": "NGINXWorkbook",
    "logoFileName": "Azure_Sentinel.svg",
    "description": "Sets the time name for analysis",
    "dataTypesDependencies": [
      "NGINX_CL"
    ],
    "dataConnectorsDependencies": [
      "NGINXHTTPServer"
    ],
    "previewImagesFileNames": [
      "NGINXOverviewBlack01.png",
      "NGINXOverviewBlack02.png",
      "NGINXOverviewWhite01.png",
      "NGINXOverviewWhite02.png"
    ],
    "version": "1.0.0",
    "title": "NGINX HTTP Server",
    "templateRelativePath": "NGINX.json",
    "subtitle": "",
    "provider": "Microsoft"
  },
  {
    "workbookKey": "vArmourAppContollerWorkbook",
    "logoFileName": "varmour-logo.svg",
    "description": "Sets the time name for analysis",
    "dataTypesDependencies": [
      "CommonSecurityLog"
    ],
    "dataConnectorsDependencies": [
      "vArmourAC"
    ],
    "previewImagesFileNames": [
      "vArmourAppControllerAppBlack.png",
      "vArmourAppControllerAppBlack-1.png",
      "vArmourAppControllerAppBlack-2.png",
      "vArmourAppControllerAppBlack-3.png",
      "vArmourAppControllerAppBlack-4.png",
      "vArmourAppControllerAppBlack-5.png",
      "vArmourAppControllerAppBlack-6.png",
      "vArmourAppControllerAppBlack-7.png",
      "vArmourAppControllerAppWhite.png",
      "vArmourAppControllerAppWhite-1.png",
      "vArmourAppControllerAppWhite-2.png",
      "vArmourAppControllerAppWhite-3.png",
      "vArmourAppControllerAppWhite-4.png",
      "vArmourAppControllerAppWhite-5.png",
      "vArmourAppControllerAppWhite-6.png",
      "vArmourAppControllerAppWhite-7.png"
    ],
    "version": "1.0.0",
    "title": "vArmour Application Controller",
    "templateRelativePath": "vArmour_AppContoller_Workbook.json",
    "subtitle": "",
    "provider": "vArmour"
  },
  {
    "workbookKey": "CorelightWorkbook",
    "logoFileName": "corelight.svg",
    "description": "Sets the time name for analysis",
    "dataTypesDependencies": [
      "Corelight_CL"
    ],
    "dataConnectorsDependencies": [
      "Corelight"
    ],
    "previewImagesFileNames": [
      "CorelightConnectionsBlack1.png",
      "CorelightConnectionsBlack2.png",
      "CorelightConnectionsWhite1.png",
      "CorelightConnectionsWhite2.png",
      "CorelightDNSBlack1.png",
      "CorelightDNSWhite1.png",
      "CorelightFileBlack1.png",
      "CorelightFileBlack2.png",
      "CorelightFileWhite1.png",
      "CorelightFileWhite2.png",
      "CorelightMainBlack1.png",
      "CorelightMainWhite1.png",
      "CorelightSoftwareBlack1.png",
      "CorelightSoftwareWhite1.png"
    ],
    "version": "1.0.0",
    "title": "Corelight",
    "templateRelativePath": "Corelight.json",
    "subtitle": "",
    "provider": "Corelight"
  },
  {
    "workbookKey": "LookoutEvents",
    "logoFileName": "lookout.svg",
    "description": "Sets the time name for analysis",
    "dataTypesDependencies": [
      "Lookout_CL"
    ],
    "dataConnectorsDependencies": [
      "LookoutAPI"
    ],
    "previewImagesFileNames": [
      "SampleLookoutWorkBookBlack.png",
      "SampleLookoutWorkBookWhite.png"
    ],
    "version": "1.0.0",
    "title": "Lookout",
    "templateRelativePath": "LookoutEvents.json",
    "subtitle": "",
    "provider": "Lookout"
  },
  {
    "workbookKey": "sentinel-AzurePurview",
    "logoFileName": "AzurePurview.svg",
    "description": "Sets the time name for analysis",
    "dataTypesDependencies": [
      "AzureDiagnostics"
    ],
    "dataConnectorsDependencies": [
      "MicrosoftAzurePurview"
    ],
    "previewImagesFileNames": [
      ""
    ],
    "version": "1.0.0",
    "title": "Azure Purview",
    "templateRelativePath": "AzurePurview.json",
    "subtitle": "",
    "provider": "Microsoft"
  },
  {
    "workbookKey": "InfobloxCDCB1TDWorkbook",
    "logoFileName": "infoblox_logo.svg",
    "description": "Sets the time name for analysis",
    "dataTypesDependencies": [
      "CommonSecurityLog"
    ],
    "dataConnectorsDependencies": [
      "InfobloxCloudDataConnector"
    ],
    "previewImagesFileNames": [
      "InfobloxCDCB1TDBlack.png",
      "InfobloxCDCB1TDWhite.png"
    ],
    "version": "1.0.0",
    "title": "Infoblox Cloud Data Connector",
    "templateRelativePath": "InfobloxCDCB1TDWorkbook.json",
    "subtitle": "",
    "provider": "InfoBlox"
  },
  {
    "workbookKey": "UbiquitiUniFiWorkbook",
    "logoFileName": "ubiquiti.svg",
    "description": "Sets the time name for analysis",
    "dataTypesDependencies": [
      "Ubiquiti_CL"
    ],
    "dataConnectorsDependencies": [
      "UbiquitiUnifi"
    ],
    "previewImagesFileNames": [
      "UbiquitiOverviewBlack01.png",
      "UbiquitiOverviewBlack02.png",
      "UbiquitiOverviewWhite01.png",
      "UbiquitiOverviewWhite02.png"
    ],
    "version": "1.0.0",
    "title": "Ubiquiti UniFi",
    "templateRelativePath": "Ubiquiti.json",
    "subtitle": "",
    "provider": "Microsoft"
  },
  {
    "workbookKey": "VMwareESXiWorkbook",
    "logoFileName": "Azure_Sentinel.svg",
    "description": "Sets the time name for analysis",
    "dataTypesDependencies": [
      "Syslog"
    ],
    "dataConnectorsDependencies": [
      "VMwareESXi"
    ],
    "previewImagesFileNames": [
      "VMWareESXiBlack.png",
      "VMWareESXiWhite.png"
    ],
    "version": "1.0.0",
    "title": "VMware ESXi",
    "templateRelativePath": "VMWareESXi.json",
    "subtitle": "",
    "provider": "Microsoft"
  },
  {
    "workbookKey": "SnowflakeWorkbook",
    "logoFileName": "Azure_Sentinel.svg",
    "description": "Sets the time name for analysis",
    "dataTypesDependencies": [
      "Snowflake_CL"
    ],
    "dataConnectorsDependencies": [
      "SnowflakeDataConnector"
    ],
    "previewImagesFileNames": [
      "SnowflakeBlack.png",
      "SnowflakeWhite.png"
    ],
    "version": "1.0.0",
    "title": "Snowflake",
    "templateRelativePath": "Snowflake.json",
    "subtitle": "",
    "provider": "Snowflake"
  },
  {
    "workbookKey": "LastPassWorkbook",
    "logoFileName": "LastPass.svg",
    "description": "Sets the time name for analysis",
    "dataTypesDependencies": [
      "LastPassNativePoller_CL"
    ],
    "dataConnectorsDependencies": [
      "LastPassAPIConnector"
    ],
    "previewImagesFileNames": [
      "LastPassBlack.png",
      "LastPassWhite.png"
    ],
    "version": "1.0.0",
    "title": "Lastpass Enterprise Activity Monitoring",
    "templateRelativePath": "LastPassWorkbook.json",
    "subtitle": "",
    "provider": "LastPass"
  },
  {
    "workbookKey": "SecurityBridgeWorkbook",
    "logoFileName": "SecurityBridgeLogo-Vector-TM_75x75.svg",
    "description": "Sets the time name for analysis",
    "dataTypesDependencies": [
      "SecurityBridgeLogs"
    ],
    "dataConnectorsDependencies": [
      "SecurityBridgeSAP"
    ],
    "previewImagesFileNames": [
      "SecurityBridgeThreatDetectionWhite.png",
      "SecurityBridgeThreatDetectionWhite1.png"
    ],
    "version": "1.0.0",
    "title": "SecurityBridge App",
    "templateRelativePath": "SecurityBridgeThreatDetectionforSAP.json",
    "subtitle": "",
    "provider": "SecurityBridge"
  },
  {
    "workbookKey": "PaloAltoPrismaCloudWorkbook",
    "logoFileName": "paloalto_logo.svg",
    "description": "Sets the time name for analysis.",
    "dataTypesDependencies": [
      "PaloAltoPrismaCloudAlert_CL",
      "PaloAltoPrismaCloudAudit_CL"
    ],
    "dataConnectorsDependencies": [
      "PaloAltoPrismaCloud"
    ],
    "previewImagesFileNames": [
      "PaloAltoPrismaCloudBlack01.png",
      "PaloAltoPrismaCloudBlack02.png",
      "PaloAltoPrismaCloudWhite01.png",
      "PaloAltoPrismaCloudWhite02.png"
    ],
    "version": "1.0.0",
    "title": "Palo Alto Prisma",
    "templateRelativePath": "PaloAltoPrismaCloudOverview.json",
    "subtitle": "",
    "provider": "Microsoft"
  },
  {
    "workbookKey": "PingFederateWorkbook",
    "logoFileName": "PingIdentity.svg",
    "description": "Sets the time name for analysis",
    "dataTypesDependencies": [
      "PingFederateEvent"
    ],
    "dataConnectorsDependencies": [
      "PingFederate"
    ],
    "previewImagesFileNames": [
      "PingFederateBlack1.png",
      "PingFederateWhite1.png"
    ],
    "version": "1.0.0",
    "title": "PingFederate",
    "templateRelativePath": "PingFederate.json",
    "subtitle": "",
    "provider": "Microsoft"
  },
  {
    "workbookKey": "McAfeeePOWorkbook",
    "logoFileName": "mcafee_logo.svg",
    "description": "Sets the time name for analysis",
    "dataTypesDependencies": [
      "McAfeeEPOEvent"
    ],
    "dataConnectorsDependencies": [
      "McAfeeePO"
    ],
    "previewImagesFileNames": [
      "McAfeeePOBlack1.png",
      "McAfeeePOBlack2.png",
      "McAfeeePOWhite1.png",
      "McAfeeePOWhite2.png"
    ],
    "version": "1.0.0",
    "title": "McAfee ePolicy Orchestrator",
    "templateRelativePath": "McAfeeePOOverview.json",
    "subtitle": "",
    "provider": "Microsoft"
  },
  {
    "workbookKey": "OracleDatabaseAudit",
    "logoFileName": "oracle_logo.svg",
    "description": "Sets the time name for analysis",
    "dataTypesDependencies": [
      "Syslog"
    ],
    "dataConnectorsDependencies": [
      "OracleDatabaseAudit"
    ],
    "previewImagesFileNames": [
      "OracleDatabaseAuditBlack1.png",
      "OracleDatabaseAuditBlack2.png",
      "OracleDatabaseAuditWhite1.png",
      "OracleDatabaseAuditWhite2.png"
    ],
    "version": "1.0.0",
    "title": "Oracle Database Audit",
    "templateRelativePath": "OracleDatabaseAudit.json",
    "subtitle": "",
    "provider": "Oracle"
  },
  {
    "workbookKey": "SenservaProAnalyticsWorkbook",
    "logoFileName": "SenservaPro_logo.svg",
    "description": "Sets the time name for analysis",
    "dataTypesDependencies": [
      "SenservaPro_CL"
    ],
    "dataConnectorsDependencies": [
      "SenservaPro"
    ],
    "previewImagesFileNames": [
      "SenservaProAnalyticsBlack.png",
      "SenservaProAnalyticsWhite.png"
    ],
    "version": "1.0.0",
    "title": "SenservaProAnalytics",
    "templateRelativePath": "SenservaProAnalyticsWorkbook.json",
    "subtitle": "",
    "provider": "Senserva Pro"
  },
  {
    "workbookKey": "SenservaProMultipleWorkspaceWorkbook",
    "logoFileName": "SenservaPro_logo.svg",
    "description": "Sets the time name for analysis",
    "dataTypesDependencies": [
      "SenservaPro_CL"
    ],
    "dataConnectorsDependencies": [
      "SenservaPro"
    ],
    "previewImagesFileNames": [
      "SenservaProMultipleWorkspaceWorkbookBlack.png",
      "SenservaProMultipleWorkspaceWorkbookWhite.png"
    ],
    "version": "1.0.0",
    "title": "SenservaProMultipleWorkspace",
    "templateRelativePath": "SenservaProMultipleWorkspaceWorkbook.json",
    "subtitle": "",
    "provider": "Senserva Pro"
  },
  {
    "workbookKey": "SenservaProSecureScoreMultiTenantWorkbook",
    "logoFileName": "SenservaPro_logo.svg",
    "description": "Sets the time name for analysis",
    "dataTypesDependencies": [
      "SenservaPro_CL"
    ],
    "dataConnectorsDependencies": [
      "SenservaPro"
    ],
    "previewImagesFileNames": [
      "SenservaProSecureScoreMultiTenantBlack.png",
      "SenservaProSecureScoreMultiTenantWhite.png"
    ],
    "version": "1.0.0",
    "title": "SenservaProSecureScoreMultiTenant",
    "templateRelativePath": "SenservaProSecureScoreMultiTenantWorkbook.json",
    "subtitle": "",
    "provider": "Senserva Pro"
  },
  {
    "workbookKey": "CiscoSecureEndpointOverviewWorkbook",
    "logoFileName": "cisco-logo-72px.svg",
    "description": "Sets the time name for analysis",
    "dataTypesDependencies": [
      "CiscoSecureEndpoint"
    ],
    "dataConnectorsDependencies": [
      "CiscoSecureEndpoint"
    ],
    "previewImagesFileNames": [
      "CiscoSecureEndpointBlack.png",
      "CiscoSecureEndpointWhite.png"
    ],
    "version": "1.0.0",
    "title": "Cisco Secure Endpoint",
    "templateRelativePath": "Cisco Secure Endpoint Overview.json",
    "subtitle": "",
    "provider": "Cisco"
  },
  {
    "workbookKey": "InfoSecGlobalWorkbook",
    "logoFileName": "infosecglobal.svg",
    "description": "Sets the time name for analysis.",
    "dataTypesDependencies": [
      "InfoSecAnalytics_CL"
    ],
    "dataConnectorsDependencies": [
      "InfoSecDataConnector"
    ],
    "previewImagesFileNames": [
      "InfoSecGlobalWorkbookBlack.png",
      "InfoSecGlobalWorkbookWhite.png"
    ],
    "version": "1.0.0",
    "title": "AgileSec Analytics Connector",
    "templateRelativePath": "InfoSecGlobal.json",
    "subtitle": "",
    "provider": "InfoSecGlobal"
  },
  {
    "workbookKey": "CrowdStrikeFalconEndpointProtectionWorkbook",
    "logoFileName": "crowdstrike.svg",
    "description": "Sets the time name for analysis",
    "dataTypesDependencies": [
      "CrowdstrikeReplicatorLogs_CL"
    ],
    "dataConnectorsDependencies": [
      "CrowdstrikeReplicator"
    ],
    "previewImagesFileNames": [
      "CrowdStrikeFalconEndpointProtectionBlack.png",
      "CrowdStrikeFalconEndpointProtectionWhite.png"
    ],
    "version": "1.0.0",
    "title": "CrowdStrike Falcon Endpoint Protection",
    "templateRelativePath": "CrowdStrikeFalconEndpointProtection.json",
    "subtitle": "",
    "provider": "Microsoft"
  },
  {
    "workbookKey": "IronDefenseAlertDashboard",
    "logoFileName": "IronNet.svg",
    "description": "Sets the time name for analysis",
    "dataTypesDependencies": [
      "CommonSecurityLog"
    ],
    "dataConnectorsDependencies": [
      "IronNetIronDefense"
    ],
    "previewImagesFileNames": [
      "IronDefenseDashboardBlack.png",
      "IronDefenseDashboardWhit.png"
    ],
    "version": "1.0.0",
    "title": "IronDefenseAlertDashboard",
    "templateRelativePath": "IronDefenseAlertDashboard.json",
    "subtitle": "",
    "provider": "Microsoft"
  },
  {
    "workbookKey": "IronDefenseAlertDetails",
    "logoFileName": "IronNet.svg",
    "description": "Sets the time name for analysis",
    "dataTypesDependencies": [
      "CommonSecurityLog"
    ],
    "dataConnectorsDependencies": [
      "IronNetIronDefense"
    ],
    "previewImagesFileNames": [
      "IronDefenseAlertsBlack.png",
      "IronDefenseAlertsWhite.png"
    ],
    "version": "1.0.0",
    "title": "IronDefenseAlertDetails",
    "templateRelativePath": "IronDefenseAlertDetails.json",
    "subtitle": "",
    "provider": "Microsoft"
  },
  {
    "workbookKey": "CiscoSEGWorkbook",
    "logoFileName": "cisco-logo-72px.svg",
    "description": "Sets the time name for analysis",
    "dataTypesDependencies": [
      "CommonSecurityLog"
    ],
    "dataConnectorsDependencies": [
      "CiscoSEG"
    ],
    "previewImagesFileNames": [
      "CiscoSEGBlack.png",
      "CiscoSEGWhite.png"
    ],
    "version": "1.0.0",
    "title": "Cisco Secure Email Gateway",
    "templateRelativePath": "CiscoSEG.json",
    "subtitle": "",
    "provider": "Cisco"
  },
  {
    "workbookKey": "EatonForeseerHealthAndAccess",
    "logoFileName": "Azure_Sentinel.svg",
    "description": "This workbook gives an insight into the health of all the Windows VMs in this subscription running Eaton Foreseer and       the unauthorized access into the Eaton Foreseer application running on these VMs.",
    "dataTypesDependencies": [
      "SecurityEvent"
    ],
    "dataConnectorsDependencies": [],
    "previewImagesFileNames": [
      "EatonForeseerHealthAndAccessBlack.png",
      "EatonForeseerHealthAndAccessWhite.png"
    ],
    "version": "1.0.0",
    "title": "EatonForeseerHealthAndAccess",
    "templateRelativePath": "EatonForeseerHealthAndAccess.json",
    "subtitle": "",
    "provider": "Eaton"
  },
  {
    "workbookKey": "PCIDSSComplianceWorkbook",
    "logoFileName": "Azure_Sentinel.svg",
    "description": "Choose your subscription and workspace in which PCI assets are deployed",
    "dataTypesDependencies": [
      "AzureDaignostics",
      "SecurityEvent",
      "SecurityAlert",
      "OracleDatabaseAuditEvent",
      "Syslog",
      "Anomalies"
    ],
    "dataConnectorsDependencies": [],
    "previewImagesFileNames": [
      "PCIDSSComplianceBlack01.PNG",
      "PCIDSSComplianceBlack02.PNG",
      "PCIDSSComplianceWhite01.PNG",
      "PCIDSSComplianceWhite02.PNG"
    ],
    "version": "1.0.0",
    "title": "PCI DSS Compliance",
    "templateRelativePath": "PCIDSSCompliance.json",
    "subtitle": "",
    "provider": "Microsoft"
  },
  {
    "workbookKey": "SonraiSecurityWorkbook",
    "logoFileName": "Sonrai.svg",
    "description": "Sets the time name for analysis",
    "dataTypesDependencies": [
      "Sonrai_Tickets_CL"
    ],
    "dataConnectorsDependencies": [
      "SonraiDataConnector"
    ],
    "previewImagesFileNames": [
      "SonraiWorkbookBlack.png",
      "SonraiWorkbookWhite.png"
    ],
    "version": "1.0.0",
    "title": "Sonrai",
    "templateRelativePath": "Sonrai.json",
    "subtitle": "",
    "provider": "Sonrai"
  },
  {
    "workbookKey": "CloudflareWorkbook",
    "logoFileName": "cloudflare.svg",
    "description": "Sets the time name for analysis",
    "dataTypesDependencies": [
      "Cloudflare_CL"
    ],
    "dataConnectorsDependencies": [
      "CloudflareDataConnector"
    ],
    "previewImagesFileNames": [
      "CloudflareOverviewBlack01.png",
      "CloudflareOverviewBlack02.png",
      "CloudflareOverviewWhite01.png",
      "CloudflareOverviewWhite02.png"
    ],
    "version": "1.0.0",
    "title": "Cloudflare",
    "templateRelativePath": "Cloudflare.json",
    "subtitle": "",
    "provider": "Cloudflare"
  },
  {
    "workbookKey": "SemperisDSPWorkbook",
    "logoFileName": "Semperis.svg",
    "description": "Specify the time range on which to query the data",
    "dataTypesDependencies": [
      "dsp_parser"
    ],
    "dataConnectorsDependencies": [
      "SemperisDSP"
    ],
    "previewImagesFileNames": [
      "SemperisDSPOverview1Black.png",
      "SemperisDSPOverview1White.png",
      "SemperisDSPOverview2Black.png",
      "SemperisDSPOverview2White.png",
      "SemperisDSPOverview3Black.png",
      "SemperisDSPOverview3White.png"
    ],
    "version": "1.0.0",
    "title": "Semperis Directory Services Protector",
    "templateRelativePath": "SemperisDSPWorkbook.json",
    "subtitle": "",
    "provider": "Semperis"
  },
  {
    "workbookKey": "BoxWorkbook",
    "logoFileName": "box.svg",
    "description": "Sets the time name for analysis",
    "dataTypesDependencies": [
      "BoxEvents_CL"
    ],
    "dataConnectorsDependencies": [
      "BoxDataConnector"
    ],
    "previewImagesFileNames": [
      "BoxBlack1.png",
      "BoxWhite1.png",
      "BoxBlack2.png",
      "BoxWhite2.png"
    ],
    "version": "1.0.0",
    "title": "Box",
    "templateRelativePath": "Box.json",
    "subtitle": "",
    "provider": "Box"
  },
  {
    "workbookKey": "SymantecEndpointProtection",
    "logoFileName": "symantec_logo.svg",
    "description": "Sets the time name for analysis",
    "dataTypesDependencies": [
      "SymantecEndpointProtection"
    ],
    "dataConnectorsDependencies": [
      "SymantecEndpointProtection"
    ],
    "previewImagesFileNames": [
      "SymantecEndpointProtectionBlack.png",
      "SymantecEndpointProtectionWhite.png"
    ],
    "version": "1.0.0",
    "title": "Symantec Endpoint Protection",
    "templateRelativePath": "SymantecEndpointProtection.json",
    "subtitle": "",
    "provider": "Symantec"
  },
  {
    "workbookKey": "DynamicThreatModeling&Response",
    "logoFileName": "",
    "description": "Sets the time name for analysis",
    "dataTypesDependencies": [
      "SecurityAlert"
    ],
    "dataConnectorsDependencies": [],
    "previewImagesFileNames": [
      "ThreatAnalysis&ResponseWhite.png"
    ],
    "version": "1.0.0",
    "title": "Dynamic Threat Modeling Response",
    "templateRelativePath": "DynamicThreatModeling&Response.json",
    "subtitle": "",
    "provider": "Microsoft"
  },
  {
    "workbookKey": "ThreatAnalysis&Response",
    "logoFileName": "",
    "description": "Sets the time name for analysis",
    "dataTypesDependencies": [
      "SecurityAlert"
    ],
    "dataConnectorsDependencies": [],
    "previewImagesFileNames": [
      "ThreatAnalysis&ResponseWhite.png"
    ],
    "version": "1.0.0",
    "title": "Threat Analysis Response",
    "templateRelativePath": "ThreatAnalysis&Response.json",
    "subtitle": "",
    "provider": "Microsoft"
  },
  {
    "workbookKey": "TrendMicroCAS",
    "logoFileName": "Trend_Micro_Logo.svg",
    "description": "Sets the time name for analysis",
    "dataTypesDependencies": [
      "TrendMicroCAS_CL"
    ],
    "dataConnectorsDependencies": [
      "TrendMicroCAS"
    ],
    "previewImagesFileNames": [
      "TrendMicroCASBlack.png",
      "TrendMicroCASWhite.png"
    ],
    "version": "1.0.0",
    "title": "TrendMicroCAS",
    "templateRelativePath": "TrendMicroCAS.json",
    "subtitle": "",
    "provider": "TrendMicro"
  },
  {
    "workbookKey": "GitHubSecurityWorkbook",
    "logoFileName": "GitHub.svg",
    "description": "Gain insights to GitHub activities that may be interesting for security.",
    "dataTypesDependencies": [
      "GitHubAuditLogPolling_CL"
    ],
    "dataConnectorsDependencies": [
      "GitHubEcAuditLogPolling"
    ],
    "previewImagesFileNames": [],
    "version": "1.0.0",
    "title": "GithubWorkbook",
    "templateRelativePath": "GitHubWorkbook.json",
    "subtitle": "",
    "provider": "Microsoft"
  },
  {
    "workbookKey": "GCPDNSWorkbook",
    "logoFileName": "google_logo.svg",
    "description": "Sets the time name for analysis",
    "dataTypesDependencies": [
      "GCPCloudDNS"
    ],
    "dataConnectorsDependencies": [
      "GCPDNSDataConnector"
    ],
    "previewImagesFileNames": [
      "GCPDNSBlack.png",
      "GCPDNSWhite.png"
    ],
    "version": "1.0.0",
    "title": "Google Cloud Platform DNS",
    "templateRelativePath": "GCPDNS.json",
    "subtitle": "",
    "provider": "Microsoft"
  },
  {
    "workbookKey": "AtlassianJiraAuditWorkbook",
    "logoFileName": "",
    "description": "Sets the time name for analysis",
    "dataTypesDependencies": [
      "AtlassianJiraNativePoller_CL"
    ],
    "dataConnectorsDependencies": [
      "AtlassianJira"
    ],
    "previewImagesFileNames": [
      "AtlassianJiraAuditWhite.png",
      "AtlassianJiraAuditBlack.png"
    ],
    "version": "1.0.0",
    "title": "AtlassianJiraAudit",
    "templateRelativePath": "AtlassianJiraAudit.json",
    "subtitle": "",
    "provider": "Atlassian"
  },
  {
    "workbookKey": "DigitalGuardianWorkbook",
    "logoFileName": "Azure_Sentinel.svg",
    "description": "Sets the time name for analysis",
    "dataTypesDependencies": [
      "DigitalGuardianDLPEvent"
    ],
    "dataConnectorsDependencies": [
      "DigitalGuardianDLP"
    ],
    "previewImagesFileNames": [
      "DigitalGuardianBlack.png",
      "DigitalGuardianWhite.png"
    ],
    "version": "1.0.0",
    "title": "DigitalGuardianDLP",
    "templateRelativePath": "DigitalGuardian.json",
    "subtitle": "",
    "provider": "Digital Guardian"
  },
  {
    "workbookKey": "CiscoDuoWorkbook",
    "logoFileName": "cisco-logo-72px.svg",
    "description": "Sets the time name for analysis",
    "dataTypesDependencies": [
      "CiscoDuo_CL"
    ],
    "dataConnectorsDependencies": [
      "CiscoDuoSecurity"
    ],
    "previewImagesFileNames": [
      "CiscoDuoWhite.png",
      "CiscoDuoBlack.png"
    ],
    "version": "1.0.0",
    "title": "CiscoDuoSecurity",
    "templateRelativePath": "CiscoDuo.json",
    "subtitle": "",
    "provider": "Cisco"
  },
  {
    "workbookKey": "SlackAudit",
    "logoFileName": "slacklogo.svg",
    "description": "Sets the time name for analysis",
    "dataTypesDependencies": [
      "SlackAudit_CL"
    ],
    "dataConnectorsDependencies": [
      "SlackAuditAPI"
    ],
    "previewImagesFileNames": [
      "SlackAuditApplicationActivityBlack1.png",
      "SlackAuditApplicationActivityWhite1.png"
    ],
    "version": "1.0.0",
    "title": "SlackAudit",
    "templateRelativePath": "SlackAudit.json",
    "subtitle": "",
    "provider": "Slack"
  },
  {
    "workbookKey": "CiscoWSAWorkbook",
    "logoFileName": "cisco-logo-72px.svg",
    "description": "Sets the time name for analysis",
    "dataTypesDependencies": [
      "Syslog"
    ],
    "dataConnectorsDependencies": [
      "CiscoWSA"
    ],
    "previewImagesFileNames": [
      "CiscoWSAWhite.png",
      "CiscoWSABlack.png"
    ],
    "version": "1.0.0",
    "title": "CiscoWSA",
    "templateRelativePath": "CiscoWSA.json",
    "subtitle": "",
    "provider": "Cisco"
  },
  {
    "workbookKey": "GCP-IAM-Workbook",
    "logoFileName": "google_logo.svg",
    "description": "Sets the time name for analysis",
    "dataTypesDependencies": [
      "GCP_IAM_CL"
    ],
    "dataConnectorsDependencies": [
      "GCPIAMDataConnector"
    ],
    "previewImagesFileNames": [
      "GCPIAMBlack01.png",
      "GCPIAMBlack02.png",
      "GCPIAMWhite01.png",
      "GCPIAMWhite02.png"
    ],
    "version": "1.0.0",
    "title": "Google Cloud Platform IAM",
    "templateRelativePath": "GCP_IAM.json",
    "subtitle": "",
    "provider": "Google"
  },
  {
    "workbookKey": "ImpervaWAFCloudWorkbook",
    "logoFileName": "Imperva_DarkGrey_final_75x75.svg",
    "description": "Sets the time name for analysis.",
    "dataTypesDependencies": [
      "ImpervaWAFCloud_CL"
    ],
    "dataConnectorsDependencies": [
      "ImpervaWAFCloudAPI"
    ],
    "previewImagesFileNames": [
      "ImpervaWAFCloudBlack01.png",
      "ImpervaWAFCloudBlack02.png",
      "ImpervaWAFCloudWhite01.png",
      "ImpervaWAFCloudWhite02.png"
    ],
    "version": "1.0.0",
    "title": "Imperva WAF Cloud Overview",
    "templateRelativePath": "Imperva WAF Cloud Overview.json",
    "subtitle": "",
    "provider": "Microsoft"
  },
  {
    "workbookKey": "ZscalerZPAWorkbook",
    "logoFileName": "ZscalerLogo.svg",
    "description": "Select the time range for this Overview.",
    "dataTypesDependencies": [
      "ZPA_CL"
    ],
    "dataConnectorsDependencies": [
      "ZscalerPrivateAccess"
    ],
    "previewImagesFileNames": [
      "ZscalerZPABlack.png",
      "ZscalerZPAWhite.png"
    ],
    "version": "1.0.0",
    "title": "Zscaler Private Access (ZPA)",
    "templateRelativePath": "ZscalerZPA.json",
    "subtitle": "",
    "provider": "Zscaler"
  },
  {
    "workbookKey": "GoogleWorkspaceWorkbook",
    "logoFileName": "google_logo.svg",
    "description": "Sets the time name for analysis",
    "dataTypesDependencies": [
      "GWorkspace_ReportsAPI_admin_CL",
      "GWorkspace_ReportsAPI_calendar_CL",
      "GWorkspace_ReportsAPI_drive_CL",
      "GWorkspace_ReportsAPI_login_CL",
      "GWorkspace_ReportsAPI_login_CL",
      "GWorkspace_ReportsAPI_mobile_CL"
    ],
    "dataConnectorsDependencies": [
      "GoogleWorkspaceReportsAPI"
    ],
    "previewImagesFileNames": [
      "GoogleWorkspaceBlack.png",
      "GoogleWorkspaceWhite.png"
    ],
    "version": "1.0.0",
    "title": "GoogleWorkspaceReports",
    "templateRelativePath": "GoogleWorkspace.json",
    "subtitle": "",
    "provider": "Microsoft"
  },
  {
    "workbookKey": "NCProtectWorkbook",
    "logoFileName": "NCProtectIcon.svg",
    "description": "Sets the time name for analysis",
    "dataTypesDependencies": [
      "NCProtectUAL_CL"
    ],
    "dataConnectorsDependencies": [
      "NucleusCyberNCProtect"
    ],
    "previewImagesFileNames": [
      "",
      ""
    ],
    "version": "1.0.0",
    "title": "NucleusCyberProtect",
    "templateRelativePath": "NucleusCyber_NCProtect_Workbook.json",
    "subtitle": "",
    "provider": "archTIS"
  },
  {
    "workbookKey": "CiscoISEWorkbook",
    "logoFileName": "cisco-logo-72px.svg",
    "description": "Sets the time name for analysis",
    "dataTypesDependencies": [
      "Syslog"
    ],
    "dataConnectorsDependencies": [
      "CiscoISE"
    ],
    "previewImagesFileNames": [],
    "version": "1.0.0",
    "title": "Cisco ISE",
    "templateRelativePath": "CiscoISE.json",
    "subtitle": "",
    "provider": "Cisco"
  },
  {
    "workbookKey": "IoTOTThreatMonitoringwithDefenderforIoTWorkbook",
    "logoFileName": "",
    "description": "None",
    "dataTypesDependencies": [
      "SecurityAlert",
      "SecurityIncident"
    ],
    "dataConnectorsDependencies": [],
    "previewImagesFileNames": [],
    "version": "1.0.0",
    "title": "Microsoft Defender for IoT",
    "templateRelativePath": "IoTOTThreatMonitoringwithDefenderforIoT.json",
    "subtitle": "",
    "provider": "Microsoft"
  },
  {
    "workbookKey": "ZeroTrust(TIC3.0)Workbook",
    "logoFileName": "Azure_Sentinel.svg",
    "description": "Sets the time name for analysis",
    "dataTypesDependencies": [
      "SecurityRecommendation"
    ],
    "dataConnectorsDependencies": [],
    "previewImagesFileNames": [
      "ZeroTrust(TIC3.0)Black1.PNG",
      "ZeroTrust(TIC3.0)White1.PNG"
    ],
    "version": "1.0.0",
    "title": "ZeroTrust(TIC3.0)",
    "templateRelativePath": "ZeroTrust(TIC3.0).json",
    "subtitle": "",
    "provider": "Microsoft"
  },
  {
    "workbookKey": "InsiderRiskManagementWorkbook",
    "logoFileName": "Azure_Sentinel.svg",
    "description": "The Microsoft Insider Risk Management Workbook integrates telemetry from 25+ Microsoft security products to provide actionable insights into insider risk management. Reporting tools provide \u201cGo to Alert\u201d links to provide deeper integration between products and a simplified user experience for exploring alerts. ",
    "dataTypesDependencies": [
      "SigninLogsSigninLogs",
      "AuditLogs",
      "AzureActivity",
      "OfficeActivity",
      "InformationProtectionLogs_CL",
      "SecurityIncident"
    ],
    "dataConnectorsDependencies": [],
    "previewImagesFileNames": [
      "InsiderRiskManagementBlack1.png"
    ],
    "version": "1.0.0",
    "title": "Insider Risk Management",
    "templateRelativePath": "InsiderRiskManagement.json",
    "subtitle": "",
    "provider": "Microsoft"
  },
  {
    "workbookKey": "CybersecurityMaturityModelCertification(CMMC)2.0Workbook",
    "logoFileName": "",
    "description": "None",
    "dataTypesDependencies": [
      "InformationProtectionLogs_CL",
      "AuditLogs",
      "SecurityIncident",
      "SigninLogs",
      "AzureActivity"
    ],
    "dataConnectorsDependencies": [],
    "previewImagesFileNames": [],
    "version": "1.0.0",
    "title": "CybersecurityMaturityModelCertification(CMMC)2.0",
    "templateRelativePath": "CybersecurityMaturityModelCertification(CMMC)2.0.json",
    "subtitle": "",
    "provider": "Microsoft"
  },
  {
    "workbookKey": "NISTSP80053Workbook",
    "logoFileName": "",
    "description": "None",
    "dataTypesDependencies": [
      "SigninLogs",
      "AuditLogs",
      "AzureActivity",
      "OfficeActivity",
      "SecurityEvents",
      "CommonSecurityLog",
      "SecurityIncident",
      "SecurityRecommendation"
    ],
    "dataConnectorsDependencies": [
      "SecurityEvents"
    ],
    "previewImagesFileNames": [],
    "version": "1.0.0",
    "title": "NISTSP80053workbook",
    "templateRelativePath": "NISTSP80053.json",
    "subtitle": "",
    "provider": "Microsoft"
  },
  {
    "workbookKey": "DarktraceWorkbook",
    "logoFileName": "Darktrace.svg",
    "description": "The Darktrace Workbook visualises Model Breach and AI Analyst data received by the Darktrace Data Connector and visualises events across the network, SaaS, IaaS and Email.",
    "dataTypesDependencies": [
      "darktrace_model_alerts_CL"
    ],
    "dataConnectorsDependencies": [
      "DarktraceRESTConnector"
    ],
    "previewImagesFileNames": [
      "DarktraceWorkbookBlack01.png",
      "DarktraceWorkbookBlack02.png",
      "DarktraceWorkbookWhite01.png",
      "DarktraceWorkbookWhite02.png"
    ],
    "version": "1.0.0",
    "title": "Darktrace",
    "templateRelativePath": "DarktraceWorkbook.json",
    "subtitle": "",
    "provider": "Darktrace"
  },
  {
    "workbookKey": "RecordedFutureDomainC2DNSWorkbook",
    "logoFileName": "RecordedFuture.svg",
    "description": "Sets the time name for DNS Events and Threat Intelligence Time Range",
    "dataTypesDependencies": [
      "ThreatIntelligenceIndicator"
    ],
    "dataConnectorsDependencies": [],
    "previewImagesFileNames": [],
    "version": "1.0.0",
    "title": "Recorded Future - C&C DNS Name to DNS Events - Correlation&Threat Hunting",
    "templateRelativePath": "Recorded Future - C&C DNS Name to DNS Events - Correlation&Threat Hunting.json",
    "subtitle": "",
    "provider": "Recorded Future"
  },
  {
    "workbookKey": "RecordedFutureIPActiveC2Workbook",
    "logoFileName": "RecordedFuture.svg",
    "description": "Sets the time name for DNS Events and Threat Intelligence Time Range",
    "dataTypesDependencies": [
      "ThreatIntelligenceIndicator"
    ],
    "dataConnectorsDependencies": [],
    "previewImagesFileNames": [],
    "version": "1.0.0",
    "title": "Recorded Future - Actively Communicating C&C IPs to DNS Events - Correlation&Threat Hunting",
    "templateRelativePath": "Recorded Future - Actively Communicating C&C IPs to DNS Events - Correlation&Threat Hunting.json",
    "subtitle": "",
    "provider": "Recorded Future"
  },
  {
    "workbookKey": "MaturityModelForEventLogManagement_M2131",
    "logoFileName": "contrastsecurity_logo.svg",
    "description": "Select the time range for this Overview.",
    "dataTypesDependencies": [],
    "dataConnectorsDependencies": [],
    "previewImagesFileNames": [
      "MaturityModelForEventLogManagement_M2131Black.png"
    ],
    "version": "1.0.0",
    "title": "MaturityModelForEventLogManagementM2131",
    "templateRelativePath": "MaturityModelForEventLogManagement_M2131.json",
    "subtitle": "",
    "provider": "Microsoft"
  },
  {
    "workbookKey": "AzureSQLSecurityWorkbook",
    "logoFileName": "AzureSQL.svg",
    "description": "Sets the time window in days to search around the alert",
    "dataTypesDependencies": [
      "AzureDiagnostics",
      "SecurityAlert",
      "SecurityIncident"
    ],
    "dataConnectorsDependencies": [
      "AzureSql"
    ],
    "previewImagesFileNames": [],
    "version": "1.0.0",
    "title": "Azure SQL Database Workbook",
    "templateRelativePath": "Workbook-AzureSQLSecurity.json",
    "subtitle": "",
    "provider": "Microsoft"
  },
  {
    "workbookKey": "ContinuousDiagnostics&Mitigation",
    "logoFileName": "",
    "description": "Select the time range for this Overview.",
    "dataTypesDependencies": [],
    "dataConnectorsDependencies": [],
    "previewImagesFileNames": [
      "ContinuousDiagnostics&MitigationBlack.png"
    ],
    "version": "1.0.0",
    "title": "ContinuousDiagnostics&Mitigation",
    "templateRelativePath": "ContinuousDiagnostics&Mitigation.json",
    "subtitle": "",
    "provider": "Microsoft"
  },
  {
    "workbookKey": "UserWorkbook-alexdemichieli-github-update-1",
    "logoFileName": "GitHub.svg",
    "description": "Repository selector.",
    "dataTypesDependencies": [
      "githubscanaudit_CL"
    ],
    "dataConnectorsDependencies": [
      "GitHubWebhook"
    ],
    "previewImagesFileNames": [],
    "version": "1.0.0",
    "title": "GithubWorkbook-update-to-workbook-1",
    "templateRelativePath": "update-to-workbook-1.json",
    "subtitle": "",
    "provider": "Microsoft"
  },
  {
    "workbookKey": "AtlasianJiraAuditWorkbook",
    "logoFileName": "",
    "description": "Select the time range for this Overview.",
    "dataTypesDependencies": [
      "AtlassianJiraNativePoller_CL"
    ],
    "dataConnectorsDependencies": [
      "AtlassianJira"
    ],
    "previewImagesFileNames": [
      "AtlassianJiraAuditBlack.png",
      "AtlassianJiraAuditWhite.png"
    ],
    "version": "1.0.0",
    "title": "AtlasianJiraAuditWorkbook",
    "templateRelativePath": "AtlasianJiraAuditWorkbook.json",
    "subtitle": "",
    "provider": "Microsoft"
  },
  {
    "workbookKey": "AzureSecurityBenchmark",
    "logoFileName": "",
    "description": "Azure Security Benchmark v3 Workbook provides a mechanism for viewing log queries, azure resource graph, and policies aligned to ASB controls across Microsoft security offerings, Azure, Microsoft 365, 3rd Party, On-Premises, and Multi-cloud workloads. This workbook enables Security Architects, Engineers, SecOps Analysts, Managers, and IT Pros to gain situational awareness visibility for the security posture of cloud workloads. There are also recommendations for selecting, designing, deploying, and configuring Microsoft offerings for alignment with respective ASB requirements and practices.",
    "dataTypesDependencies": [
      "SecurityRegulatoryCompliance",
      "AzureDiagnostics",
      "SecurityIncident",
      "SigninLogs",
      "SecurityAlert"
    ],
    "dataConnectorsDependencies": [],
    "previewImagesFileNames": [
      "AzureSecurityBenchmark1.png",
      "AzureSecurityBenchmark2.png",
      "AzureSecurityBenchmark3.png"
    ],
    "version": "1.0.0",
    "title": "Azure Security Benchmark",
    "templateRelativePath": "AzureSecurityBenchmark.json",
    "subtitle": "",
    "provider": "Microsoft"
  },
  {
    "workbookKey": "ZNAccessOchestratorAudit",
    "logoFileName": "",
    "description": "None.",
    "dataTypesDependencies": [
      "ZNAccessOrchestratorAudit_CL",
      "ZNAccessOrchestratorAuditNativePoller_CL"
    ],
    "dataConnectorsDependencies": [
      "ZeroNetworksAccessOrchestratorAuditFunction",
      "ZeroNetworksAccessOrchestratorAuditNativePoller"
    ],
    "previewImagesFileNames": [],
    "version": "1.0.0",
    "title": "Zero NetWork",
    "templateRelativePath": "ZNAccessOrchestratorAudit.json",
    "subtitle": "",
    "provider": "Zero Networks"
  },
  {
    "workbookKey": "FireworkWorkbook",
    "logoFileName": "FlareSystems.svg",
    "description": "Select the time range for this Overview.",
    "dataTypesDependencies": [
      "Firework_CL"
    ],
    "dataConnectorsDependencies": [
      "FlareSystemsFirework"
    ],
    "previewImagesFileNames": [
      "FireworkOverviewBlack01.png",
      "FireworkOverviewBlack02.png",
      "FireworkOverviewWhite01.png",
      "FireworkOverviewWhite02.png"
    ],
    "version": "1.0.0",
    "title": "FlareSystemsFirework",
    "templateRelativePath": "FlareSystemsFireworkOverview.json",
    "subtitle": "",
    "provider": "Flare Systems"
  },
  {
    "workbookKey": "UserWorkbook-alexdemichieli-github-update-1",
    "logoFileName": "GitHub.svg",
    "description": "Gain insights to GitHub activities that may be interesting for security.",
    "dataTypesDependencies": [
      "GitHubAuditLogPolling_CL"
    ],
    "dataConnectorsDependencies": [
      "GitHubEcAuditLogPolling"
    ],
    "previewImagesFileNames": [],
    "version": "1.0.0",
    "title": "GitHub Security",
    "templateRelativePath": "GitHubAdvancedSecurity.json",
    "subtitle": "",
    "provider": "Microsoft"
  },
  {
    "workbookKey": "TaniumWorkbook",
    "logoFileName": "Tanium.svg",
    "description": "Visualize Tanium endpoint and module data",
    "dataTypesDependencies": [
      "TaniumComplyCompliance_CL",
      "TaniumComplyVulnerabilities_CL",
      "TaniumDefenderHealth_CL",
      "TaniumDiscoverUnmanagedAssets_CL",
      "TaniumHighUptime_CL",
      "TaniumMainAsset_CL",
      "TaniumPatchListApplicability_CL",
      "TaniumPatchListCompliance_CL",
      "TaniumSCCMClientHealth_CL",
      "TaniumThreatResponse_CL"
    ],
    "dataConnectorsDependencies": [],
    "previewImagesFileNames": [
      "TaniumComplyDark.png",
      "TaniumComplyLight.png",
      "TaniumDiscoverDark.png",
      "TaniumDiscoverLight.png",
      "TaniumMSToolingHealthDark.png",
      "TaniumMSToolingHealthLight.png",
      "TaniumPatchDark.png",
      "TaniumPatchLight.png",
      "TaniumThreatResponseAlertsDark.png",
      "TaniumThreatResponseAlertsLight.png",
      "TaniumThreatResponseDark.png",
      "TaniumThreatResponseLight.png"
    ],
    "version": "1.0",
    "title": "Tanium Workbook",
    "templateRelativePath": "TaniumWorkbook.json",
    "subtitle": "",
    "provider": "Tanium"
  },
  {
    "workbookKey": "ActionableAlertsDashboard",
    "logoFileName": "",
    "description": "None.",
    "dataTypesDependencies": [
      "CyberSixgill_Alerts_CL"
    ],
    "dataConnectorsDependencies": [
      "CybersixgillActionableAlerts"
    ],
    "previewImagesFileNames": [],
    "version": "1.0.0",
    "title": "Cybersixgill Actionable Alerts Dashboard",
    "templateRelativePath": "ActionableAlertsDashboard.json",
    "subtitle": "",
    "provider": "Cybersixgill"
  },
  {
    "workbookKey": "ActionableAlertsList",
    "logoFileName": "",
    "description": "None.",
    "dataTypesDependencies": [
      "CyberSixgill_Alerts_CL"
    ],
    "dataConnectorsDependencies": [
      "CybersixgillActionableAlerts"
    ],
    "previewImagesFileNames": [],
    "version": "1.0.0",
    "title": "Cybersixgill Actionable Alerts List",
    "templateRelativePath": "ActionableAlertsList.json",
    "subtitle": "",
    "provider": "Cybersixgill"
  },
  {
    "workbookKey": "ArgosCloudSecurityWorkbook",
    "logoFileName": "argos-logo.svg",
    "description": "The ARGOS Cloud Security integration for Microsoft Sentinel allows you to have all your important cloud security events in one place.",
    "dataTypesDependencies": [
      "ARGOS_CL"
    ],
    "dataConnectorsDependencies": [
      "ARGOSCloudSecurity"
    ],
    "previewImagesFileNames": [
      "ARGOSCloudSecurityWorkbookBlack.png",
      "ARGOSCloudSecurityWorkbookWhite.png"
    ],
    "version": "1.0.0",
    "title": "ARGOS Cloud Security",
    "templateRelativePath": "ARGOSCloudSecurityWorkbook.json",
    "subtitle": "",
    "provider": "ARGOS Cloud Security"
  },
  {
    "workbookKey": "SAP-InitialAccessAttemptstoBypassSAPSecurityMechanisms",
    "logoFileName": "SAP_LOGO.svg",
    "description": "SAP - Initial Access & Attempts to Bypass SAP Security Mechanisms",
    "dataTypesDependencies": [
      "SAPAuditLog"
    ],
    "dataConnectorsDependencies": [
      "SAP"
    ],
    "previewImagesFileNames": [
      "SAP_LOGO.svg"
    ],
    "version": "2.0.0",
    "title": "SAP - Initial Access & Attempts to Bypass SAP Security Mechanisms",
    "templateRelativePath": "SAP - Initial Access & Attempts to Bypass SAP Security Mechanisms.json",
    "subtitle": "",
    "provider": "Microsoft"
  },
  {
    "workbookKey": "SAP-PersistencyDataexfiltration",
    "logoFileName": "SAP_LOGO.svg",
    "description": "SAP - Persistency & Data exfiltration",
    "dataTypesDependencies": [
      "SAPAuditLog"
    ],
    "dataConnectorsDependencies": [
      "SAP"
    ],
    "previewImagesFileNames": [
      "SAP_LOGO.svg"
    ],
    "version": "2.0.0",
    "title": "SAP - Persistency & Data exfiltration",
    "templateRelativePath": "SAP - Persistency & Data exfiltration.json",
    "subtitle": "",
    "provider": "Microsoft"
  },
  {
    "workbookKey": "SAP-SuspiciousPrivilegesOperations",
    "logoFileName": "SAP_LOGO.svg",
    "description": "SAP - Suspicious Privileges Operations",
    "dataTypesDependencies": [
      "SAPAuditLog"
    ],
    "dataConnectorsDependencies": [
      "SAP"
    ],
    "previewImagesFileNames": [
      "SAP_LOGO.svg"
    ],
    "version": "2.0.0",
    "title": "SAP - Suspicious Privileges Operations",
    "templateRelativePath": "SAP - Suspicious Privileges Operations.json",
    "subtitle": "",
    "provider": "Microsoft"
  },
  {
    "workbookKey": "SAP-SecurityAuditlogandInitialAccess",
    "logoFileName": "SAP_LOGO.svg",
    "description": "SAP -Security Audit log and Initial Access",
    "dataTypesDependencies": [
      "SAPAuditLog"
    ],
    "dataConnectorsDependencies": [
      "SAP"
    ],
    "previewImagesFileNames": [
      "SAP_LOGO.svg"
    ],
    "version": "2.0.0",
    "title": "SAP -Security Audit log and Initial Access",
    "templateRelativePath": "SAP -Security Audit log and Initial Access.json",
    "subtitle": "",
    "provider": "Microsoft"
  }
]<|MERGE_RESOLUTION|>--- conflicted
+++ resolved
@@ -1,6 +1,5 @@
 [
   {
-<<<<<<< HEAD
     "workbookKey": "42CrunchAPIProtectionWorkbook",
     "logoFileName": "42CrunchLogo.svg",
     "description": "Monitor and protect APIs using the 42Crunch API microfirewall",
@@ -14,8 +13,6 @@
     "provider": "42Crunch"
   },
     {
-=======
->>>>>>> 3ade445b
     "workbookKey": "ForcepointNGFWAdvanced",
     "logoFileName": "FPAdvLogo.svg",
     "description": "Gain threat intelligence correlated security and application insights on Forcepoint NGFW (Next Generation Firewall). Monitor Forcepoint logging servers health.",
