[
    {
        "workbookKey": "42CrunchAPIProtectionWorkbook",
        "logoFileName": "42CrunchLogo.svg",
        "description": "Monitor and protect APIs using the 42Crunch API microfirewall",
        "dataTypesDependencies": [
            "apifirewall_log_1_CL"
        ],
        "dataConnectorsDependencies": [
            "42CrunchAPIProtection"
        ],
        "previewImagesFileNames": [
            "42CrunchInstancesBlack.png",
            "42CrunchInstancesWhite.png",
            "42CrunchRequestsBlack.png",
            "42CrunchRequestsWhite.png",
            "42CrunchStatusBlack.png",
            "42CrunchStatusWhite.png"
        ],
        "version": "1.0.0",
        "title": "42Crunch API Protection Workbook",
        "templateRelativePath": "42CrunchAPIProtectionWorkbook.json",
        "subtitle": "",
        "provider": "42Crunch"
    },
    {
        "workbookKey": "ForcepointNGFWAdvanced",
        "logoFileName": "FPAdvLogo.svg",
        "description": "Gain threat intelligence correlated security and application insights on Forcepoint NGFW (Next Generation Firewall). Monitor Forcepoint logging servers health.",
        "dataTypesDependencies": [
            "CommonSecurityLog",
            "ThreatIntelligenceIndicator"
        ],
        "dataConnectorsDependencies": [
            "ForcepointNgfw",
            "ThreatIntelligence",
			"ForcepointNgfwAma"
        ],
        "previewImagesFileNames": [
            "ForcepointNGFWAdvancedWhite.png",
            "ForcepointNGFWAdvancedBlack.png"
        ],
        "version": "1.0.0",
        "title": "Forcepoint Next Generation Firewall (NGFW) Advanced Workbook",
        "templateRelativePath": "ForcepointNGFWAdvanced.json",
        "subtitle": "",
        "provider": "Forcepoint"
    },
    {
        "workbookKey": "AzureActivityWorkbook",
        "logoFileName": "azureactivity_logo.svg",
        "description": "Gain extensive insight into your organization's Azure Activity by analyzing, and correlating all user operations and events.\nYou can learn about all user operations, trends, and anomalous changes over time.\nThis workbook gives you the ability to drill down into caller activities and summarize detected failure and warning events.",
        "dataTypesDependencies": [
            "AzureActivity"
        ],
        "dataConnectorsDependencies": [
            "AzureActivity"
        ],
        "previewImagesFileNames": [
            "AzureActivityWhite1.png",
            "AzureActivityBlack1.png"
        ],
        "version": "2.0.0",
        "title": "Azure Activity",
        "templateRelativePath": "AzureActivity.json",
        "subtitle": "",
        "provider": "Microsoft"
    },
    {
        "workbookKey": "IdentityAndAccessWorkbook",
        "logoFileName": "Microsoft_logo.svg",
        "description": "Gain insights into Identity and access operations by collecting and analyzing security logs, using the audit and sign-in logs to gather insights into use of Microsoft products.\nYou can view anomalies and trends across login events from all users and machines. This workbook also identifies suspicious entities from login and access events.",
        "dataTypesDependencies": [
            "SecurityEvent"
        ],
        "dataConnectorsDependencies": [
            "SecurityEvents",
            "WindowsSecurityEvents"
        ],
        "previewImagesFileNames": [
            "IdentityAndAccessWhite.png",
            "IdentityAndAccessBlack.png"
        ],
        "version": "1.1.0",
        "title": "Identity & Access",
        "templateRelativePath": "IdentityAndAccess.json",
        "subtitle": "",
        "provider": "Microsoft"
    },
    {
        "workbookKey": "CheckPointWorkbook",
        "logoFileName": "checkpoint_logo.svg",
        "description": "Gain insights into Check Point network activities, including number of gateways and servers, security incidents, and identify infected hosts.",
        "dataTypesDependencies": [
            "CommonSecurityLog"
        ],
        "dataConnectorsDependencies": [
            "CheckPoint"
        ],
        "previewImagesFileNames": [
            "CheckPointWhite.png",
            "CheckPointBlack.png"
        ],
        "version": "1.0.0",
        "title": "Check Point Software Technologies",
        "templateRelativePath": "CheckPoint.json",
        "subtitle": "",
        "provider": "Check Point"
    },
    {
        "workbookKey": "CiscoWorkbook",
        "logoFileName": "cisco_logo.svg",
        "description": "Gain insights into your Cisco ASA firewalls by analyzing traffic, events, and firewall operations.\nThis workbook analyzes Cisco ASA threat events and identifies suspicious ports, users, protocols and IP addresses.\nYou can learn about trends across user and data traffic directions, and drill down into the Cisco filter results.\nEasily detect attacks on your organization by monitoring management operations, such as configuration and logins.",
        "dataTypesDependencies": [
            "CommonSecurityLog"
        ],
        "dataConnectorsDependencies": [
            "CiscoASA"
        ],
        "previewImagesFileNames": [
            "CiscoWhite.png",
            "CiscoBlack.png"
        ],
        "version": "1.1.0",
        "title": "Cisco - ASA",
        "templateRelativePath": "Cisco.json",
        "subtitle": "",
        "provider": "Microsoft"
    },
    {
        "workbookKey": "PaloAltoOverviewWorkbook",
        "logoFileName": "paloalto_logo.svg",
        "description": "Gain insights and comprehensive monitoring into Palo Alto firewalls by analyzing traffic and activities.\nThis workbook correlates all Palo Alto data with threat events to identify suspicious entities and relationships.\nYou can learn about trends across user and data traffic, and drill down into Palo Alto Wildfire and filter results.",
        "dataTypesDependencies": [
            "CommonSecurityLog"
        ],
        "dataConnectorsDependencies": [
            "PaloAltoNetworks"
        ],
        "previewImagesFileNames": [
            "PaloAltoOverviewWhite1.png",
            "PaloAltoOverviewBlack1.png",
            "PaloAltoOverviewWhite2.png",
            "PaloAltoOverviewBlack2.png",
            "PaloAltoOverviewWhite3.png",
            "PaloAltoOverviewBlack3.png"
        ],
        "version": "1.2.0",
        "title": "Palo Alto overview",
        "templateRelativePath": "PaloAltoOverview.json",
        "subtitle": "",
        "provider": "Microsoft"
    },
    {
        "workbookKey": "PaloAltoNetworkThreatWorkbook",
        "logoFileName": "paloalto_logo.svg",
        "description": "Gain insights into Palo Alto network activities by analyzing threat events.\nYou can extract meaningful security information by correlating data between threats, applications, and time.\nThis workbook makes it easy to track malware, vulnerability, and virus log events.",
        "dataTypesDependencies": [
            "CommonSecurityLog"
        ],
        "dataConnectorsDependencies": [
            "PaloAltoNetworks"
        ],
        "previewImagesFileNames": [
            "PaloAltoNetworkThreatWhite1.png",
            "PaloAltoNetworkThreatBlack1.png",
            "PaloAltoNetworkThreatWhite2.png",
            "PaloAltoNetworkThreatBlack2.png"
        ],
        "version": "1.1.0",
        "title": "Palo Alto Network Threat",
        "templateRelativePath": "PaloAltoNetworkThreat.json",
        "subtitle": "",
        "provider": "Palo Alto Networks"
    },
    {
        "workbookKey": "EsetSMCWorkbook",
        "logoFileName": "eset-logo.svg",
        "description": "Visualize events and threats from Eset Security Management Center.",
        "dataTypesDependencies": [
            "eset_CL"
        ],
        "dataConnectorsDependencies": [
            "EsetSMC"
        ],
        "previewImagesFileNames": [
            "esetSMCWorkbook-black.png",
            "esetSMCWorkbook-white.png"
        ],
        "version": "1.0.0",
        "title": "Eset Security Management Center Overview",
        "templateRelativePath": "esetSMCWorkbook.json",
        "subtitle": "",
        "provider": "Community"
    },
    {
        "workbookKey": "FortigateWorkbook",
        "logoFileName": "fortinet_logo.svg",
        "description": "Gain insights into Fortigate firewalls by analyzing traffic and activities.\nThis workbook finds correlations in Fortigate threat events and identifies suspicious ports, users, protocols and IP addresses.\nYou can learn about trends across user and data traffic, and drill down into the Fortigate filter results.\nEasily detect attacks on your organization by monitoring management operations such as configuration and logins.",
        "dataTypesDependencies": [
            "CommonSecurityLog"
        ],
        "dataConnectorsDependencies": [
            "Fortinet"
        ],
        "previewImagesFileNames": [
            "FortigateWhite.png",
            "FortigateBlack.png"
        ],
        "version": "1.1.0",
        "title": "FortiGate",
        "templateRelativePath": "Fortigate.json",
        "subtitle": "",
        "provider": "Microsoft"
    },
    {
        "workbookKey": "DnsWorkbook",
        "logoFileName": "dns_logo.svg",
        "description": "Gain extensive insight into your organization's DNS by analyzing, collecting and correlating all DNS events.\nThis workbook exposes a variety of information about suspicious queries, malicious IP addresses and domain operations.",
        "dataTypesDependencies": [
            "DnsInventory",
            "DnsEvents"
        ],
        "dataConnectorsDependencies": [
            "DNS"
        ],
        "previewImagesFileNames": [
            "DnsWhite.png",
            "DnsBlack.png"
        ],
        "version": "1.3.0",
        "title": "DNS",
        "templateRelativePath": "Dns.json",
        "subtitle": "",
        "provider": "Microsoft"
    },
    {
        "workbookKey": "AzureActiveDirectorySigninLogsWorkbook",
        "logoFileName": "azureactivedirectory_logo.svg",
        "description": "Gain insights into Azure Active Directory by connecting Microsoft Sentinel and using the sign-in logs to gather insights around Azure AD scenarios. \nYou can learn about sign-in operations, such as user sign-ins and locations, email addresses, and  IP addresses of your users, as well as failed activities and the errors that triggered the failures.",
        "dataTypesDependencies": [
            "SigninLogs"
        ],
        "dataConnectorsDependencies": [
            "AzureActiveDirectory"
        ],
        "previewImagesFileNames": [
            "AADsigninBlack1.png",
            "AADsigninBlack2.png",
            "AADsigninWhite1.png",
            "AADsigninWhite2.png"
        ],
        "version": "2.4.0",
        "title": "Azure AD Sign-in logs",
        "templateRelativePath": "AzureActiveDirectorySignins.json",
        "subtitle": "",
        "provider": "Microsoft"
    },
    {
        "workbookKey": "VirtualMachinesInsightsWorkbook",
        "logoFileName": "azurevirtualmachine_logo.svg",
        "description": "Gain rich insight into your organization's virtual machines from Azure Monitor, which analyzes and correlates data in your VM network. \nYou will get visibility on your VM parameters and behavior, and will be able to trace sent and received data. \nIdentify malicious attackers and their targets, and drill down into the protocols, source and destination IP addresses,  countries, and ports the attacks occur across.",
        "dataTypesDependencies": [
            "VMConnection",
            "ServiceMapComputer_CL",
            "ServiceMapProcess_CL"
        ],
        "dataConnectorsDependencies": [],
        "previewImagesFileNames": [
            "VMInsightBlack1.png",
            "VMInsightWhite1.png"
        ],
        "version": "1.3.0",
        "title": "VM insights",
        "templateRelativePath": "VirtualMachinesInsights.json",
        "subtitle": "",
        "provider": "Microsoft"
    },
    {
        "workbookKey": "AzureActiveDirectoryAuditLogsWorkbook",
        "logoFileName": "azureactivedirectory_logo.svg",
        "description": "Gain insights into Azure Active Directory by connecting Microsoft Sentinel and using the audit logs to gather insights around Azure AD scenarios. \nYou can learn about user operations, including password and group management, device activities, and top active users and apps.",
        "dataTypesDependencies": [
            "AuditLogs"
        ],
        "dataConnectorsDependencies": [
            "AzureActiveDirectory"
        ],
        "previewImagesFileNames": [
            "AzureADAuditLogsBlack1.png",
            "AzureADAuditLogsWhite1.png"
        ],
        "version": "1.2.0",
        "title": "Azure AD Audit logs",
        "templateRelativePath": "AzureActiveDirectoryAuditLogs.json",
        "subtitle": "",
        "provider": "Microsoft"
    },
    {
        "workbookKey": "ThreatIntelligenceWorkbook",
        "logoFileName": "",
        "description": "Gain insights into threat indicators ingestion and search for indicators at scale across Microsoft 1st Party, 3rd Party, On-Premises, Hybrid, and Multi-Cloud Workloads. Indicators Search facilitates a simple interface for finding IP, File, Hash, Sender and more across your data. Seamless pivots to correlate indicators with Microsoft Sentinel: Incidents to make your threat intelligence actionable.",
        "dataTypesDependencies": [
            "ThreatIntelligenceIndicator",
            "SecurityIncident"
        ],
        "dataConnectorsDependencies": [
            "ThreatIntelligence",
            "ThreatIntelligenceTaxii"
        ],
        "previewImagesFileNames": [
            "ThreatIntelligenceWhite.png",
            "ThreatIntelligenceBlack.png"
        ],
        "version": "5.0.0",
        "title": "Threat Intelligence",
        "templateRelativePath": "ThreatIntelligence.json",
        "subtitle": "",
        "provider": "Microsoft"
    },
    {
        "workbookKey": "WebApplicationFirewallOverviewWorkbook",
        "logoFileName": "waf_logo.svg",
        "description": "Gain insights into your organization's Azure web application firewall (WAF). You will get a general overview of your application gateway firewall and application gateway access events.",
        "dataTypesDependencies": [
            "AzureDiagnostics"
        ],
        "dataConnectorsDependencies": [
            "WAF"
        ],
        "previewImagesFileNames": [
            "WAFOverviewBlack.png",
            "WAFOverviewWhite.png"
        ],
        "version": "1.1.0",
        "title": "Microsoft Web Application Firewall (WAF) - overview",
        "templateRelativePath": "WebApplicationFirewallOverview.json",
        "subtitle": "",
        "provider": "Microsoft"
    },
    {
        "workbookKey": "WebApplicationFirewallFirewallEventsWorkbook",
        "logoFileName": "waf_logo.svg",
        "description": "Gain insights into your organization's Azure web application firewall (WAF). You will get visibility in to your application gateway firewall. You can view anomalies and trends across all firewall event triggers, attack events, blocked URL addresses and more.",
        "dataTypesDependencies": [
            "AzureDiagnostics"
        ],
        "dataConnectorsDependencies": [
            "WAF"
        ],
        "previewImagesFileNames": [
            "WAFFirewallEventsBlack1.png",
            "WAFFirewallEventsBlack2.png",
            "WAFFirewallEventsWhite1.png",
            "WAFFirewallEventsWhite2.png"
        ],
        "version": "1.1.0",
        "title": "Microsoft Web Application Firewall (WAF) - firewall events",
        "templateRelativePath": "WebApplicationFirewallFirewallEvents.json",
        "subtitle": "",
        "provider": "Microsoft"
    },
    {
        "workbookKey": "WebApplicationFirewallGatewayAccessEventsWorkbook",
        "logoFileName": "waf_logo.svg",
        "description": "Gain insights into your organization's Azure web application firewall (WAF). You will get visibility in to your application gateway access events. You can view anomalies and trends across received and sent data, client IP addresses, URL addresses and more, and drill down into details.",
        "dataTypesDependencies": [
            "AzureDiagnostics"
        ],
        "dataConnectorsDependencies": [
            "WAF"
        ],
        "previewImagesFileNames": [
            "WAFGatewayAccessEventsBlack1.png",
            "WAFGatewayAccessEventsBlack2.png",
            "WAFGatewayAccessEventsWhite1.png",
            "WAFGatewayAccessEventsWhite2.png"
        ],
        "version": "1.2.0",
        "title": "Microsoft Web Application Firewall (WAF) - gateway access events",
        "templateRelativePath": "WebApplicationFirewallGatewayAccessEvents.json",
        "subtitle": "",
        "provider": "Microsoft"
    },
    {
        "workbookKey": "LinuxMachinesWorkbook",
        "logoFileName": "azurevirtualmachine_logo.svg",
        "description": "Gain insights into your workspaces' Linux machines by connecting Microsoft Sentinel and using the logs to gather insights around Linux events and errors.",
        "dataTypesDependencies": [
            "Syslog"
        ],
        "dataConnectorsDependencies": [
            "Syslog"
        ],
        "previewImagesFileNames": [
            "LinuxMachinesWhite.png",
            "LinuxMachinesBlack.png"
        ],
        "version": "1.1.0",
        "title": "Linux machines",
        "templateRelativePath": "LinuxMachines.json",
        "subtitle": "",
        "provider": "Microsoft"
    },
    {
        "workbookKey": "AzureFirewallWorkbook",
        "logoFileName": "AzFirewalls.svg",
        "description": "Gain insights into Azure Firewall events. You can learn about your application and network rules, see metrics for firewall activities across URLs, ports, and addresses across multiple workspaces.",
        "dataTypesDependencies": [
            "AzureDiagnostics"
        ],
        "dataConnectorsDependencies": [
            "AzureFirewall"
        ],
        "previewImagesFileNames": [
            "AzureFirewallWorkbookWhite1.PNG",
            "AzureFirewallWorkbookBlack1.PNG",
            "AzureFirewallWorkbookWhite2.PNG",
            "AzureFirewallWorkbookBlack2.PNG",
            "AzureFirewallWorkbookWhite3.PNG",
            "AzureFirewallWorkbookBlack3.PNG",
            "AzureFirewallWorkbookWhite4.PNG",
            "AzureFirewallWorkbookBlack4.PNG",
            "AzureFirewallWorkbookWhite5.PNG",
            "AzureFirewallWorkbookBlack5.PNG"
        ],
        "version": "1.3.0",
        "title": "Azure Firewall",
        "templateRelativePath": "AzureFirewallWorkbook.json",
        "subtitle": "",
        "provider": "Microsoft"
    },
    {
        "workbookKey": "AzureFirewallWorkbook-StructuredLogs",
        "logoFileName": "AzFirewalls.svg",
        "description": "Gain insights into Azure Firewall events using the new Structured Logs for Azure Firewall. You can learn about your application and network rules, see metrics for firewall activities across URLs, ports, and addresses across multiple workspaces.",
        "dataTypesDependencies": [
            "AZFWNetworkRule",
            "AZFWApplicationRule",
            "AZFWDnsQuery",
            "AZFWThreatIntel"
        ],
        "dataConnectorsDependencies": [
            "AzureFirewall"
        ],
        "previewImagesFileNames": [
            "AzureFirewallWorkbookWhite1.PNG",
            "AzureFirewallWorkbookBlack1.PNG",
            "AzureFirewallWorkbookWhite2.PNG",
            "AzureFirewallWorkbookBlack2.PNG",
            "AzureFirewallWorkbookWhite3.PNG",
            "AzureFirewallWorkbookBlack3.PNG",
            "AzureFirewallWorkbookWhite4.PNG",
            "AzureFirewallWorkbookBlack4.PNG",
            "AzureFirewallWorkbookWhite5.PNG",
            "AzureFirewallWorkbookBlack5.PNG"
        ],
        "version": "1.0.0",
        "title": "Azure Firewall Structured Logs",
        "templateRelativePath": "AzureFirewallWorkbook-StructuredLogs.json",
        "subtitle": "",
        "provider": "Microsoft"
    },
    {
        "workbookKey": "AzureDDoSStandardProtection",
        "logoFileName": "AzDDoS.svg",
        "description": "This workbook visualizes security-relevant Azure DDoS events across several filterable panels. Offering a summary tab, metrics and a investigate tabs across multiple workspaces.",
        "dataTypesDependencies": [
            "AzureDiagnostics"
        ],
        "dataConnectorsDependencies": [
            "DDOS"
        ],
        "previewImagesFileNames": [
            "AzureDDoSWhite1.PNG",
            "AzureDDoSBlack1.PNG",
            "AzureDDoSWhite2.PNG",
            "AzureDDoSBlack2.PNG",
            "AzureDDoSWhite2.PNG",
            "AzureDDoSBlack2.PNG"
        ],
        "version": "1.0.2",
        "title": "Azure DDoS Protection Workbook",
        "templateRelativePath": "AzDDoSStandardWorkbook.json",
        "subtitle": "",
        "provider": "Microsoft"
    },
    {
        "workbookKey": "MicrosoftCloudAppSecurityWorkbook",
        "logoFileName": "Microsoft_logo.svg",
        "description": "Using this workbook, you can identify which cloud apps are being used in your organization, gain insights from usage trends and drill down to a specific user and application.",
        "dataTypesDependencies": [
            "McasShadowItReporting"
        ],
        "dataConnectorsDependencies": [
            "MicrosoftCloudAppSecurity"
        ],
        "previewImagesFileNames": [
            "McasDiscoveryBlack.png",
            "McasDiscoveryWhite.png"
        ],
        "version": "1.2.0",
        "title": "Microsoft Cloud App Security - discovery logs",
        "templateRelativePath": "MicrosoftCloudAppSecurity.json",
        "subtitle": "",
        "provider": "Microsoft"
    },
    {
        "workbookKey": "F5BIGIPSytemMetricsWorkbook",
        "logoFileName": "f5_logo.svg",
        "description": "Gain insight into F5 BIG-IP health and performance.  This workbook provides visibility of various metrics including CPU, memory, connectivity, throughput and disk utilization.",
        "dataTypesDependencies": [
            "F5Telemetry_system_CL",
            "F5Telemetry_AVR_CL"
        ],
        "dataConnectorsDependencies": [
            "F5BigIp"
        ],
        "previewImagesFileNames": [
            "F5SMBlack.png",
            "F5SMWhite.png"
        ],
        "version": "1.1.0",
        "title": "F5 BIG-IP System Metrics",
        "templateRelativePath": "F5BIGIPSystemMetrics.json",
        "subtitle": "",
        "provider": "F5 Networks"
    },
    {
        "workbookKey": "F5NetworksWorkbook",
        "logoFileName": "f5_logo.svg",
        "description": "Gain insights into F5 BIG-IP Application Security Manager (ASM), by analyzing traffic and activities.\nThis workbook provides insight into F5's web application firewall events and identifies attack traffic patterns across multiple ASM instances as well as overall BIG-IP health.",
        "dataTypesDependencies": [
            "F5Telemetry_LTM_CL",
            "F5Telemetry_system_CL",
            "F5Telemetry_ASM_CL"
        ],
        "dataConnectorsDependencies": [
            "F5BigIp"
        ],
        "previewImagesFileNames": [
            "F5White.png",
            "F5Black.png"
        ],
        "version": "1.1.0",
        "title": "F5 BIG-IP ASM",
        "templateRelativePath": "F5Networks.json",
        "subtitle": "",
        "provider": "F5 Networks"
    },
    {
        "workbookKey": "AzureNetworkWatcherWorkbook",
        "logoFileName": "networkwatcher_logo.svg",
        "description": "Gain deeper understanding of your organization's Azure network traffic by analyzing, and correlating Network Security Group flow logs. \nYou can trace malicious traffic flows, and drill down into their protocols, source and destination IP addresses, machines, countries, and subnets. \nThis workbook also helps you protect your network by identifying weak NSG rules.",
        "dataTypesDependencies": [
            "AzureNetworkAnalytics_CL"
        ],
        "dataConnectorsDependencies": [],
        "previewImagesFileNames": [
            "AzureNetworkWatcherWhite.png",
            "AzureNetworkWatcherBlack.png"
        ],
        "version": "1.1.0",
        "title": "Azure Network Watcher",
        "templateRelativePath": "AzureNetworkWatcher.json",
        "subtitle": "",
        "provider": "Microsoft"
    },
    {
        "workbookKey": "ZscalerFirewallWorkbook",
        "logoFileName": "zscaler_logo.svg",
        "description": "Gain insights into your ZIA cloud firewall logs by connecting to Microsoft Sentinel.\nThe Zscaler firewall overview workbook provides an overview and ability to drill down into all cloud firewall activity in your Zscaler instance including non-web related networking events, security events, firewall rules, and bandwidth consumption",
        "dataTypesDependencies": [
            "CommonSecurityLog"
        ],
        "dataConnectorsDependencies": [
            "Zscaler"
        ],
        "previewImagesFileNames": [
            "ZscalerFirewallWhite1.png",
            "ZscalerFirewallBlack1.png",
            "ZscalerFirewallWhite2.png",
            "ZscalerFirewallBlack2.png"
        ],
        "version": "1.1.0",
        "title": "Zscaler Firewall",
        "templateRelativePath": "ZscalerFirewall.json",
        "subtitle": "",
        "provider": "Zscaler"
    },
    {
        "workbookKey": "ZscalerWebOverviewWorkbook",
        "logoFileName": "zscaler_logo.svg",
        "description": "Gain insights into your ZIA web logs by connecting to Microsoft Sentinel.\nThe Zscaler web overview workbook provides a bird's eye view and ability to drill down into all the security and networking events related to web transactions, types of devices, and bandwidth consumption.",
        "dataTypesDependencies": [
            "CommonSecurityLog"
        ],
        "dataConnectorsDependencies": [
            "Zscaler"
        ],
        "previewImagesFileNames": [
            "ZscalerWebOverviewWhite.png",
            "ZscalerWebOverviewBlack.png"
        ],
        "version": "1.1.0",
        "title": "Zscaler Web Overview",
        "templateRelativePath": "ZscalerWebOverview.json",
        "subtitle": "",
        "provider": "Zscaler"
    },
    {
        "workbookKey": "ZscalerThreatsOverviewWorkbook",
        "logoFileName": "zscaler_logo.svg",
        "description": "Gain insights into threats blocked by Zscaler Internet access on your network.\nThe Zscaler threat overview workbook shows your entire threat landscape including blocked malware, IPS/AV rules, and blocked cloud apps. Threats are displayed by threat categories, filetypes, inbound vs outbound threats, usernames, user location, and more.",
        "dataTypesDependencies": [
            "CommonSecurityLog"
        ],
        "dataConnectorsDependencies": [
            "Zscaler"
        ],
        "previewImagesFileNames": [
            "ZscalerThreatsWhite.png",
            "ZscalerThreatsBlack.png"
        ],
        "version": "1.2.0",
        "title": "Zscaler Threats",
        "templateRelativePath": "ZscalerThreats.json",
        "subtitle": "",
        "provider": "Zscaler"
    },
    {
        "workbookKey": "ZscalerOffice365AppsWorkbook",
        "logoFileName": "zscaler_logo.svg",
        "description": "Gain insights into Office 365 use on your network.\nThe Zscaler Office 365 overview workbook shows you the Microsoft apps running on your network and their individual bandwidth consumption. It also helps identify phishing attempts in which attackers disguised themselves as Microsoft services.",
        "dataTypesDependencies": [
            "CommonSecurityLog"
        ],
        "dataConnectorsDependencies": [
            "Zscaler"
        ],
        "previewImagesFileNames": [
            "ZscalerOffice365White.png",
            "ZscalerOffice365Black.png"
        ],
        "version": "1.1.0",
        "title": "Zscaler Office365 Apps",
        "templateRelativePath": "ZscalerOffice365Apps.json",
        "subtitle": "",
        "provider": "Zscaler"
    },
    {
        "workbookKey": "InsecureProtocolsWorkbook",
        "logoFileName": "Microsoft_logo.svg",
        "description": "Gain insights into insecure protocol traffic by collecting and analyzing security events from Microsoft products.\nYou can view analytics and quickly identify use of weak authentication as well as sources of legacy protocol traffic, like NTLM and SMBv1.\nYou will also have the ability to monitor use of weak ciphers, allowing you to find weak spots in your organization's security.",
        "dataTypesDependencies": [
            "SecurityEvent",
            "Event",
            "SigninLogs"
        ],
        "dataConnectorsDependencies": [
            "SecurityEvents",
            "AzureActiveDirectory",
            "WindowsSecurityEvents"
        ],
        "previewImagesFileNames": [
            "InsecureProtocolsWhite1.png",
            "InsecureProtocolsBlack1.png",
            "InsecureProtocolsWhite2.png",
            "InsecureProtocolsBlack2.png"
        ],
        "version": "2.1.0",
        "title": "Insecure Protocols",
        "templateRelativePath": "InsecureProtocols.json",
        "subtitle": "",
        "provider": "Microsoft"
    },
    {
        "workbookKey": "AmazonWebServicesNetworkActivitiesWorkbook",
        "logoFileName": "amazon_web_services_Logo.svg",
        "description": "Gain insights into AWS network related resource activities, including the creation, update, and deletions of security groups, network ACLs and routes, gateways, elastic load balancers, VPCs, subnets, and network interfaces.",
        "dataTypesDependencies": [
            "AWSCloudTrail"
        ],
        "dataConnectorsDependencies": [
            "AWS"
        ],
        "previewImagesFileNames": [
            "AwsNetworkActivitiesWhite.png",
            "AwsNetworkActivitiesBlack.png"
        ],
        "version": "1.0.0",
        "title": "AWS Network Activities",
        "templateRelativePath": "AmazonWebServicesNetworkActivities.json",
        "subtitle": "",
        "provider": "Microsoft"
    },
    {
        "workbookKey": "AmazonWebServicesUserActivitiesWorkbook",
        "logoFileName": "amazon_web_services_Logo.svg",
        "description": "Gain insights into AWS user activities, including failed sign-in attempts, IP addresses, regions, user agents, and identity types, as well as potential malicious user activities with assumed roles.",
        "dataTypesDependencies": [
            "AWSCloudTrail"
        ],
        "dataConnectorsDependencies": [
            "AWS"
        ],
        "previewImagesFileNames": [
            "AwsUserActivitiesWhite.png",
            "AwsUserActivitiesBlack.png"
        ],
        "version": "1.0.0",
        "title": "AWS User Activities",
        "templateRelativePath": "AmazonWebServicesUserActivities.json",
        "subtitle": "",
        "provider": "Microsoft"
    },
    {
        "workbookKey": "TrendMicroDeepSecurityAttackActivityWorkbook",
        "logoFileName": "trendmicro_logo.svg",
        "description": "Visualize and gain insights into the MITRE ATT&CK related activity detected by Trend Micro Deep Security.",
        "dataTypesDependencies": [
            "CommonSecurityLog"
        ],
        "dataConnectorsDependencies": [
            "TrendMicro"
        ],
        "previewImagesFileNames": [
            "TrendMicroDeepSecurityAttackActivityWhite.png",
            "TrendMicroDeepSecurityAttackActivityBlack.png"
        ],
        "version": "1.0.0",
        "title": "Trend Micro Deep Security ATT&CK Related Activity",
        "templateRelativePath": "TrendMicroDeepSecurityAttackActivity.json",
        "subtitle": "",
        "provider": "Trend Micro"
    },
    {
        "workbookKey": "TrendMicroDeepSecurityOverviewWorkbook",
        "logoFileName": "trendmicro_logo.svg",
        "description": "Gain insights into your Trend Micro Deep Security security event data by visualizing your Deep Security Anti-Malware, Firewall, Integrity Monitoring, Intrusion Prevention, Log Inspection, and Web Reputation event data.",
        "dataTypesDependencies": [
            "CommonSecurityLog"
        ],
        "dataConnectorsDependencies": [
            "TrendMicro"
        ],
        "previewImagesFileNames": [
            "TrendMicroDeepSecurityOverviewWhite1.png",
            "TrendMicroDeepSecurityOverviewBlack1.png",
            "TrendMicroDeepSecurityOverviewWhite2.png",
            "TrendMicroDeepSecurityOverviewBlack2.png"
        ],
        "version": "1.0.0",
        "title": "Trend Micro Deep Security Events",
        "templateRelativePath": "TrendMicroDeepSecurityOverview.json",
        "subtitle": "",
        "provider": "Trend Micro"
    },
    {
        "workbookKey": "ExtraHopDetectionSummaryWorkbook",
        "logoFileName": "extrahop_logo.svg",
        "description": "Gain insights into ExtraHop Reveal(x) detections by analyzing traffic and activities.\nThis workbook provides an overview of security detections in your organization's network, including high-risk detections and top participants.",
        "dataTypesDependencies": [
            "CommonSecurityLog"
        ],
        "dataConnectorsDependencies": [
            "ExtraHopNetworks",
			"ExtraHopNetworksAma"
        ],
        "previewImagesFileNames": [
            "ExtrahopWhite.png",
            "ExtrahopBlack.png"
        ],
        "version": "1.0.0",
        "title": "ExtraHop",
        "templateRelativePath": "ExtraHopDetectionSummary.json",
        "subtitle": "",
        "provider": "ExtraHop Networks"
    },
    {
        "workbookKey": "BarracudaCloudFirewallWorkbook",
        "logoFileName": "barracuda_logo.svg",
        "description": "Gain insights into your Barracuda CloudGen Firewall by analyzing firewall operations and events.\nThis workbook provides insights into rule enforcement, network activities, including number of connections, top users, and helps you identify applications that are popular on your network.",
        "dataTypesDependencies": [
            "CommonSecurityLog",
            "Syslog"
        ],
        "dataConnectorsDependencies": [
            "BarracudaCloudFirewall"
        ],
        "previewImagesFileNames": [
            "BarracudaWhite1.png",
            "BarracudaBlack1.png",
            "BarracudaWhite2.png",
            "BarracudaBlack2.png"
        ],
        "version": "1.0.0",
        "title": "Barracuda CloudGen FW",
        "templateRelativePath": "Barracuda.json",
        "subtitle": "",
        "provider": "Barracuda"
    },
    {
        "workbookKey": "CitrixWorkbook",
        "logoFileName": "citrix_logo.svg",
        "description": "Citrix Analytics for Security aggregates and correlates information across network traffic, users, files and endpoints in Citrix environments. This generates actionable insights that enable Citrix administrators and security teams to remediate user security threats through automation while optimizing IT operations. Machine learning and artificial intelligence empowers Citrix Analytics for Security to identify and take automated action to prevent data exfiltration. While delivered as a cloud service, Citrix Analytics for Security can generate insights from resources located on-premises, in the cloud, or in hybrid architectures. The Citrix Analytics Workbook further enhances the value of both your Citrix Analytics for Security and Microsoft Sentinel. The Workbook enables you to integrate data sources together, helping you gain even richer insights. It also gives Security Operations (SOC) teams the ability to correlate data from disparate logs, helping you identify and proactively remediate security risk quickly. Additionally, valuable dashboards that were unique to the Citrix Analytics for Security can now be implemented in Sentinel. You can also create new custom Workbooks that were not previously available, helping extend the value of both investments.",
        "dataTypesDependencies": [
            "CitrixAnalytics_userProfile_CL",
            "CitrixAnalytics_riskScoreChange_CL",
            "CitrixAnalytics_indicatorSummary_CL",
            "CitrixAnalytics_indicatorEventDetails_CL"
        ],
        "dataConnectorsDependencies": [
            "Citrix"
        ],
        "previewImagesFileNames": [
            "CitrixWhite.png",
            "CitrixBlack.png"
        ],
        "version": "2.1.0",
        "title": "Citrix Analytics",
        "templateRelativePath": "Citrix.json",
        "subtitle": "",
        "provider": "Citrix Systems Inc."
    },
    {
        "workbookKey": "OneIdentityWorkbook",
        "logoFileName": "oneIdentity_logo.svg",
        "description": "This simple workbook gives an overview of sessions going through your SafeGuard for Privileged Sessions device.",
        "dataTypesDependencies": [
            "CommonSecurityLog"
        ],
        "dataConnectorsDependencies": [
            "OneIdentity"
        ],
        "previewImagesFileNames": [
            "OneIdentityWhite.png",
            "OneIdentityBlack.png"
        ],
        "version": "1.0.0",
        "title": "One Identity",
        "templateRelativePath": "OneIdentity.json",
        "subtitle": "",
        "provider": "One Identity LLC."
    },
    {
        "workbookKey": "SecurityStatusWorkbook",
        "logoFileName": "",
        "description": "This workbook gives an overview of Security Settings for VMs and Azure Arc.",
        "dataTypesDependencies": [
            "CommonSecurityLog",
            "SecurityEvent",
            "Syslog"
        ],
        "dataConnectorsDependencies": [],
        "previewImagesFileNames": [
            "AzureSentinelSecurityStatusBlack.png",
            "AzureSentinelSecurityStatusWhite.png"
        ],
        "version": "1.3.0",
        "title": "Security Status",
        "templateRelativePath": "SecurityStatus.json",
        "subtitle": "",
        "provider": "Microsoft"
    },
    {
        "workbookKey": "AzureSentinelSecurityAlertsWorkbook",
        "logoFileName": "Azure_Sentinel.svg",
        "description": "Security Alerts dashboard for alerts in your Microsoft Sentinel environment.",
        "dataTypesDependencies": [
            "SecurityAlert"
        ],
        "dataConnectorsDependencies": [],
        "previewImagesFileNames": [
            "AzureSentinelSecurityAlertsWhite.png",
            "AzureSentinelSecurityAlertsBlack.png"
        ],
        "version": "1.1.0",
        "title": "Security Alerts",
        "templateRelativePath": "AzureSentinelSecurityAlerts.json",
        "subtitle": "",
        "provider": "Microsoft"
    },
    {
        "workbookKey": "SquadraTechnologiesSecRMMWorkbook",
        "logoFileName": "SquadraTechnologiesLogo.svg",
        "description": "This workbook gives an overview of security data for removable storage activity such as USB thumb drives and USB connected mobile devices.",
        "dataTypesDependencies": [
            "secRMM_CL"
        ],
        "dataConnectorsDependencies": [
            "SquadraTechnologiesSecRmm"
        ],
        "previewImagesFileNames": [
            "SquadraTechnologiesSecRMMWhite.PNG",
            "SquadraTechnologiesSecRMMBlack.PNG"
        ],
        "version": "1.0.0",
        "title": "Squadra Technologies SecRMM - USB removable storage security",
        "templateRelativePath": "SquadraTechnologiesSecRMM.json",
        "subtitle": "",
        "provider": "Squadra Technologies"
    },
    {
        "workbookKey": "IoT-Alerts",
        "logoFileName": "IoTIcon.svg",
        "description": "Gain insights into your IoT data workloads from Azure IoT Hub managed deployments, monitor alerts across all your IoT Hub deployments, detect devices at risk and act upon potential threats.",
        "dataTypesDependencies": [
            "SecurityAlert"
        ],
        "dataConnectorsDependencies": [
            "IoT"
        ],
        "previewImagesFileNames": [
            "IOTBlack1.png",
            "IOTWhite1.png"
        ],
        "version": "1.2.0",
        "title": "Azure Defender for IoT Alerts",
        "templateRelativePath": "IOT_Alerts.json",
        "subtitle": "",
        "provider": "Microsoft"
    },
    {
        "workbookKey": "IoTAssetDiscovery",
        "logoFileName": "IoTIcon.svg",
        "description": "IoT Devices asset discovery from Firewall logs By Azure Defender for IoT",
        "dataTypesDependencies": [
            "CommonSecurityLog"
        ],
        "dataConnectorsDependencies": [
            "Fortinet"
        ],
        "previewImagesFileNames": [
            "workbook-iotassetdiscovery-screenshot-Black.PNG",
            "workbook-iotassetdiscovery-screenshot-White.PNG"
        ],
        "version": "1.0.0",
        "title": "IoT Asset Discovery",
        "templateRelativePath": "IoTAssetDiscovery.json",
        "subtitle": "",
        "provider": "Microsoft"
    },
    {
        "workbookKey": "ForcepointCASBWorkbook",
        "logoFileName": "FP_Green_Emblem_RGB-01.svg",
        "description": "Get insights on user risk with the Forcepoint CASB (Cloud Access Security Broker) workbook.",
        "dataTypesDependencies": [
            "CommonSecurityLog"
        ],
        "dataConnectorsDependencies": [
            "ForcepointCasb",
			"ForcepointCasbAma"
        ],
        "previewImagesFileNames": [
            "ForcepointCASBWhite.png",
            "ForcepointCASBBlack.png"
        ],
        "version": "1.0.0",
        "title": "Forcepoint Cloud Access Security Broker (CASB)",
        "templateRelativePath": "ForcepointCASB.json",
        "subtitle": "",
        "provider": "Forcepoint"
    },
    {
        "workbookKey": "ForcepointNGFWWorkbook",
        "logoFileName": "FP_Green_Emblem_RGB-01.svg",
        "description": "Get insights on firewall activities with the Forcepoint NGFW (Next Generation Firewall) workbook.",
        "dataTypesDependencies": [
            "CommonSecurityLog"
        ],
        "dataConnectorsDependencies": [
            "ForcepointNgfw",
			"ForcepointNgfwAma"
        ],
        "previewImagesFileNames": [
            "ForcepointNGFWWhite.png",
            "ForcepointNGFWBlack.png"
        ],
        "version": "1.0.0",
        "title": "Forcepoint Next Generation Firewall (NGFW)",
        "templateRelativePath": "ForcepointNGFW.json",
        "subtitle": "",
        "provider": "Forcepoint"
    },
    {
        "workbookKey": "ForcepointDLPWorkbook",
        "logoFileName": "FP_Green_Emblem_RGB-01.svg",
        "description": "Get insights on DLP incidents with the Forcepoint DLP (Data Loss Prevention) workbook.",
        "dataTypesDependencies": [
            "ForcepointDLPEvents_CL"
        ],
        "dataConnectorsDependencies": [
            "ForcepointDlp"
        ],
        "previewImagesFileNames": [
            "ForcepointDLPWhite.png",
            "ForcepointDLPBlack.png"
        ],
        "version": "1.0.0",
        "title": "Forcepoint Data Loss Prevention (DLP)",
        "templateRelativePath": "ForcepointDLP.json",
        "subtitle": "",
        "provider": "Forcepoint"
    },
    {
        "workbookKey": "ZimperiumMTDWorkbook",
        "logoFileName": "ZIMPERIUM-logo_square2.svg",
        "description": "This workbook provides insights on Zimperium Mobile Threat Defense (MTD) threats and mitigations.",
        "dataTypesDependencies": [
            "ZimperiumThreatLog_CL",
            "ZimperiumMitigationLog_CL"
        ],
        "dataConnectorsDependencies": [
            "ZimperiumMtdAlerts"
        ],
        "previewImagesFileNames": [
            "ZimperiumWhite.png",
            "ZimperiumBlack.png"
        ],
        "version": "1.0.0",
        "title": "Zimperium Mobile Threat Defense (MTD)",
        "templateRelativePath": "ZimperiumWorkbooks.json",
        "subtitle": "",
        "provider": "Zimperium"
    },
    {
        "workbookKey": "AzureAuditActivityAndSigninWorkbook",
        "logoFileName": "azureactivedirectory_logo.svg",
        "description": "Gain insights into Azure Active Directory Audit, Activity and Signins with one workbook. This workbook can be used by Security and Azure administrators.",
        "dataTypesDependencies": [
            "AzureActivity",
            "AuditLogs",
            "SigninLogs"
        ],
        "dataConnectorsDependencies": [
            "AzureActiveDirectory"
        ],
        "previewImagesFileNames": [
            "AzureAuditActivityAndSigninWhite1.png",
            "AzureAuditActivityAndSigninWhite2.png",
            "AzureAuditActivityAndSigninBlack1.png",
            "AzureAuditActivityAndSigninBlack2.png"
        ],
        "version": "1.2.0",
        "title": "Azure AD Audit, Activity and Sign-in logs",
        "templateRelativePath": "AzureAuditActivityAndSignin.json",
        "subtitle": "",
        "provider": "Microsoft Sentinel community"
    },
    {
        "workbookKey": "WindowsFirewall",
        "logoFileName": "Microsoft_logo.svg",
        "description": "Gain insights into Windows Firewall logs in combination with security and Azure signin logs",
        "dataTypesDependencies": [
            "WindowsFirewall",
            "SecurityEvent",
            "SigninLogs"
        ],
        "dataConnectorsDependencies": [
            "SecurityEvents",
            "WindowsFirewall",
            "WindowsSecurityEvents"
        ],
        "previewImagesFileNames": [
            "WindowsFirewallWhite1.png",
            "WindowsFirewallWhite2.png",
            "WindowsFirewallBlack1.png",
            "WindowsFirewallBlack2.png"
        ],
        "version": "1.0.0",
        "title": "Windows Firewall",
        "templateRelativePath": "WindowsFirewall.json",
        "subtitle": "",
        "provider": "Microsoft Sentinel community"
    },
    {
        "workbookKey": "EventAnalyzerwWorkbook",
        "logoFileName": "",
        "description": "The Event Analyzer workbook allows to explore, audit and speed up analysis of Windows Event Logs, including all event details and attributes, such as security, application, system, setup, directory service, DNS and others.",
        "dataTypesDependencies": [
            "SecurityEvent"
        ],
        "dataConnectorsDependencies": [
            "SecurityEvents",
            "WindowsSecurityEvents"
        ],
        "previewImagesFileNames": [
            "EventAnalyzer-Workbook-White.png",
            "EventAnalyzer-Workbook-Black.png"
        ],
        "version": "1.0.0",
        "title": "Event Analyzer",
        "templateRelativePath": "EventAnalyzer.json",
        "subtitle": "",
        "provider": "Microsoft Sentinel community"
    },
    {
        "workbookKey": "ASC-ComplianceandProtection",
        "logoFileName": "",
        "description": "Gain insight into regulatory compliance, alert trends, security posture, and more with this workbook based on Azure Security Center data.",
        "dataTypesDependencies": [
            "SecurityAlert",
            "ProtectionStatus",
            "SecurityRecommendation",
            "SecurityBaseline",
            "SecurityBaselineSummary",
            "Update",
            "ConfigurationChange"
        ],
        "dataConnectorsDependencies": [
            "AzureSecurityCenter"
        ],
        "previewImagesFileNames": [
            "ASCCaPBlack.png",
            "ASCCaPWhite.png"
        ],
        "version": "1.2.0",
        "title": "ASC Compliance and Protection",
        "templateRelativePath": "ASC-ComplianceandProtection.json",
        "subtitle": "",
        "provider": "Microsoft Sentinel community"
    },
    {
        "workbookKey": "AIVectraDetectWorkbook",
        "logoFileName": "AIVectraDetect.svg",
        "description": "Start investigating network attacks surfaced by Vectra Detect directly from Sentinel. View critical hosts, accounts, campaigns and detections. Also monitor Vectra system health and audit logs.",
        "dataTypesDependencies": [
            "CommonSecurityLog"
        ],
        "dataConnectorsDependencies": [
            "AIVectraDetect"
        ],
        "previewImagesFileNames": [
            "AIVectraDetectWhite1.png",
            "AIVectraDetectBlack1.png"
        ],
        "version": "1.1.1",
        "title": "Vectra AI Detect",
        "templateRelativePath": "AIVectraDetectWorkbook.json",
        "subtitle": "",
        "provider": "Vectra AI"
    },
    {
        "workbookKey": "Perimeter81OverviewWorkbook",
        "logoFileName": "Perimeter81_Logo.svg",
        "description": "Gain insights and comprehensive monitoring into your Perimeter 81 account by analyzing activities.",
        "dataTypesDependencies": [
            "Perimeter81_CL"
        ],
        "dataConnectorsDependencies": [
            "Perimeter81ActivityLogs"
        ],
        "previewImagesFileNames": [
            "Perimeter81OverviewWhite1.png",
            "Perimeter81OverviewBlack1.png",
            "Perimeter81OverviewWhite2.png",
            "Perimeter81OverviewBlack2.png"
        ],
        "version": "1.0.0",
        "title": "Perimeter 81 Overview",
        "templateRelativePath": "Perimeter81OverviewWorkbook.json",
        "subtitle": "",
        "provider": "Perimeter 81"
    },
    {
        "workbookKey": "SymantecProxySGWorkbook",
        "logoFileName": "symantec_logo.svg",
        "description": "Gain insight into Symantec ProxySG by analyzing, collecting and correlating proxy data.\nThis workbook provides visibility into ProxySG Access logs",
        "dataTypesDependencies": [
            "Syslog"
        ],
        "dataConnectorsDependencies": [
            "SymantecProxySG"
        ],
        "previewImagesFileNames": [
            "SymantecProxySGWhite.png",
            "SymantecProxySGBlack.png"
        ],
        "version": "1.0.0",
        "title": "Symantec ProxySG",
        "templateRelativePath": "SymantecProxySG.json",
        "subtitle": "",
        "provider": "Symantec"
    },
    {
        "workbookKey": "IllusiveASMWorkbook",
        "logoFileName": "illusive_logo_workbook.svg",
        "description": "Gain insights into your organization's Cyber Hygiene and Attack Surface risk.\nIllusive ASM automates discovery and clean-up of credential violations, allows drill-down inspection of pathways to critical assets, and provides risk insights that inform intelligent decision-making to reduce attacker mobility.",
        "dataTypesDependencies": [
            "CommonSecurityLog"
        ],
        "dataConnectorsDependencies": [
            "illusiveAttackManagementSystem"
        ],
        "previewImagesFileNames": [
            "IllusiveASMWhite.png",
            "IllusiveASMBlack.png"
        ],
        "version": "1.0.0",
        "title": "Illusive ASM Dashboard",
        "templateRelativePath": "IllusiveASM.json",
        "subtitle": "",
        "provider": "Illusive"
    },
    {
        "workbookKey": "IllusiveADSWorkbook",
        "logoFileName": "illusive_logo_workbook.svg",
        "description": "Gain insights into unauthorized lateral movement in your organization's network.\nIllusive ADS is designed to paralyzes attackers and eradicates in-network threats by creating a hostile environment for the attackers across all the layers of the attack surface.",
        "dataTypesDependencies": [
            "CommonSecurityLog"
        ],
        "dataConnectorsDependencies": [
            "illusiveAttackManagementSystem"
        ],
        "previewImagesFileNames": [
            "IllusiveADSWhite.png",
            "IllusiveADSBlack.png"
        ],
        "version": "1.0.0",
        "title": "Illusive ADS Dashboard",
        "templateRelativePath": "IllusiveADS.json",
        "subtitle": "",
        "provider": "Illusive"
    },
    {
        "workbookKey": "PulseConnectSecureWorkbook",
        "logoFileName": "",
        "description": "Gain insight into Pulse Secure VPN by analyzing, collecting and correlating vulnerability data.\nThis workbook provides visibility into user VPN activities",
        "dataTypesDependencies": [
            "Syslog"
        ],
        "dataConnectorsDependencies": [
            "PulseConnectSecure"
        ],
        "previewImagesFileNames": [
            "PulseConnectSecureWhite.png",
            "PulseConnectSecureBlack.png"
        ],
        "version": "1.0.0",
        "title": "Pulse Connect Secure",
        "templateRelativePath": "PulseConnectSecure.json",
        "subtitle": "",
        "provider": "Pulse Secure"
    },
    {
        "workbookKey": "InfobloxNIOSWorkbook",
        "logoFileName": "infoblox_logo.svg",
        "description": "Gain insight into Infoblox NIOS by analyzing, collecting and correlating DHCP and DNS data.\nThis workbook provides visibility into DHCP and DNS traffic",
        "dataTypesDependencies": [
            "Syslog"
        ],
        "dataConnectorsDependencies": [
            "InfobloxNIOS"
        ],
        "previewImagesFileNames": [],
        "version": "1.1.0",
        "title": "Infoblox NIOS",
        "templateRelativePath": "Infoblox-Workbook-V2.json",
        "subtitle": "",
        "provider": "Infoblox"
    },
    {
        "workbookKey": "SymantecVIPWorkbook",
        "logoFileName": "symantec_logo.svg",
        "description": "Gain insight into Symantec VIP by analyzing, collecting and correlating strong authentication data.\nThis workbook provides visibility into user authentications",
        "dataTypesDependencies": [
            "Syslog"
        ],
        "dataConnectorsDependencies": [
            "SymantecVIP"
        ],
        "previewImagesFileNames": [
            "SymantecVIPWhite.png",
            "SymantecVIPBlack.png"
        ],
        "version": "1.0.0",
        "title": "Symantec VIP",
        "templateRelativePath": "SymantecVIP.json",
        "subtitle": "",
        "provider": "Symantec"
    },
    {
        "workbookKey": "ProofPointTAPWorkbook",
        "logoFileName": "proofpointlogo.svg",
        "description": "Gain extensive insight into Proofpoint Targeted Attack Protection (TAP) by analyzing, collecting and correlating TAP log events.\nThis workbook provides visibility into message and click events that were permitted, delivered, or blocked",
        "dataTypesDependencies": [
            "ProofPointTAPMessagesBlocked_CL",
            "ProofPointTAPMessagesDelivered_CL",
            "ProofPointTAPClicksPermitted_CL",
            "ProofPointTAPClicksBlocked_CL"
        ],
        "dataConnectorsDependencies": [
            "ProofpointTAP"
        ],
        "previewImagesFileNames": [
            "ProofpointTAPWhite.png",
            "ProofpointTAPBlack.png"
        ],
        "version": "1.0.0",
        "title": "Proofpoint TAP",
        "templateRelativePath": "ProofpointTAP.json",
        "subtitle": "",
        "provider": "Proofpoint"
    },
    {
        "workbookKey": "QualysVMV2Workbook",
        "logoFileName": "qualys_logo.svg",
        "description": "Gain insight into Qualys Vulnerability Management by analyzing, collecting and correlating vulnerability data.\nThis workbook provides visibility into vulnerabilities detected from vulnerability scans",
        "dataTypesDependencies": [
            "QualysHostDetectionV2_CL"
        ],
        "dataConnectorsDependencies": [
            "QualysVulnerabilityManagement"
        ],
        "previewImagesFileNames": [
            "QualysVMWhite.png",
            "QualysVMBlack.png"
        ],
        "version": "1.0.0",
        "title": "Qualys Vulnerability Management",
        "templateRelativePath": "QualysVMv2.json",
        "subtitle": "",
        "provider": "Qualys"
    },
    {
        "workbookKey": "GitHubSecurityWorkbook",
        "logoFileName": "GitHub.svg",
        "description": "Gain insights to GitHub activities that may be interesting for security.",
        "dataTypesDependencies": [
            "Github_CL",
            "GitHubRepoLogs_CL"
        ],
        "dataConnectorsDependencies": [],
        "previewImagesFileNames": [
            "GitHubSecurityWhite.png",
            "GitHubSecurityBlack.png"
        ],
        "version": "1.0.0",
        "title": "GitHub Security",
        "templateRelativePath": "GitHubSecurityWorkbook.json",
        "subtitle": "",
        "provider": "Microsoft Sentinel community"
    },
    {
        "workbookKey": "VisualizationDemo",
        "logoFileName": "",
        "description": "Learn and explore the many ways of displaying information within Microsoft Sentinel workbooks",
        "dataTypesDependencies": [
            "SecurityAlert"
        ],
        "dataConnectorsDependencies": [],
        "previewImagesFileNames": [
            "VisualizationDemoBlack.png",
            "VisualizationDemoWhite.png"
        ],
        "version": "1.0.0",
        "title": "Visualizations Demo",
        "templateRelativePath": "VisualizationDemo.json",
        "subtitle": "",
        "provider": "Microsoft Sentinel Community"
    },
    {
        "workbookKey": "SophosXGFirewallWorkbook",
        "logoFileName": "sophos_logo.svg",
        "description": "Gain insight into Sophos XG Firewall by analyzing, collecting and correlating firewall data.\nThis workbook provides visibility into network traffic",
        "dataTypesDependencies": [
            "Syslog"
        ],
        "dataConnectorsDependencies": [
            "SophosXGFirewall"
        ],
        "previewImagesFileNames": [
            "SophosXGFirewallWhite.png",
            "SophosXGFirewallBlack.png"
        ],
        "version": "1.0.0",
        "title": "Sophos XG Firewall",
        "templateRelativePath": "SophosXGFirewall.json",
        "subtitle": "",
        "provider": "Sophos"
    },
    {
        "workbookKey": "SysmonThreatHuntingWorkbook",
        "logoFileName": "",
        "description": "Simplify your threat hunts using Sysmon data mapped to MITRE ATT&CK data. This workbook gives you the ability to drilldown into system activity based on known ATT&CK techniques as well as other threat hunting entry points such as user activity, network connections or virtual machine Sysmon events.\nPlease note that for this workbook to work you must have deployed Sysmon on your virtual machines in line with the instructions at https://github.com/BlueTeamLabs/sentinel-attack/wiki/Onboarding-sysmon-data-to-Azure-Sentinel",
        "dataTypesDependencies": [
            "Event"
        ],
        "dataConnectorsDependencies": [],
        "previewImagesFileNames": [
            "SysmonThreatHuntingWhite1.png",
            "SysmonThreatHuntingBlack1.png"
        ],
        "version": "1.4.0",
        "title": "Sysmon Threat Hunting",
        "templateRelativePath": "SysmonThreatHunting.json",
        "subtitle": "",
        "provider": "Microsoft Sentinel community"
    },
    {
        "workbookKey": "WebApplicationFirewallWAFTypeEventsWorkbook",
        "logoFileName": "webapplicationfirewall(WAF)_logo.svg",
        "description": "Gain insights into your organization's Azure web application firewall (WAF) across various services such as Azure Front Door Service and Application Gateway. You can view event triggers, full messages, attacks over time, among other data. Several aspects of the workbook are interactable to allow users to further understand their data",
        "dataTypesDependencies": [
            "AzureDiagnostics"
        ],
        "dataConnectorsDependencies": [
            "WAF"
        ],
        "previewImagesFileNames": [
            "WAFFirewallWAFTypeEventsBlack1.PNG",
            "WAFFirewallWAFTypeEventsBlack2.PNG",
            "WAFFirewallWAFTypeEventsBlack3.PNG",
            "WAFFirewallWAFTypeEventsBlack4.PNG",
            "WAFFirewallWAFTypeEventsWhite1.png",
            "WAFFirewallWAFTypeEventsWhite2.PNG",
            "WAFFirewallWAFTypeEventsWhite3.PNG",
            "WAFFirewallWAFTypeEventsWhite4.PNG"
        ],
        "version": "1.1.0",
        "title": "Microsoft Web Application Firewall (WAF) - Azure WAF",
        "templateRelativePath": "WebApplicationFirewallWAFTypeEvents.json",
        "subtitle": "",
        "provider": "Microsoft"
    },
    {
        "workbookKey": "OrcaAlertsOverviewWorkbook",
        "logoFileName": "Orca_logo.svg",
        "description": "A visualized overview of Orca security alerts.\nExplore, analize and learn about your security posture using Orca alerts Overview",
        "dataTypesDependencies": [
            "OrcaAlerts_CL"
        ],
        "dataConnectorsDependencies": [
            "OrcaSecurityAlerts"
        ],
        "previewImagesFileNames": [
            "OrcaAlertsWhite.png",
            "OrcaAlertsBlack.png"
        ],
        "version": "1.1.0",
        "title": "Orca alerts overview",
        "templateRelativePath": "OrcaAlerts.json",
        "subtitle": "",
        "provider": "Orca Security"
    },
    {
        "workbookKey": "CyberArkWorkbook",
        "logoFileName": "CyberArk_Logo.svg",
        "description": "The CyberArk Syslog connector allows you to easily connect all your CyberArk security solution logs with your Microsoft Sentinel, to view dashboards, create custom alerts, and improve investigation. Integration between CyberArk and Microsoft Sentinel makes use of the CEF Data Connector to properly parse and display CyberArk Syslog messages.",
        "dataTypesDependencies": [
            "CommonSecurityLog"
        ],
        "dataConnectorsDependencies": [
            "CyberArk"
        ],
        "previewImagesFileNames": [
            "CyberArkActivitiesWhite.PNG",
            "CyberArkActivitiesBlack.PNG"
        ],
        "version": "1.1.0",
        "title": "CyberArk EPV Events",
        "templateRelativePath": "CyberArkEPV.json",
        "subtitle": "",
        "provider": "CyberArk"
    },
    {
        "workbookKey": "UserEntityBehaviorAnalyticsWorkbook",
        "logoFileName": "Azure_Sentinel.svg",
        "description": "Identify compromised users and insider threats using User and Entity Behavior Analytics. Gain insights into anomalous user behavior from baselines learned from behavior patterns",
        "dataTypesDependencies": [
            "BehaviorAnalytics"
        ],
        "dataConnectorsDependencies": [],
        "previewImagesFileNames": [
            "UserEntityBehaviorAnalyticsBlack1.png",
            "UserEntityBehaviorAnalyticsWhite1.png"
        ],
        "version": "1.2.0",
        "title": "User And Entity Behavior Analytics",
        "templateRelativePath": "UserEntityBehaviorAnalytics.json",
        "subtitle": "",
        "provider": "Microsoft"
    },
    {
        "workbookKey": "CitrixWAF",
        "logoFileName": "citrix_logo.svg",
        "description": "Gain insight into the Citrix WAF logs",
        "dataTypesDependencies": [
            "CommonSecurityLog"
        ],
        "dataConnectorsDependencies": [
            "CitrixWAF",
			"CitrixWAFAma"
        ],
        "previewImagesFileNames": [
            "CitrixWAFBlack.png",
            "CitrixWAFWhite.png"
        ],
        "version": "1.0.0",
        "title": "Citrix WAF (Web App Firewall)",
        "templateRelativePath": "CitrixWAF.json",
        "subtitle": "",
        "provider": "Citrix Systems Inc."
    },
    {
        "workbookKey": "UnifiSGWorkbook",
        "logoFileName": "",
        "description": "Gain insights into Unifi Security Gateways analyzing traffic and activities.",
        "dataTypesDependencies": [
            "CommonSecurityLog"
        ],
        "dataConnectorsDependencies": [],
        "previewImagesFileNames": [
            "UnifiSGBlack.png",
            "UnifiSGWhite.png"
        ],
        "version": "1.0.0",
        "title": "Unifi Security Gateway",
        "templateRelativePath": "UnfiSG.json",
        "subtitle": "",
        "provider": "Microsoft Sentinel community"
    },
    {
        "workbookKey": "UnifiSGNetflowWorkbook",
        "logoFileName": "",
        "description": "Gain insights into Unifi Security Gateways analyzing traffic and activities using Netflow.",
        "dataTypesDependencies": [
            "netflow_CL"
        ],
        "dataConnectorsDependencies": [],
        "previewImagesFileNames": [
            "UnifiSGNetflowBlack.png",
            "UnifiSGNetflowWhite.png"
        ],
        "version": "1.0.0",
        "title": "Unifi Security Gateway - NetFlow",
        "templateRelativePath": "UnfiSGNetflow.json",
        "subtitle": "",
        "provider": "Microsoft Sentinel community"
    },
    {
        "workbookKey": "NormalizedNetworkEventsWorkbook",
        "logoFileName": "Azure_Sentinel.svg",
        "description": "See insights on multiple networking appliances and other network sessions, that have been parsed or mapped to the normalized networking sessions table. Note this requires enabling parsers for the different products - to learn more, visit https://aka.ms/sentinelnormalizationdocs",
        "dataTypesDependencies": [],
        "dataConnectorsDependencies": [],
        "previewImagesFileNames": [
            "NormalizedNetworkEventsWhite.png",
            "NormalizedNetworkEventsBlack.png"
        ],
        "version": "1.0.0",
        "title": "Normalized network events",
        "templateRelativePath": "NormalizedNetworkEvents.json",
        "subtitle": "",
        "provider": "Microsoft"
    },
    {
        "workbookKey": "WorkspaceAuditingWorkbook",
        "logoFileName": "Azure_Sentinel.svg",
        "description": "Workspace auditing report\r\nUse this report to understand query runs across your workspace.",
        "dataTypesDependencies": [
            "LAQueryLogs"
        ],
        "dataConnectorsDependencies": [],
        "previewImagesFileNames": [
            "WorkspaceAuditingWhite.png",
            "WorkspaceAuditingBlack.png"
        ],
        "version": "1.0.0",
        "title": "Workspace audit",
        "templateRelativePath": "WorkspaceAuditing.json",
        "subtitle": "",
        "provider": "Microsoft Sentinel community"
    },
    {
        "workbookKey": "MITREATTACKWorkbook",
        "logoFileName": "Azure_Sentinel.svg",
        "description": "Workbook to showcase MITRE ATT&CK Coverage for Microsoft Sentinel",
        "dataTypesDependencies": [
            "SecurityAlert"
        ],
        "dataConnectorsDependencies": [],
        "previewImagesFileNames": [
            "MITREATTACKWhite1.PNG",
            "MITREATTACKWhite2.PNG",
            "MITREATTACKBlack1.PNG",
            "MITREATTACKBlack2.PNG"
        ],
        "version": "1.0.1",
        "title": "MITRE ATT&CK Workbook",
        "templateRelativePath": "MITREAttack.json",
        "subtitle": "",
        "provider": "Microsoft Sentinel community"
    },
    {
        "workbookKey": "BETTERMTDWorkbook",
        "logoFileName": "BETTER_MTD_logo.svg",
        "description": "Workbook using the BETTER Mobile Threat Defense (MTD) connector, to give insights into your mobile devices, installed application and overall device security posture.",
        "dataTypesDependencies": [
            "BetterMTDDeviceLog_CL",
            "BetterMTDAppLog_CL",
            "BetterMTDIncidentLog_CL",
            "BetterMTDNetflowLog_CL"
        ],
        "dataConnectorsDependencies": [
            "BetterMTD"
        ],
        "previewImagesFileNames": [
            "BetterMTDWorkbookPreviewWhite1.png",
            "BetterMTDWorkbookPreviewWhite2.png",
            "BetterMTDWorkbookPreviewWhite3.png",
            "BetterMTDWorkbookPreviewBlack1.png",
            "BetterMTDWorkbookPreviewBlack2.png",
            "BetterMTDWorkbookPreviewBlack3.png"
        ],
        "version": "1.1.0",
        "title": "BETTER Mobile Threat Defense (MTD)",
        "templateRelativePath": "BETTER_MTD_Workbook.json",
        "subtitle": "",
        "provider": "BETTER Mobile"
    },
    {
        "workbookKey": "AlsidIoEWorkbook",
        "logoFileName": "Alsid.svg",
        "description": "Workbook showcasing the state and evolution of your Alsid for AD Indicators of Exposures alerts.",
        "dataTypesDependencies": [
            "AlsidForADLog_CL"
        ],
        "dataConnectorsDependencies": [
            "AlsidForAD"
        ],
        "previewImagesFileNames": [
            "AlsidIoEBlack1.png",
            "AlsidIoEBlack2.png",
            "AlsidIoEBlack3.png",
            "AlsidIoEWhite1.png",
            "AlsidIoEWhite2.png",
            "AlsidIoEWhite3.png"
        ],
        "version": "1.0.0",
        "title": "Alsid for AD | Indicators of Exposure",
        "templateRelativePath": "AlsidIoE.json",
        "subtitle": "",
        "provider": "Alsid"
    },
    {
        "workbookKey": "AlsidIoAWorkbook",
        "logoFileName": "Alsid.svg",
        "description": "Workbook showcasing the state and evolution of your Alsid for AD Indicators of Attack alerts.",
        "dataTypesDependencies": [
            "AlsidForADLog_CL"
        ],
        "dataConnectorsDependencies": [
            "AlsidForAD"
        ],
        "previewImagesFileNames": [
            "AlsidIoABlack1.png",
            "AlsidIoABlack2.png",
            "AlsidIoABlack3.png",
            "AlsidIoAWhite1.png",
            "AlsidIoAWhite2.png",
            "AlsidIoAWhite3.png"
        ],
        "version": "1.0.0",
        "title": "Alsid for AD | Indicators of Attack",
        "templateRelativePath": "AlsidIoA.json",
        "subtitle": "",
        "provider": "Alsid"
    },
    {
        "workbookKey": "InvestigationInsightsWorkbook",
        "logoFileName": "Microsoft_logo.svg",
        "description": "Help analysts gain insight into incident, bookmark and entity data through the Investigation Insights Workbook. This workbook provides common queries and detailed visualizations to help an analyst investigate suspicious activities quickly with an easy to use interface. Analysts can start their investigation from a Microsoft Sentinel incident, bookmark, or by simply entering the entity data into the workbook manually.",
        "dataTypesDependencies": [
            "AuditLogs",
            "AzureActivity",
            "CommonSecurityLog",
            "OfficeActivity",
            "SecurityEvent",
            "SigninLogs",
            "ThreatIntelligenceIndicator"
        ],
        "dataConnectorsDependencies": [
            "AzureActivity",
            "SecurityEvents",
            "Office365",
            "AzureActiveDirectory",
            "ThreatIntelligence",
            "ThreatIntelligenceTaxii",
            "WindowsSecurityEvents"
        ],
        "previewImagesFileNames": [
            "InvestigationInsightsWhite1.png",
            "InvestigationInsightsBlack1.png",
            "InvestigationInsightsWhite2.png",
            "InvestigationInsightsBlack2.png"
        ],
        "version": "1.4.0",
        "title": "Investigation Insights",
        "templateRelativePath": "InvestigationInsights.json",
        "subtitle": "",
        "provider": "Microsoft Sentinel community"
    },
    {
        "workbookKey": "AksSecurityWorkbook",
        "logoFileName": "Kubernetes_services.svg",
        "description": "See insights about the security of your AKS clusters. The workbook helps to identify sensitive operations in the clusters and get insights based on Azure Defender alerts.",
        "dataTypesDependencies": [
            "SecurityAlert",
            "AzureDiagnostics"
        ],
        "dataConnectorsDependencies": [
            "AzureSecurityCenter",
            "AzureKubernetes"
        ],
        "previewImagesFileNames": [
            "AksSecurityWhite.png",
            "AksSecurityBlack.png"
        ],
        "version": "1.5.0",
        "title": "Azure Kubernetes Service (AKS) Security",
        "templateRelativePath": "AksSecurity.json",
        "subtitle": "",
        "provider": "Microsoft"
    },
    {
        "workbookKey": "AzureKeyVaultWorkbook",
        "logoFileName": "KeyVault.svg",
        "description": "See insights about the security of your Azure key vaults. The workbook helps to identify sensitive operations in the key vaults and get insights based on Azure Defender alerts.",
        "dataTypesDependencies": [
            "SecurityAlert",
            "AzureDiagnostics"
        ],
        "dataConnectorsDependencies": [
            "AzureSecurityCenter",
            "AzureKeyVault"
        ],
        "previewImagesFileNames": [
            "AkvSecurityWhite.png",
            "AkvSecurityBlack.png"
        ],
        "version": "1.1.0",
        "title": "Azure Key Vault Security",
        "templateRelativePath": "AzureKeyVaultWorkbook.json",
        "subtitle": "",
        "provider": "Microsoft"
    },
    {
        "workbookKey": "IncidentOverview",
        "logoFileName": "Azure_Sentinel.svg",
        "description": "The Incident Overview workbook is designed to assist in triaging and investigation by providing in-depth information about the incident, including:\r\n* General information\r\n* Entity data\r\n* Triage time (time between incident creation and first response)\r\n* Mitigation time (time between incident creation and closing)\r\n* Comments\r\n\r\nCustomize this workbook by saving and editing it. \r\nYou can reach this workbook template from the incidents panel as well. Once you have customized it, the link from the incident panel will open the customized workbook instead of the template.\r\n",
        "dataTypesDependencies": [
            "SecurityAlert",
            "SecurityIncident"
        ],
        "dataConnectorsDependencies": [],
        "previewImagesFileNames": [
            "IncidentOverviewBlack1.png",
            "IncidentOverviewWhite1.png",
            "IncidentOverviewBlack2.png",
            "IncidentOverviewWhite2.png"
        ],
        "version": "2.1.0",
        "title": "Incident overview",
        "templateRelativePath": "IncidentOverview.json",
        "subtitle": "",
        "provider": "Microsoft"
    },
    {
        "workbookKey": "SecurityOperationsEfficiency",
        "logoFileName": "Azure_Sentinel.svg",
        "description": "Security operations center managers can view overall efficiency metrics and measures regarding the performance of their team. They can find operations by multiple indicators over time including severity, MITRE tactics, mean time to triage, mean time to resolve and more. The SOC manager can develop a picture of the performance in both general and specific areas over time and use it to improve efficiency.",
        "dataTypesDependencies": [
            "SecurityAlert",
            "SecurityIncident"
        ],
        "dataConnectorsDependencies": [],
        "previewImagesFileNames": [
            "SecurityEfficiencyWhite1.png",
            "SecurityEfficiencyWhite2.png",
            "SecurityEfficiencyBlack1.png",
            "SecurityEfficiencyBlack2.png"
        ],
        "version": "1.5.0",
        "title": "Security Operations Efficiency",
        "templateRelativePath": "SecurityOperationsEfficiency.json",
        "subtitle": "",
        "provider": "Microsoft"
    },
    {
        "workbookKey": "DataCollectionHealthMonitoring",
        "logoFileName": "Azure_Sentinel.svg",
        "description": "Gain insights into your workspace's data ingestion status. In this workbook, you can view additional monitors and detect anomalies that will help you determine your workspace\u2019s data collection health.",
        "dataTypesDependencies": [],
        "dataConnectorsDependencies": [],
        "previewImagesFileNames": [
            "HealthMonitoringWhite1.png",
            "HealthMonitoringWhite2.png",
            "HealthMonitoringWhite3.png",
            "HealthMonitoringBlack1.png",
            "HealthMonitoringBlack2.png",
            "HealthMonitoringBlack3.png"
        ],
        "version": "1.0.0",
        "title": "Data collection health monitoring",
        "templateRelativePath": "DataCollectionHealthMonitoring.json",
        "subtitle": "",
        "provider": "Microsoft"
    },
    {
        "workbookKey": "OnapsisAlarmsWorkbook",
        "logoFileName": "onapsis_logo.svg",
        "description": "Gain insights into what is going on in your SAP Systems with this overview of the alarms triggered in the Onapsis Platform. Incidents are enriched with context and next steps to help your Security team respond effectively.",
        "dataTypesDependencies": [
            "CommonSecurityLog"
        ],
        "dataConnectorsDependencies": [
            "OnapsisPlatform"
        ],
        "previewImagesFileNames": [
            "OnapsisWhite1.PNG",
            "OnapsisBlack1.PNG",
            "OnapsisWhite2.PNG",
            "OnapsisBlack2.PNG"
        ],
        "version": "1.0.0",
        "title": "Onapsis Alarms Overview",
        "templateRelativePath": "OnapsisAlarmsOverview.json",
        "subtitle": "",
        "provider": "Onapsis"
    },
    {
        "workbookKey": "DelineaWorkbook",
        "logoFileName": "DelineaLogo.svg",
        "description": "The Delinea Secret Server Syslog connector",
        "dataTypesDependencies": [
            "CommonSecurityLog"
        ],
        "dataConnectorsDependencies": [
            "DelineaSecretServer_CEF"
        ],
        "previewImagesFileNames": [
            "DelineaWorkbookWhite.PNG",
            "DelineaWorkbookBlack.PNG"
        ],
        "version": "1.0.0",
        "title": "Delinea Secret Server Workbook",
        "templateRelativePath": "DelineaWorkbook.json",
        "subtitle": "",
        "provider": "Delinea"
    },
    {
        "workbookKey": "ForcepointCloudSecurityGatewayWorkbook",
        "logoFileName": "Forcepoint_new_logo.svg",
        "description": "Use this report to understand query runs across your workspace.",
        "dataTypesDependencies": [
            "CommonSecurityLog"
        ],
        "dataConnectorsDependencies": [
            "ForcepointCSG",
			"ForcepointCSGAma"
        ],
        "previewImagesFileNames": [
            "ForcepointCloudSecurityGatewayWhite.png",
            "ForcepointCloudSecurityGatewayBlack.png"
        ],
        "version": "1.0.0",
        "title": "Forcepoint Cloud Security Gateway Workbook",
        "templateRelativePath": "ForcepointCloudSecuirtyGatewayworkbook.json",
        "subtitle": "",
        "provider": "Forcepoint"
    },
    {
        "workbookKey": "IntsightsIOCWorkbook",
        "logoFileName": "IntSights_logo.svg",
        "description": "This Microsoft Sentinel workbook provides an overview of Indicators of Compromise (IOCs) and their correlations allowing users to analyze and visualize indicators based on severity, type, and other parameters.",
        "dataTypesDependencies": [
            "ThreatIntelligenceIndicator",
            "SecurityAlert"
        ],
        "dataConnectorsDependencies": [
            "ThreatIntelligenceTaxii"
        ],
        "previewImagesFileNames": [
            "IntsightsIOCWhite.png",
            "IntsightsMatchedWhite.png",
            "IntsightsMatchedBlack.png",
            "IntsightsIOCBlack.png"
        ],
        "version": "2.0.0",
        "title": "IntSights IOC Workbook",
        "templateRelativePath": "IntsightsIOCWorkbook.json",
        "subtitle": "",
        "provider": "IntSights Cyber Intelligence"
    },
    {
        "workbookKey": "DarktraceSummaryWorkbook",
        "logoFileName": "Darktrace.svg",
        "description": "A workbook containing relevant KQL queries to help you visualise the data in model breaches from the Darktrace Connector",
        "dataTypesDependencies": [
            "CommonSecurityLog"
        ],
        "dataConnectorsDependencies": [
            "Darktrace"
        ],
        "previewImagesFileNames": [
            "AIA-DarktraceSummaryWhite.png",
            "AIA-DarktraceSummaryBlack.png"
        ],
        "version": "1.1.0",
        "title": "AI Analyst Darktrace Model Breach Summary",
        "templateRelativePath": "AIA-Darktrace.json",
        "subtitle": "",
        "provider": "Darktrace"
    },
    {
        "workbookKey": "TrendMicroXDR",
        "logoFileName": "trendmicro_logo.svg",
        "description": "Gain insights from Trend Vision One with this overview of the Alerts triggered.",
        "dataTypesDependencies": [
            "TrendMicro_XDR_WORKBENCH_CL"
        ],
        "dataConnectorsDependencies": [
            "TrendMicroXDR"
        ],
        "previewImagesFileNames": [
            "TrendMicroXDROverviewWhite.png",
            "TrendMicroXDROverviewBlack.png"
        ],
        "version": "1.3.0",
        "title": "Trend Vision One Alert Overview",
        "templateRelativePath": "TrendMicroXDROverview.json",
        "subtitle": "",
        "provider": "Trend Micro"
    },
    {
        "workbookKey": "CyberpionOverviewWorkbook",
        "logoFileName": "cyberpion_logo.svg",
        "description": "Use Cyberpion's Security Logs and this workbook, to get an overview of your online assets, gain insights into their current state, and find ways to better secure your ecosystem.",
        "dataTypesDependencies": [
            "CyberpionActionItems_CL"
        ],
        "dataConnectorsDependencies": [
            "CyberpionSecurityLogs"
        ],
        "previewImagesFileNames": [
            "CyberpionActionItemsBlack.png",
            "CyberpionActionItemsWhite.png"
        ],
        "version": "1.0.0",
        "title": "Cyberpion Overview",
        "templateRelativePath": "CyberpionOverviewWorkbook.json",
        "subtitle": "",
        "provider": "Cyberpion"
    },
    {
        "workbookKey": "SolarWindsPostCompromiseHuntingWorkbook",
        "logoFileName": "MSTIC-Logo.svg",
        "description": "This hunting workbook is intended to help identify activity related to the Solorigate compromise and subsequent attacks discovered in December 2020",
        "dataTypesDependencies": [
            "CommonSecurityLog",
            "SigninLogs",
            "AuditLogs",
            "AADServicePrincipalSignInLogs",
            "OfficeActivity",
            "BehaviorAnalytics",
            "SecurityEvent",
            "DeviceProcessEvents",
            "SecurityAlert",
            "DnsEvents"
        ],
        "dataConnectorsDependencies": [
            "AzureActiveDirectory",
            "SecurityEvents",
            "Office365",
            "MicrosoftThreatProtection",
            "DNS",
            "WindowsSecurityEvents"
        ],
        "previewImagesFileNames": [
            "SolarWindsPostCompromiseHuntingWhite.png",
            "SolarWindsPostCompromiseHuntingBlack.png"
        ],
        "version": "1.5.0",
        "title": "SolarWinds Post Compromise Hunting",
        "templateRelativePath": "SolarWindsPostCompromiseHunting.json",
        "subtitle": "",
        "provider": "Microsoft"
    },
    {
        "workbookKey": "ProofpointPODWorkbook",
        "logoFileName": "proofpointlogo.svg",
        "description": "Gain insights into your Proofpoint on Demand Email Security activities, including maillog and messages data. The Workbook provides users with an executive dashboard showing the reporting capabilities, message traceability and monitoring.",
        "dataTypesDependencies": [
            "ProofpointPOD_maillog_CL",
            "ProofpointPOD_message_CL"
        ],
        "dataConnectorsDependencies": [
            "ProofpointPOD"
        ],
        "previewImagesFileNames": [
            "ProofpointPODMainBlack1.png",
            "ProofpointPODMainBlack2.png",
            "ProofpointPODMainWhite1.png",
            "ProofpointPODMainWhite2.png",
            "ProofpointPODMessageSummaryBlack.png",
            "ProofpointPODMessageSummaryWhite.png",
            "ProofpointPODTLSBlack.png",
            "ProofpointPODTLSWhite.png"
        ],
        "version": "1.0.0",
        "title": "Proofpoint On-Demand Email Security",
        "templateRelativePath": "ProofpointPOD.json",
        "subtitle": "",
        "provider": "Proofpoint"
    },
    {
        "workbookKey": "CiscoUmbrellaWorkbook",
        "logoFileName": "cisco_logo.svg",
        "description": "Gain insights into Cisco Umbrella activities, including the DNS, Proxy and Cloud Firewall data. Workbook shows general information along with threat landscape including categories, blocked destinations and URLs.",
        "dataTypesDependencies": [
            "Cisco_Umbrella_dns_CL",
            "Cisco_Umbrella_proxy_CL",
            "Cisco_Umbrella_ip_CL",
            "Cisco_Umbrella_cloudfirewall_CL"
        ],
        "dataConnectorsDependencies": [
            "CiscoUmbrellaDataConnector"
        ],
        "previewImagesFileNames": [
            "CiscoUmbrellaDNSBlack1.png",
            "CiscoUmbrellaDNSBlack2.png",
            "CiscoUmbrellaDNSWhite1.png",
            "CiscoUmbrellaDNSWhite2.png",
            "CiscoUmbrellaFirewallBlack.png",
            "CiscoUmbrellaFirewallWhite.png",
            "CiscoUmbrellaMainBlack1.png",
            "CiscoUmbrellaMainBlack2.png",
            "CiscoUmbrellaMainWhite1.png",
            "CiscoUmbrellaMainWhite2.png",
            "CiscoUmbrellaProxyBlack1.png",
            "CiscoUmbrellaProxyBlack2.png",
            "CiscoUmbrellaProxyWhite1.png",
            "CiscoUmbrellaProxyWhite2.png"
        ],
        "version": "1.0.0",
        "title": "Cisco Umbrella",
        "templateRelativePath": "CiscoUmbrella.json",
        "subtitle": "",
        "provider": "Cisco"
    },
    {
        "workbookKey": "AnalyticsEfficiencyWorkbook",
        "logoFileName": "Azure_Sentinel.svg",
        "description": "Gain insights into the efficacy of your analytics rules. In this workbook you can analyze and monitor the analytics rules found in your workspace to achieve better performance by your SOC.",
        "dataTypesDependencies": [
            "SecurityAlert",
            "SecurityIncident"
        ],
        "dataConnectorsDependencies": [],
        "previewImagesFileNames": [
            "AnalyticsEfficiencyBlack.png",
            "AnalyticsEfficiencyWhite.png"
        ],
        "version": "1.2.0",
        "title": "Analytics Efficiency",
        "templateRelativePath": "AnalyticsEfficiency.json",
        "subtitle": "",
        "provider": "Microsoft"
    },
    {
        "workbookKey": "WorkspaceUsage",
        "logoFileName": "Azure_Sentinel.svg",
        "description": "Gain insights into your workspace's usage. In this workbook, you can view your workspace\u2019s data consumption, latency, recommended tasks and Cost and Usage statistics.",
        "dataTypesDependencies": [],
        "dataConnectorsDependencies": [],
        "previewImagesFileNames": [
            "WorkspaceUsageBlack.png",
            "WorkspaceUsageWhite.png"
        ],
        "version": "1.6.0",
        "title": "Workspace Usage Report",
        "templateRelativePath": "WorkspaceUsage.json",
        "subtitle": "",
        "provider": "Microsoft Sentinel community"
    },
    {
        "workbookKey": "SentinelCentral",
        "logoFileName": "Azure_Sentinel.svg",
        "description": "Use this report to view Incident (and Alert data) across many workspaces, this works with Azure Lighthouse and across any subscription you have access to.",
        "dataTypesDependencies": [
            "SecurityIncident"
        ],
        "dataConnectorsDependencies": [],
        "previewImagesFileNames": [
            "SentinelCentralBlack.png",
            "SentinelCentralWhite.png"
        ],
        "version": "2.1.1",
        "title": "Microsoft Sentinel Central",
        "templateRelativePath": "SentinelCentral.json",
        "subtitle": "",
        "provider": "Microsoft Sentinel community"
    },
    {
        "workbookKey": "CognniIncidentsWorkbook",
        "logoFileName": "cognni-logo.svg",
        "description": "Gain intelligent insights into the risks to your important financial, legal, HR, and governance information. This workbook lets you monitor your at-risk information to determine when and why incidents occurred, as well as who was involved. These incidents are broken into high, medium, and low risk incidents for each information category.",
        "dataTypesDependencies": [
            "CognniIncidents_CL"
        ],
        "dataConnectorsDependencies": [
            "CognniSentinelDataConnector"
        ],
        "previewImagesFileNames": [
            "CognniBlack.PNG",
            "CognniWhite.PNG"
        ],
        "version": "1.0.0",
        "title": "Cognni Important Information Incidents",
        "templateRelativePath": "CognniIncidentsWorkbook.json",
        "subtitle": "",
        "provider": "Cognni"
    },
    {
        "workbookKey": "pfsense",
        "logoFileName": "pfsense_logo.svg",
        "description": "Gain insights into pfsense logs from both filterlog and nginx.",
        "dataTypesDependencies": [
            "CommonSecurityLog"
        ],
        "dataConnectorsDependencies": [],
        "previewImagesFileNames": [
            "pfsenseBlack.png",
            "pfsenseWhite.png"
        ],
        "version": "1.0.0",
        "title": "pfsense",
        "templateRelativePath": "pfsense.json",
        "subtitle": "",
        "provider": "Microsoft Sentinel community"
    },
    {
        "workbookKey": "ExchangeCompromiseHunting",
        "logoFileName": "MSTIC-Logo.svg",
        "description": "This workbook is intended to help defenders in responding to the Exchange Server vulnerabilities disclosed in March 2021, as well as hunting for potential compromise activity. More details on these vulnearbilities can be found at: https://aka.ms/exchangevulns",
        "dataTypesDependencies": [
            "SecurityEvent",
            "W3CIISLog"
        ],
        "dataConnectorsDependencies": [
            "SecurityEvents",
            "AzureMonitor(IIS)",
            "WindowsSecurityEvents"
        ],
        "previewImagesFileNames": [
            "ExchangeBlack.png",
            "ExchangeWhite.png"
        ],
        "version": "1.0.0",
        "title": "Exchange Compromise Hunting",
        "templateRelativePath": "ExchangeCompromiseHunting.json",
        "subtitle": "",
        "provider": "Microsoft"
    },
    {
        "workbookKey": "SOCProcessFramework",
        "logoFileName": "Azure_Sentinel.svg",
        "description": "Built by Microsoft's Sentinel GBB's - This workbook contains years of SOC Best Practices and is intended to help SOCs mature and leverage industry standards in Operationalizing their SOC in using Microsoft Sentinel. It contains Processes and Procedures every SOC should consider and builds a high level of operational excellence.",
        "dataTypesDependencies": [],
        "dataConnectorsDependencies": [],
        "previewImagesFileNames": [
            "SOCProcessFrameworkCoverImage1White.png",
            "SOCProcessFrameworkCoverImage1Black.png",
            "SOCProcessFrameworkCoverImage2White.png",
            "SOCProcessFrameworkCoverImage2Black.png"
        ],
        "version": "1.1.0",
        "title": "SOC Process Framework",
        "templateRelativePath": "SOCProcessFramework.json",
        "subtitle": "",
        "provider": "Microsoft Sentinel Community"
    },
    {
        "workbookKey": "Building_a_SOCLargeStaffWorkbook",
        "logoFileName": "Azure_Sentinel.svg",
        "description": "Built by Microsoft's Sentinel GBB's - This workbook contains years of SOC Best Practices and is intended to help SOCs mature and leverage industry standards in Operationalizing their SOC in using Microsoft Sentinel. It contains Processes and Procedures every SOC should consider and builds a high level of operational excellence.",
        "dataTypesDependencies": [],
        "dataConnectorsDependencies": [],
        "previewImagesFileNames": [
            "SOCProcessFrameworkCoverImage1White.png",
            "SOCProcessFrameworkCoverImage1Black.png",
            "SOCProcessFrameworkCoverImage2White.png",
            "SOCProcessFrameworkCoverImage2Black.png"
        ],
        "version": "1.1.0",
        "title": "SOC Large Staff",
        "templateRelativePath": "Building_a_SOCLargeStaff.json",
        "subtitle": "",
        "provider": "Microsoft Sentinel Community"
    },
    {
        "workbookKey": "Building_a_SOCMediumStaffWorkbook",
        "logoFileName": "Azure_Sentinel.svg",
        "description": "Built by Microsoft's Sentinel GBB's - This workbook contains years of SOC Best Practices and is intended to help SOCs mature and leverage industry standards in Operationalizing their SOC in using Microsoft Sentinel. It contains Processes and Procedures every SOC should consider and builds a high level of operational excellence.",
        "dataTypesDependencies": [],
        "dataConnectorsDependencies": [],
        "previewImagesFileNames": [
            "SOCProcessFrameworkCoverImage1White.png",
            "SOCProcessFrameworkCoverImage1Black.png",
            "SOCProcessFrameworkCoverImage2White.png",
            "SOCProcessFrameworkCoverImage2Black.png"
        ],
        "version": "1.1.0",
        "title": "SOC Medium Staff",
        "templateRelativePath": "Building_a_SOCMediumStaff.json",
        "subtitle": "",
        "provider": "Microsoft Sentinel Community"
    },
    {
        "workbookKey": "Building_a_SOCPartTimeStaffWorkbook",
        "logoFileName": "Azure_Sentinel.svg",
        "description": "Built by Microsoft's Sentinel GBB's - This workbook contains years of SOC Best Practices and is intended to help SOCs mature and leverage industry standards in Operationalizing their SOC in using Microsoft Sentinel. It contains Processes and Procedures every SOC should consider and builds a high level of operational excellence.",
        "dataTypesDependencies": [],
        "dataConnectorsDependencies": [],
        "previewImagesFileNames": [
            "SOCProcessFrameworkCoverImage1White.png",
            "SOCProcessFrameworkCoverImage1Black.png",
            "SOCProcessFrameworkCoverImage2White.png",
            "SOCProcessFrameworkCoverImage2Black.png"
        ],
        "version": "1.1.0",
        "title": "SOC Part Time Staff",
        "templateRelativePath": "Building_a_SOCPartTimeStaff.json",
        "subtitle": "",
        "provider": "Microsoft Sentinel Community"
    },
    {
        "workbookKey": "Building_a_SOCSmallStaffWorkbook",
        "logoFileName": "Azure_Sentinel.svg",
        "description": "Built by Microsoft's Sentinel GBB's - This workbook contains years of SOC Best Practices and is intended to help SOCs mature and leverage industry standards in Operationalizing their SOC in using Microsoft Sentinel. It contains Processes and Procedures every SOC should consider and builds a high level of operational excellence.",
        "dataTypesDependencies": [],
        "dataConnectorsDependencies": [],
        "previewImagesFileNames": [
            "SOCProcessFrameworkCoverImage1White.png",
            "SOCProcessFrameworkCoverImage1Black.png",
            "SOCProcessFrameworkCoverImage2White.png",
            "SOCProcessFrameworkCoverImage2Black.png"
        ],
        "version": "1.1.0",
        "title": "SOC Small Staff",
        "templateRelativePath": "Building_a_SOCSmallStaff.json",
        "subtitle": "",
        "provider": "Microsoft Sentinel Community"
    },
    {
        "workbookKey": "SOCIRPlanningWorkbook",
        "logoFileName": "Azure_Sentinel.svg",
        "description": "Built by Microsoft's Sentinel GBB's - This workbook contains years of SOC Best Practices and is intended to help SOCs mature and leverage industry standards in Operationalizing their SOC in using Microsoft Sentinel. It contains Processes and Procedures every SOC should consider and builds a high level of operational excellence.",
        "dataTypesDependencies": [],
        "dataConnectorsDependencies": [],
        "previewImagesFileNames": [
            "SOCProcessFrameworkCoverImage1White.png",
            "SOCProcessFrameworkCoverImage1Black.png",
            "SOCProcessFrameworkCoverImage2White.png",
            "SOCProcessFrameworkCoverImage2Black.png"
        ],
        "version": "1.1.0",
        "title": "SOC IR Planning",
        "templateRelativePath": "SOCIRPlanning.json",
        "subtitle": "",
        "provider": "Microsoft Sentinel Community"
    },
    {
        "workbookKey": "UpdateSOCMaturityScoreWorkbook",
        "logoFileName": "Azure_Sentinel.svg",
        "description": "Built by Microsoft's Sentinel GBB's - This workbook contains years of SOC Best Practices and is intended to help SOCs mature and leverage industry standards in Operationalizing their SOC in using Microsoft Sentinel. It contains Processes and Procedures every SOC should consider and builds a high level of operational excellence.",
        "dataTypesDependencies": [],
        "dataConnectorsDependencies": [],
        "previewImagesFileNames": [
            "SOCProcessFrameworkCoverImage1White.png",
            "SOCProcessFrameworkCoverImage1Black.png",
            "SOCProcessFrameworkCoverImage2White.png",
            "SOCProcessFrameworkCoverImage2Black.png"
        ],
        "version": "1.1.0",
        "title": "Update SOC Maturity Score",
        "templateRelativePath": "UpdateSOCMaturityScore.json",
        "subtitle": "",
        "provider": "Microsoft Sentinel Community"
    },
    {
        "workbookKey": "Microsoft365SecurityPosture",
        "logoFileName": "M365securityposturelogo.svg",
        "description": "This workbook presents security posture data collected from Azure Security Center, M365 Defender, Defender for Endpoint, and Microsoft Cloud App Security. This workbook relies on the M365 Security Posture Playbook in order to bring the data in.",
        "dataTypesDependencies": [
            "M365SecureScore_CL",
            "MDfESecureScore_CL",
            "MDfEExposureScore_CL",
            "MDfERecommendations_CL",
            "MDfEVulnerabilitiesList_CL",
            "McasShadowItReporting"
        ],
        "dataConnectorsDependencies": [],
        "previewImagesFileNames": [
            "M365securitypostureblack.png",
            "M365securityposturewhite.png"
        ],
        "version": "1.0.0",
        "title": "Microsoft 365 Security Posture",
        "templateRelativePath": "M365SecurityPosture.json",
        "subtitle": "",
        "provider": "Microsoft Sentinel Community"
    },
    {
        "workbookKey": "AzureSentinelCost",
        "logoFileName": "Azure_Sentinel.svg",
        "description": "This workbook provides an estimated cost across the main billed items in Microsoft Sentinel: ingestion, retention and automation. It also provides insight about the possible impact of the Microsoft 365 E5 offer.",
        "dataTypesDependencies": [
            "Usage"
        ],
        "dataConnectorsDependencies": [],
        "previewImagesFileNames": [
            "AzureSentinelCostWhite.png",
            "AzureSentinelCostBlack.png"
        ],
        "version": "1.5.1",
        "title": "Microsoft Sentinel Cost",
        "templateRelativePath": "AzureSentinelCost.json",
        "subtitle": "",
        "provider": "Microsoft Sentinel Community"
    },
    {
        "workbookKey": "ADXvsLA",
        "logoFileName": "Azure_Sentinel.svg",
        "description": "This workbook shows the tables from Microsoft Sentinel which are backed up in ADX. It also provides a comparison between the entries in the Microsoft Sentinel tables and the ADX tables. Lastly some general information about the queries and ingestion on ADX is shown.",
        "dataTypesDependencies": [],
        "dataConnectorsDependencies": [],
        "previewImagesFileNames": [
            "ADXvsLABlack.PNG",
            "ADXvsLAWhite.PNG"
        ],
        "version": "1.0.0",
        "title": "ADXvsLA",
        "templateRelativePath": "ADXvsLA.json",
        "subtitle": "",
        "provider": "Microsoft Sentinel Community"
    },
    {
        "workbookKey": "ProofPointThreatDashboard",
        "logoFileName": "",
        "description": "Provides an overview of email threat activity based on log data provided by ProofPoint",
        "dataTypesDependencies": [
            "ProofpointPOD_message_CL",
            "ProofpointPOD_maillog_CL",
            "ProofPointTAPClicksBlocked_CL",
            "ProofPointTAPClicksPermitted_CL",
            "ProofPointTAPMessagesBlocked_CL",
            "ProofPointTAPMessagesDelivered_CL"
        ],
        "dataConnectorsDependencies": [
            "ProofpointTAP",
            "ProofpointPOD"
        ],
        "previewImagesFileNames": [
            "ProofPointThreatDashboardBlack1.png",
            "ProofPointThreatDashboardWhite1.png"
        ],
        "version": "1.0.0",
        "title": "ProofPoint Threat Dashboard",
        "templateRelativePath": "ProofPointThreatDashboard.json",
        "subtitle": "",
        "provider": "Microsoft Sentinel Community"
    },
    {
        "workbookKey": "AMAmigrationTracker",
        "logoFileName": "Azure_Sentinel.svg",
        "description": "See what Azure and Azure Arc servers have Log Analytics agent or Azure Monitor agent installed. Review what DCR (data collection rules) apply to your machines and whether you are collecting logs from those machines into your selected workspaces.",
        "dataTypesDependencies": [],
        "dataConnectorsDependencies": [],
        "previewImagesFileNames": [
            "AMAtrackingWhite1.png",
            "AMAtrackingWhite2.png",
            "AMAtrackingWhite3.png",
            "AMAtrackingBlack1.png",
            "AMAtrackingBlack2.png",
            "AMAtrackingBlack3.png"
        ],
        "version": "1.1.0",
        "title": "AMA migration tracker",
        "templateRelativePath": "AMAmigrationTracker.json",
        "subtitle": "",
        "provider": "Microsoft Sentinel Community"
    },
    {
        "workbookKey": "AdvancedKQL",
        "logoFileName": "Azure_Sentinel.svg",
        "description": "This interactive Workbook is designed to improve your KQL proficiency by using a use-case driven approach.",
        "dataTypesDependencies": [],
        "dataConnectorsDependencies": [],
        "previewImagesFileNames": [
            "AdvancedKQLWhite.png",
            "AdvancedKQLBlack.png"
        ],
        "version": "1.3.0",
        "title": "Advanced KQL for Microsoft Sentinel",
        "templateRelativePath": "AdvancedKQL.json",
        "subtitle": "",
        "provider": "Microsoft Sentinel Community"
    },
    {
        "workbookKey": "DSTIMWorkbook",
        "logoFileName": "DSTIM.svg",
        "description": "Identify sensitive data blast radius (i.e., who accessed sensitive data, what kinds of sensitive data, from where and when) in a given data security incident investigation or as part of Threat Hunting. Prioritize your investigation based on insights provided with integrations with Watchlists(VIPUsers, TerminatedEmployees and HighValueAssets), Threat Intelligence feed, UEBA baselines and much more.",
        "dataTypesDependencies": [
            "DSMAzureBlobStorageLogs",
            "DSMDataClassificationLogs",
            "DSMDataLabelingLogs",
            "Anomalies",
            "ThreatIntelligenceIndicator",
            "AADManagedIdentitySignInLogs",
            "SecurityAlert",
            "SigninLogs"
        ],
        "dataConnectorsDependencies": [],
        "previewImagesFileNames": [
            "DSTIMWorkbookBlack.png",
            "DSTIMWorkbookWhite.png"
        ],
        "version": "1.9.0",
        "title": "Data Security - Sensitive Data Impact Assessment",
        "templateRelativePath": "DSTIMWorkbook.json",
        "subtitle": "",
        "provider": "Microsoft",
        "featureFlag": "DSTIMWorkbook"
    },
    {
        "workbookKey": "IntrotoKQLWorkbook",
        "logoFileName": "",
        "description": "Learn and practice the Kusto Query Language. This workbook introduces and provides 100 to 200 level content for new and existing users looking to learn KQL. This workbook will be updated with content over time.",
        "dataTypesDependencies": [],
        "dataConnectorsDependencies": [],
        "previewImagesFileNames": [
            "IntrotoKQL-black.png",
            "IntrotoKQL-white.png"
        ],
        "version": "1.0.0",
        "title": "Intro to KQL",
        "templateRelativePath": "IntrotoKQL.json",
        "subtitle": "",
        "provider": "Microsoft Sentinel Community"
    },
    {
        "workbookKey": "Log4jPostCompromiseHuntingWorkbook",
        "logoFileName": "",
        "description": "This hunting workbook is intended to help identify activity related to the Log4j compromise discovered in December 2021.",
        "dataTypesDependencies": [
            "SecurityNestedRecommendation",
            "AzureDiagnostics",
            "OfficeActivity",
            "W3CIISLog",
            "AWSCloudTrail",
            "SigninLogs",
            "AADNonInteractiveUserSignInLogs",
            "imWebSessions",
            "imNetworkSession"
        ],
        "dataConnectorsDependencies": [],
        "previewImagesFileNames": [
            "Log4jPostCompromiseHuntingBlack.png",
            "Log4jPostCompromiseHuntingWhite.png"
        ],
        "version": "1.0.0",
        "title": "Log4j Post Compromise Hunting",
        "templateRelativePath": "Log4jPostCompromiseHunting.json",
        "subtitle": "",
        "provider": "Microsoft Sentinel Community"
    },
    {
        "workbookKey": "Log4jImpactAssessmentWorkbook",
        "logoFileName": "",
        "description": "This hunting workbook is intended to help identify activity related to the Log4j compromise discovered in December 2021.",
        "dataTypesDependencies": [
            "SecurityIncident",
            "SecurityAlert",
            "AzureSecurityCenter",
            "MDfESecureScore_CL",
            "MDfEExposureScore_CL",
            "MDfERecommendations_CL",
            "MDfEVulnerabilitiesList_CL"
        ],
        "dataConnectorsDependencies": [],
        "previewImagesFileNames": [],
        "version": "1.0.0",
        "title": "Log4j Impact Assessment",
        "templateRelativePath": "Log4jImpactAssessment.json",
        "subtitle": "",
        "provider": "Microsoft Sentinel Community"
    },
    {
        "workbookKey": "UserMap",
        "logoFileName": "",
        "description": "This Workbook shows MaliciousIP, User SigninLog Data (this shows user Signin Locations and distance between as well as order visited) and WAF information.",
        "dataTypesDependencies": [
            "SigninLogs",
            "AzureDiagnostics",
            "WireData",
            "VMconnection",
            "CommonSecurityLog",
            "WindowsFirewall",
            "W3CIISLog",
            "DnsEvents"
        ],
        "dataConnectorsDependencies": [
            "AzureActiveDirectory"
        ],
        "previewImagesFileNames": [
            "UserMapBlack.png",
            "UserMapWhite.png"
        ],
        "version": "1.0.0",
        "title": "User Map information",
        "templateRelativePath": "UserMap.json",
        "subtitle": "",
        "provider": "Microsoft Sentinel Community"
    },
    {
        "workbookKey": "AWSS3",
        "logoFileName": "",
        "description": ".",
        "dataTypesDependencies": [
            "AWSCloudTrail",
            "AWSGuardDuty",
            "AWSVPCFlow"
        ],
        "dataConnectorsDependencies": [
            "AWSS3"
        ],
        "previewImagesFileNames": [
            "AWSS3Black.png",
            "AWSS3White.png",
            "AWSS3White1.png"
        ],
        "version": "1.0.0",
        "title": "AWS S3 Workbook",
        "templateRelativePath": "AWSS3.json",
        "subtitle": "",
        "provider": "Microsoft Sentinel Community"
    },
    {
        "workbookKey": "LogSourcesAndAnalyticRulesCoverageWorkbook",
        "logoFileName": "",
        "description": "This workbook is intended to show how the different tables in a Log Analytics workspace are being used by the different Microsoft Sentinel features, like analytics, hunting queries, playbooks and queries in general.",
        "dataTypesDependencies": [],
        "dataConnectorsDependencies": [],
        "previewImagesFileNames": [
            "LogSourcesAndAnalyticRulesCoverageBlack.png",
            "LogSourcesAndAnalyticRulesCoverageWhite.png"
        ],
        "version": "1.1.0",
        "title": "Log Sources & Analytic Rules Coverage",
        "templateRelativePath": "LogSourcesAndAnalyticRulesCoverage.json",
        "subtitle": "",
        "provider": "Microsoft Sentinel Community"
    },
    {
        "workbookKey": "CiscoFirepower",
        "logoFileName": "",
        "description": "Gain insights into your Cisco Firepower firewalls. This workbook analyzes Cisco Firepower device logs.",
        "dataTypesDependencies": [
            "CommonSecurityLog"
        ],
        "dataConnectorsDependencies": [],
        "previewImagesFileNames": [
            "CiscoFirepowerBlack.png",
            "CiscoFirepowerWhite.png"
        ],
        "version": "1.0.0",
        "title": "Cisco Firepower",
        "templateRelativePath": "CiscoFirepower.json",
        "subtitle": "",
        "provider": "Microsoft Sentinel Community"
    },
    {
        "workbookKey": "MicrorosftTeams",
        "logoFileName": "microsoftteams.svg",
        "description": "This workbook is intended to identify the activities on Microrsoft Teams.",
        "dataTypesDependencies": [
            "OfficeActivity"
        ],
        "dataConnectorsDependencies": [],
        "previewImagesFileNames": [
            "MicrosoftTeamsBlack.png",
            "MicrosoftTeamsWhite.png"
        ],
        "version": "1.0.0",
        "title": "Microsoft Teams",
        "templateRelativePath": "MicrosoftTeams.json",
        "subtitle": "",
        "provider": "Microsoft Sentinel Community"
    },
    {
        "workbookKey": "ArchivingBasicLogsRetention",
        "logoFileName": "ArchivingBasicLogsRetention.svg",
        "description": "This workbooks shows workspace and table retention periods, basic logs, and search & restore tables. It also allows you to update table retention periods, plans, and delete search or restore tables.",
        "dataTypesDependencies": [],
        "dataConnectorsDependencies": [],
        "previewImagesFileNames": [
            "ArchivingBasicLogsRetentionBlack1.png",
            "ArchivingBasicLogsRetentionWhite1.png"
        ],
        "version": "1.1.0",
        "title": "Archiving, Basic Logs, and Retention",
        "templateRelativePath": "ArchivingBasicLogsRetention.json",
        "subtitle": "",
        "provider": "Microsoft Sentinel Community"
    },
    {
        "workbookKey": "OktaSingleSignOnWorkbook",
        "logoFileName": "okta_logo.svg",
        "description": "Gain extensive insight into Okta Single Sign-On (SSO) by analyzing, collecting and correlating Audit and Event events.\nThis workbook provides visibility into message and click events that were permitted, delivered, or blocked",
        "dataTypesDependencies": [
            "Okta_CL"
        ],
        "dataConnectorsDependencies": [
            "OktaSSO"
        ],
        "previewImagesFileNames": [
            "OktaSingleSignOnWhite.png",
            "OktaSingleSignOnBlack.png"
        ],
        "version": "1.2",
        "title": "Okta Single Sign-On",
        "templateRelativePath": "OktaSingleSignOn.json",
        "subtitle": "",
        "provider": "Okta"
    },
    {
        "workbookKey": "Dynamics365Workbooks",
        "logoFileName": "DynamicsLogo.svg",
        "description": "This workbook brings together queries and visualizations to assist you in identifying potential threats in your Dynamics 365 audit data.",
        "dataTypesDependencies": [
            "Dynamics365Activity"
        ],
        "dataConnectorsDependencies": [
            "Dynamics365"
        ],
        "previewImagesFileNames": [
            "Dynamics365WorkbookBlack.png",
            "Dynamics365WorkbookWhite.png"
        ],
        "version": "1.0.3",
        "title": "Dynamics365Workbooks",
        "templateRelativePath": "Dynamics365Workbooks.json",
        "subtitle": "",
        "provider": "Microsoft Sentinel Community"
    },
    {
        "workbookKey": "CiscoMerakiWorkbook",
        "logoFileName": "",
        "description": "Gain insights into the Events from Cisco Meraki Solution and analyzing all the different types of Security Events. This workbook also helps in identifying the Events from affected devices, IPs and the nodes where malware was successfully detected.\nIP data received in Events is correlated with Threat Intelligence to identify if the reported IP address is known bad based on threat intelligence data.",
        "dataTypesDependencies": [
            "meraki_CL",
            "CiscoMerakiNativePoller",
            "ThreatIntelligenceIndicator"
        ],
        "dataConnectorsDependencies": [
            "CiscoMeraki",
            "CiscoMerakiNativePolling",
            "ThreatIntelligence"
        ],
        "previewImagesFileNames": [
            "CiscoMerakiWorkbookWhite.png",
            "CiscoMerakiWorkbookBlack.png"
        ],
        "version": "1.0.0",
        "title": "CiscoMerakiWorkbook",
        "templateRelativePath": "CiscoMerakiWorkbook.json",
        "subtitle": "",
        "provider": "Microsoft"
    },
    {
        "workbookKey": "SentinelOneWorkbook",
        "logoFileName": "",
        "description": "Sets the time name for analysis.",
        "dataTypesDependencies": [
            "SentinelOne_CL"
        ],
        "dataConnectorsDependencies": [
            "SentinelOne"
        ],
        "previewImagesFileNames": [
            "SentinelOneBlack.png",
            "SentinelOneWhite.png"
        ],
        "version": "1.0.0",
        "title": "SentinelOneWorkbook",
        "templateRelativePath": "SentinelOne.json",
        "subtitle": "",
        "provider": "Microsoft"
    },
    {
        "workbookKey": "TrendMicroApexOneWorkbook",
        "logoFileName": "trendmicro_logo.svg",
        "description": "Sets the time name for analysis.",
        "dataTypesDependencies": [
            "CommonSecurityLog"
        ],
        "dataConnectorsDependencies": [
            "TrendMicroApexOne"
        ],
        "previewImagesFileNames": [
            "TrendMicroApexOneBlack.png",
            "TrendMicroApexOneWhite.png"
        ],
        "version": "1.0.0",
        "title": "Trend Micro Apex One",
        "templateRelativePath": "TrendMicroApexOne.json",
        "subtitle": "",
        "provider": "TrendMicro"
    },
    {
        "workbookKey": "ContrastProtect",
        "logoFileName": "contrastsecurity_logo.svg",
        "description": "Select the time range for this Overview.",
        "dataTypesDependencies": [
            "CommonSecurityLog"
        ],
        "dataConnectorsDependencies": [
            "ContrastProtect",
			"ContrastProtectAma"
        ],
        "previewImagesFileNames": [
            "ContrastProtectAllBlack.png",
            "ContrastProtectAllWhite.png",
            "ContrastProtectEffectiveBlack.png",
            "ContrastProtectEffectiveWhite.png",
            "ContrastProtectSummaryBlack.png",
            "ContrastProtectSummaryWhite.png"
        ],
        "version": "1.0.0",
        "title": "Contrast Protect",
        "templateRelativePath": "ContrastProtect.json",
        "subtitle": "",
        "provider": "contrast security"
    },
    {
        "workbookKey": "ArmorbloxOverview",
        "logoFileName": "armorblox.svg",
        "description": "INCIDENTS FROM SELECTED TIME RANGE",
        "dataTypesDependencies": [
            "Armorblox_CL"
        ],
        "dataConnectorsDependencies": [
            "Armorblox"
        ],
        "previewImagesFileNames": [
            "ArmorbloxOverviewBlack01.png",
            "ArmorbloxOverviewBlack02.png",
            "ArmorbloxOverviewWhite01.png",
            "ArmorbloxOverviewWhite02.png"
        ],
        "version": "1.0.0",
        "title": "Armorblox",
        "templateRelativePath": "ArmorbloxOverview.json",
        "subtitle": "",
        "provider": "Armorblox"
    },
    {
        "workbookKey": "PaloAltoCDL",
        "logoFileName": "paloalto_logo.svg",
        "description": "Sets the time name for analysis",
        "dataTypesDependencies": [
            "CommonSecurityLog"
        ],
        "dataConnectorsDependencies": [
            "PaloAltoCDL"
        ],
        "previewImagesFileNames": [
            "PaloAltoBlack.png",
            "PaloAltoWhite.png"
        ],
        "version": "1.0.0",
        "title": "Palo Alto Networks Cortex Data Lake",
        "templateRelativePath": "PaloAltoCDL.json",
        "subtitle": "",
        "provider": "Palo Alto Networks"
    },
    {
        "workbookKey": "VMwareCarbonBlack",
        "logoFileName": "Azure_Sentinel.svg",
        "description": "Sets the time name for analysis",
        "dataTypesDependencies": [
            "CarbonBlackEvents_CL",
            "CarbonBlackAuditLogs_CL",
            "CarbonBlackNotifications_CL"
        ],
        "dataConnectorsDependencies": [
            "VMwareCarbonBlack"
        ],
        "previewImagesFileNames": [
            "VMwareCarbonBlack.png",
            "VMwareCarbonWhite.png"
        ],
        "version": "1.0.0",
        "title": "VMware Carbon Black Cloud",
        "templateRelativePath": "VMwareCarbonBlack.json",
        "subtitle": "",
        "provider": "Microsoft"
    },
    {
        "workbookKey": "arista-networks",
        "logoFileName": "AristaAwakeSecurity.svg",
        "description": "Sets the time name for analysis",
        "dataTypesDependencies": [
            "CommonSecurityLog"
        ],
        "dataConnectorsDependencies": [
            "AristaAwakeSecurity"
        ],
        "previewImagesFileNames": [
            "AristaAwakeSecurityDevicesBlack.png",
            "AristaAwakeSecurityDevicesWhite.png",
            "AristaAwakeSecurityModelsBlack.png",
            "AristaAwakeSecurityModelsWhite.png",
            "AristaAwakeSecurityOverviewBlack.png",
            "AristaAwakeSecurityOverviewWhite.png"
        ],
        "version": "1.0.0",
        "title": "Arista Awake",
        "templateRelativePath": "AristaAwakeSecurityWorkbook.json",
        "subtitle": "",
        "provider": "Arista Networks"
    },
    {
        "workbookKey": "TomcatWorkbook",
        "logoFileName": "Azure_Sentinel.svg",
        "description": "Sets the time name for analysis",
        "dataTypesDependencies": [
            "Tomcat_CL"
        ],
        "dataConnectorsDependencies": [
            "ApacheTomcat"
        ],
        "previewImagesFileNames": [
            "TomcatBlack.png",
            "TomcatWhite.png"
        ],
        "version": "1.0.0",
        "title": "ApacheTomcat",
        "templateRelativePath": "Tomcat.json",
        "subtitle": "",
        "provider": "Apache"
    },
    {
        "workbookKey": "ClarotyWorkbook",
        "logoFileName": "Azure_Sentinel.svg",
        "description": "Sets the time name for analysis",
        "dataTypesDependencies": [
            "CommonSecurityLog"
        ],
        "dataConnectorsDependencies": [
            "Claroty",
			"ClarotyAma"
        ],
        "previewImagesFileNames": [
            "ClarotyBlack.png",
            "ClarotyWhite.png"
        ],
        "version": "1.0.0",
        "title": "Claroty",
        "templateRelativePath": "ClarotyOverview.json",
        "subtitle": "",
        "provider": "Claroty"
    },
    {
        "workbookKey": "ApacheHTTPServerWorkbook",
        "logoFileName": "apache.svg",
        "description": "Sets the time name for analysis",
        "dataTypesDependencies": [
            "ApacheHTTPServer_CL"
        ],
        "dataConnectorsDependencies": [
            "ApacheHTTPServer"
        ],
        "previewImagesFileNames": [
            "ApacheHTTPServerOverviewBlack01.png",
            "ApacheHTTPServerOverviewBlack02.png",
            "ApacheHTTPServerOverviewWhite01.png",
            "ApacheHTTPServerOverviewWhite02.png"
        ],
        "version": "1.0.0",
        "title": "Apache HTTP Server",
        "templateRelativePath": "ApacheHTTPServer.json",
        "subtitle": "",
        "provider": "Apache Software Foundation"
    },
    {
        "workbookKey": "OCIWorkbook",
        "logoFileName": "Azure_Sentinel.svg",
        "description": "Sets the time name for analysis",
        "dataTypesDependencies": [
            "OCI_Logs_CL"
        ],
        "dataConnectorsDependencies": [
            "OracleCloudInfrastructureLogsConnector"
        ],
        "previewImagesFileNames": [
            "OCIBlack.png",
            "OCIWhite.png"
        ],
        "version": "1.0.0",
        "title": "Oracle Cloud Infrastructure",
        "templateRelativePath": "OracleCloudInfrastructureOCI.json",
        "subtitle": "",
        "provider": "Microsoft"
    },
    {
        "workbookKey": "OracleWeblogicServerWorkbook",
        "logoFileName": "Azure_Sentinel.svg",
        "description": "Sets the time name for analysis",
        "dataTypesDependencies": [
            "OracleWebLogicServer_CL"
        ],
        "dataConnectorsDependencies": [
            "OracleWebLogicServer"
        ],
        "previewImagesFileNames": [
            "OracleWeblogicServerBlack.png",
            "OracleWeblogicServerWhite.png"
        ],
        "version": "1.0.0",
        "title": "Oracle WebLogic Server",
        "templateRelativePath": "OracleWorkbook.json",
        "subtitle": "",
        "provider": "Oracle"
    },
    {
        "workbookKey": "BitglassWorkbook",
        "logoFileName": "Azure_Sentinel.svg",
        "description": "Sets the time name for analysis",
        "dataTypesDependencies": [
            "BitglassLogs_CL"
        ],
        "dataConnectorsDependencies": [
            "Bitglass"
        ],
        "previewImagesFileNames": [
            "BitglassBlack.png",
            "BitglassWhite.png"
        ],
        "version": "1.0.0",
        "title": "Bitglass",
        "templateRelativePath": "Bitglass.json",
        "subtitle": "",
        "provider": "Bitglass"
    },
    {
        "workbookKey": "NGINXWorkbook",
        "logoFileName": "Azure_Sentinel.svg",
        "description": "Sets the time name for analysis",
        "dataTypesDependencies": [
            "NGINX_CL"
        ],
        "dataConnectorsDependencies": [
            "NGINXHTTPServer"
        ],
        "previewImagesFileNames": [
            "NGINXOverviewBlack01.png",
            "NGINXOverviewBlack02.png",
            "NGINXOverviewWhite01.png",
            "NGINXOverviewWhite02.png"
        ],
        "version": "1.0.0",
        "title": "NGINX HTTP Server",
        "templateRelativePath": "NGINX.json",
        "subtitle": "",
        "provider": "Microsoft"
    },
    {
        "workbookKey": "vArmourAppContollerWorkbook",
        "logoFileName": "varmour-logo.svg",
        "description": "Sets the time name for analysis",
        "dataTypesDependencies": [
            "CommonSecurityLog"
        ],
        "dataConnectorsDependencies": [
            "vArmourAC",
			"vArmourACAma"
        ],
        "previewImagesFileNames": [
            "vArmourAppControllerAppBlack.png",
            "vArmourAppControllerAppBlack-1.png",
            "vArmourAppControllerAppBlack-2.png",
            "vArmourAppControllerAppBlack-3.png",
            "vArmourAppControllerAppBlack-4.png",
            "vArmourAppControllerAppBlack-5.png",
            "vArmourAppControllerAppBlack-6.png",
            "vArmourAppControllerAppBlack-7.png",
            "vArmourAppControllerAppWhite.png",
            "vArmourAppControllerAppWhite-1.png",
            "vArmourAppControllerAppWhite-2.png",
            "vArmourAppControllerAppWhite-3.png",
            "vArmourAppControllerAppWhite-4.png",
            "vArmourAppControllerAppWhite-5.png",
            "vArmourAppControllerAppWhite-6.png",
            "vArmourAppControllerAppWhite-7.png"
        ],
        "version": "1.0.0",
        "title": "vArmour Application Controller",
        "templateRelativePath": "vArmour_AppContoller_Workbook.json",
        "subtitle": "",
        "provider": "vArmour"
    },
    {
        "workbookKey": "CorelightWorkbook",
        "logoFileName": "corelight.svg",
        "description": "Sets the time name for analysis",
        "dataTypesDependencies": [
            "Corelight_CL"
        ],
        "dataConnectorsDependencies": [
            "Corelight"
        ],
        "previewImagesFileNames": [
            "CorelightConnectionsBlack1.png",
            "CorelightConnectionsBlack2.png",
            "CorelightConnectionsWhite1.png",
            "CorelightConnectionsWhite2.png",
            "CorelightDNSBlack1.png",
            "CorelightDNSWhite1.png",
            "CorelightFileBlack1.png",
            "CorelightFileBlack2.png",
            "CorelightFileWhite1.png",
            "CorelightFileWhite2.png",
            "CorelightMainBlack1.png",
            "CorelightMainWhite1.png",
            "CorelightSoftwareBlack1.png",
            "CorelightSoftwareWhite1.png"
        ],
        "version": "1.0.0",
        "title": "Corelight",
        "templateRelativePath": "Corelight.json",
        "subtitle": "",
        "provider": "Corelight"
    },
    {
        "workbookKey": "LookoutEvents",
        "logoFileName": "lookout.svg",
        "description": "Sets the time name for analysis",
        "dataTypesDependencies": [
            "Lookout_CL"
        ],
        "dataConnectorsDependencies": [
            "LookoutAPI"
        ],
        "previewImagesFileNames": [
            "SampleLookoutWorkBookBlack.png",
            "SampleLookoutWorkBookWhite.png"
        ],
        "version": "1.0.0",
        "title": "Lookout",
        "templateRelativePath": "LookoutEvents.json",
        "subtitle": "",
        "provider": "Lookout"
    },
    {
        "workbookKey": "sentinel-MicrosoftPurview",
        "logoFileName": "MicrosoftPurview.svg",
        "description": "Sets the time name for analysis",
        "dataTypesDependencies": [
            "AzureDiagnostics"
        ],
        "dataConnectorsDependencies": [
            "MicrosoftAzurePurview"
        ],
        "previewImagesFileNames": [
            ""
        ],
        "version": "1.0.0",
        "title": "Microsoft Purview",
        "templateRelativePath": "MicrosoftPurview.json",
        "subtitle": "",
        "provider": "Microsoft"
    },
    {
        "workbookKey": "InfobloxCDCB1TDWorkbook",
        "logoFileName": "infoblox_logo.svg",
        "description": "Sets the time name for analysis",
        "dataTypesDependencies": [
            "CommonSecurityLog"
        ],
        "dataConnectorsDependencies": [
            "InfobloxCloudDataConnector"
        ],
        "previewImagesFileNames": [
            "InfobloxCDCB1TDBlack.png",
            "InfobloxCDCB1TDWhite.png"
        ],
        "version": "1.0.0",
        "title": "Infoblox Cloud Data Connector",
        "templateRelativePath": "InfobloxCDCB1TDWorkbook.json",
        "subtitle": "",
        "provider": "InfoBlox"
    },
    {
        "workbookKey": "UbiquitiUniFiWorkbook",
        "logoFileName": "ubiquiti.svg",
        "description": "Sets the time name for analysis",
        "dataTypesDependencies": [
            "Ubiquiti_CL"
        ],
        "dataConnectorsDependencies": [
            "UbiquitiUnifi"
        ],
        "previewImagesFileNames": [
            "UbiquitiOverviewBlack01.png",
            "UbiquitiOverviewBlack02.png",
            "UbiquitiOverviewWhite01.png",
            "UbiquitiOverviewWhite02.png"
        ],
        "version": "1.0.0",
        "title": "Ubiquiti UniFi",
        "templateRelativePath": "Ubiquiti.json",
        "subtitle": "",
        "provider": "Microsoft"
    },
    {
        "workbookKey": "VMwareESXiWorkbook",
        "logoFileName": "Azure_Sentinel.svg",
        "description": "Sets the time name for analysis",
        "dataTypesDependencies": [
            "Syslog"
        ],
        "dataConnectorsDependencies": [
            "VMwareESXi"
        ],
        "previewImagesFileNames": [
            "VMWareESXiBlack.png",
            "VMWareESXiWhite.png"
        ],
        "version": "1.0.0",
        "title": "VMware ESXi",
        "templateRelativePath": "VMWareESXi.json",
        "subtitle": "",
        "provider": "Microsoft"
    },
    {
        "workbookKey": "SnowflakeWorkbook",
        "logoFileName": "Azure_Sentinel.svg",
        "description": "Sets the time name for analysis",
        "dataTypesDependencies": [
            "Snowflake_CL"
        ],
        "dataConnectorsDependencies": [
            "SnowflakeDataConnector"
        ],
        "previewImagesFileNames": [
            "SnowflakeBlack.png",
            "SnowflakeWhite.png"
        ],
        "version": "1.0.0",
        "title": "Snowflake",
        "templateRelativePath": "Snowflake.json",
        "subtitle": "",
        "provider": "Snowflake"
    },
    {
        "workbookKey": "LastPassWorkbook",
        "logoFileName": "LastPass.svg",
        "description": "Sets the time name for analysis",
        "dataTypesDependencies": [
            "LastPassNativePoller_CL"
        ],
        "dataConnectorsDependencies": [
            "LastPassAPIConnector"
        ],
        "previewImagesFileNames": [
            "LastPassBlack.png",
            "LastPassWhite.png"
        ],
        "version": "1.0.0",
        "title": "Lastpass Enterprise Activity Monitoring",
        "templateRelativePath": "LastPassWorkbook.json",
        "subtitle": "",
        "provider": "LastPass"
    },
    {
        "workbookKey": "SecurityBridgeWorkbook",
        "logoFileName": "SecurityBridgeLogo-Vector-TM_75x75.svg",
        "description": "Sets the time name for analysis",
        "dataTypesDependencies": [
            "SecurityBridgeLogs"
        ],
        "dataConnectorsDependencies": [
            "SecurityBridgeSAP"
        ],
        "previewImagesFileNames": [
            "SecurityBridgeThreatDetectionWhite.png",
            "SecurityBridgeThreatDetectionWhite1.png"
        ],
        "version": "1.0.0",
        "title": "SecurityBridge App",
        "templateRelativePath": "SecurityBridgeThreatDetectionforSAP.json",
        "subtitle": "",
        "provider": "SecurityBridge"
    },
    {
        "workbookKey": "PaloAltoPrismaCloudWorkbook",
        "logoFileName": "paloalto_logo.svg",
        "description": "Sets the time name for analysis.",
        "dataTypesDependencies": [
            "PaloAltoPrismaCloudAlert_CL",
            "PaloAltoPrismaCloudAudit_CL"
        ],
        "dataConnectorsDependencies": [
            "PaloAltoPrismaCloud"
        ],
        "previewImagesFileNames": [
            "PaloAltoPrismaCloudBlack01.png",
            "PaloAltoPrismaCloudBlack02.png",
            "PaloAltoPrismaCloudWhite01.png",
            "PaloAltoPrismaCloudWhite02.png"
        ],
        "version": "1.0.0",
        "title": "Palo Alto Prisma",
        "templateRelativePath": "PaloAltoPrismaCloudOverview.json",
        "subtitle": "",
        "provider": "Microsoft"
    },
    {
        "workbookKey": "PingFederateWorkbook",
        "logoFileName": "PingIdentity.svg",
        "description": "Sets the time name for analysis",
        "dataTypesDependencies": [
            "PingFederateEvent"
        ],
        "dataConnectorsDependencies": [
            "PingFederate",
			"PingFederateAma"
        ],
        "previewImagesFileNames": [
            "PingFederateBlack1.png",
            "PingFederateWhite1.png"
        ],
        "version": "1.0.0",
        "title": "PingFederate",
        "templateRelativePath": "PingFederate.json",
        "subtitle": "",
        "provider": "Microsoft"
    },
    {
        "workbookKey": "McAfeeePOWorkbook",
        "logoFileName": "mcafee_logo.svg",
        "description": "Sets the time name for analysis",
        "dataTypesDependencies": [
            "McAfeeEPOEvent"
        ],
        "dataConnectorsDependencies": [
            "McAfeeePO"
        ],
        "previewImagesFileNames": [
            "McAfeeePOBlack1.png",
            "McAfeeePOBlack2.png",
            "McAfeeePOWhite1.png",
            "McAfeeePOWhite2.png"
        ],
        "version": "1.0.0",
        "title": "McAfee ePolicy Orchestrator",
        "templateRelativePath": "McAfeeePOOverview.json",
        "subtitle": "",
        "provider": "Microsoft"
    },
    {
        "workbookKey": "OracleDatabaseAudit",
        "logoFileName": "oracle_logo.svg",
        "description": "Sets the time name for analysis",
        "dataTypesDependencies": [
            "Syslog"
        ],
        "dataConnectorsDependencies": [
            "OracleDatabaseAudit"
        ],
        "previewImagesFileNames": [
            "OracleDatabaseAuditBlack1.png",
            "OracleDatabaseAuditBlack2.png",
            "OracleDatabaseAuditWhite1.png",
            "OracleDatabaseAuditWhite2.png"
        ],
        "version": "1.0.0",
        "title": "Oracle Database Audit",
        "templateRelativePath": "OracleDatabaseAudit.json",
        "subtitle": "",
        "provider": "Oracle"
    },
    {
        "workbookKey": "SenservaProAnalyticsWorkbook",
        "logoFileName": "SenservaPro_logo.svg",
        "description": "Sets the time name for analysis",
        "dataTypesDependencies": [
            "SenservaPro_CL"
        ],
        "dataConnectorsDependencies": [
            "SenservaPro"
        ],
        "previewImagesFileNames": [
            "SenservaProAnalyticsBlack.png",
            "SenservaProAnalyticsWhite.png"
        ],
        "version": "1.0.0",
        "title": "SenservaProAnalytics",
        "templateRelativePath": "SenservaProAnalyticsWorkbook.json",
        "subtitle": "",
        "provider": "Senserva Pro"
    },
    {
        "workbookKey": "SenservaProMultipleWorkspaceWorkbook",
        "logoFileName": "SenservaPro_logo.svg",
        "description": "Sets the time name for analysis",
        "dataTypesDependencies": [
            "SenservaPro_CL"
        ],
        "dataConnectorsDependencies": [
            "SenservaPro"
        ],
        "previewImagesFileNames": [
            "SenservaProMultipleWorkspaceWorkbookBlack.png",
            "SenservaProMultipleWorkspaceWorkbookWhite.png"
        ],
        "version": "1.0.0",
        "title": "SenservaProMultipleWorkspace",
        "templateRelativePath": "SenservaProMultipleWorkspaceWorkbook.json",
        "subtitle": "",
        "provider": "Senserva Pro"
    },
    {
        "workbookKey": "SenservaProSecureScoreMultiTenantWorkbook",
        "logoFileName": "SenservaPro_logo.svg",
        "description": "Sets the time name for analysis",
        "dataTypesDependencies": [
            "SenservaPro_CL"
        ],
        "dataConnectorsDependencies": [
            "SenservaPro"
        ],
        "previewImagesFileNames": [
            "SenservaProSecureScoreMultiTenantBlack.png",
            "SenservaProSecureScoreMultiTenantWhite.png"
        ],
        "version": "1.0.0",
        "title": "SenservaProSecureScoreMultiTenant",
        "templateRelativePath": "SenservaProSecureScoreMultiTenantWorkbook.json",
        "subtitle": "",
        "provider": "Senserva Pro"
    },
    {
        "workbookKey": "CiscoSecureEndpointOverviewWorkbook",
        "logoFileName": "cisco-logo-72px.svg",
        "description": "Sets the time name for analysis",
        "dataTypesDependencies": [
            "CiscoSecureEndpoint"
        ],
        "dataConnectorsDependencies": [
            "CiscoSecureEndpoint"
        ],
        "previewImagesFileNames": [
            "CiscoSecureEndpointBlack.png",
            "CiscoSecureEndpointWhite.png"
        ],
        "version": "1.0.0",
        "title": "Cisco Secure Endpoint",
        "templateRelativePath": "Cisco Secure Endpoint Overview.json",
        "subtitle": "",
        "provider": "Cisco"
    },
    {
        "workbookKey": "InfoSecGlobalWorkbook",
        "logoFileName": "infosecglobal.svg",
        "description": "Sets the time name for analysis.",
        "dataTypesDependencies": [
            "InfoSecAnalytics_CL"
        ],
        "dataConnectorsDependencies": [
            "InfoSecDataConnector"
        ],
        "previewImagesFileNames": [
            "InfoSecGlobalWorkbookBlack.png",
            "InfoSecGlobalWorkbookWhite.png"
        ],
        "version": "1.0.0",
        "title": "AgileSec Analytics Connector",
        "templateRelativePath": "InfoSecGlobal.json",
        "subtitle": "",
        "provider": "InfoSecGlobal"
    },
    {
        "workbookKey": "CrowdStrikeFalconEndpointProtectionWorkbook",
        "logoFileName": "crowdstrike.svg",
        "description": "Sets the time name for analysis",
        "dataTypesDependencies": [
            "CrowdstrikeReplicatorLogs_CL"
        ],
        "dataConnectorsDependencies": [
            "CrowdstrikeReplicator"
        ],
        "previewImagesFileNames": [
            "CrowdStrikeFalconEndpointProtectionBlack.png",
            "CrowdStrikeFalconEndpointProtectionWhite.png"
        ],
        "version": "1.0.0",
        "title": "CrowdStrike Falcon Endpoint Protection",
        "templateRelativePath": "CrowdStrikeFalconEndpointProtection.json",
        "subtitle": "",
        "provider": "Microsoft"
    },
    {
        "workbookKey": "IronDefenseAlertDashboard",
        "logoFileName": "IronNet.svg",
        "description": "Sets the time name for analysis",
        "dataTypesDependencies": [
            "CommonSecurityLog"
        ],
        "dataConnectorsDependencies": [
            "IronNetIronDefense"
        ],
        "previewImagesFileNames": [
            "IronDefenseDashboardBlack.png",
            "IronDefenseDashboardWhit.png"
        ],
        "version": "1.0.0",
        "title": "IronDefenseAlertDashboard",
        "templateRelativePath": "IronDefenseAlertDashboard.json",
        "subtitle": "",
        "provider": "Microsoft"
    },
    {
        "workbookKey": "IronDefenseAlertDetails",
        "logoFileName": "IronNet.svg",
        "description": "Sets the time name for analysis",
        "dataTypesDependencies": [
            "CommonSecurityLog"
        ],
        "dataConnectorsDependencies": [
            "IronNetIronDefense"
        ],
        "previewImagesFileNames": [
            "IronDefenseAlertsBlack.png",
            "IronDefenseAlertsWhite.png"
        ],
        "version": "1.0.0",
        "title": "IronDefenseAlertDetails",
        "templateRelativePath": "IronDefenseAlertDetails.json",
        "subtitle": "",
        "provider": "Microsoft"
    },
    {
        "workbookKey": "CiscoSEGWorkbook",
        "logoFileName": "cisco-logo-72px.svg",
        "description": "Sets the time name for analysis",
        "dataTypesDependencies": [
            "CommonSecurityLog"
        ],
        "dataConnectorsDependencies": [
            "CiscoSEG"
        ],
        "previewImagesFileNames": [
            "CiscoSEGBlack.png",
            "CiscoSEGWhite.png"
        ],
        "version": "1.0.0",
        "title": "Cisco Secure Email Gateway",
        "templateRelativePath": "CiscoSEG.json",
        "subtitle": "",
        "provider": "Cisco"
    },
    {
        "workbookKey": "EatonForeseerHealthAndAccess",
        "logoFileName": "Azure_Sentinel.svg",
        "description": "This workbook gives an insight into the health of all the Windows VMs in this subscription running Eaton Foreseer and       the unauthorized access into the Eaton Foreseer application running on these VMs.",
        "dataTypesDependencies": [
            "SecurityEvent"
        ],
        "dataConnectorsDependencies": [],
        "previewImagesFileNames": [
            "EatonForeseerHealthAndAccessBlack.png",
            "EatonForeseerHealthAndAccessWhite.png"
        ],
        "version": "1.0.0",
        "title": "EatonForeseerHealthAndAccess",
        "templateRelativePath": "EatonForeseerHealthAndAccess.json",
        "subtitle": "",
        "provider": "Eaton"
    },
    {
        "workbookKey": "PCIDSSComplianceWorkbook",
        "logoFileName": "Azure_Sentinel.svg",
        "description": "Choose your subscription and workspace in which PCI assets are deployed",
        "dataTypesDependencies": [
            "AzureDaignostics",
            "SecurityEvent",
            "SecurityAlert",
            "OracleDatabaseAuditEvent",
            "Syslog",
            "Anomalies"
        ],
        "dataConnectorsDependencies": [],
        "previewImagesFileNames": [
            "PCIDSSComplianceBlack01.PNG",
            "PCIDSSComplianceBlack02.PNG",
            "PCIDSSComplianceWhite01.PNG",
            "PCIDSSComplianceWhite02.PNG"
        ],
        "version": "1.0.0",
        "title": "PCI DSS Compliance",
        "templateRelativePath": "PCIDSSCompliance.json",
        "subtitle": "",
        "provider": "Microsoft"
    },
    {
        "workbookKey": "SonraiSecurityWorkbook",
        "logoFileName": "Sonrai.svg",
        "description": "Sets the time name for analysis",
        "dataTypesDependencies": [
            "Sonrai_Tickets_CL"
        ],
        "dataConnectorsDependencies": [
            "SonraiDataConnector"
        ],
        "previewImagesFileNames": [
            "SonraiWorkbookBlack.png",
            "SonraiWorkbookWhite.png"
        ],
        "version": "1.0.0",
        "title": "Sonrai",
        "templateRelativePath": "Sonrai.json",
        "subtitle": "",
        "provider": "Sonrai"
    },
    {
        "workbookKey": "SemperisDSPWorkbook",
        "logoFileName": "Semperis.svg",
        "description": "Specify the time range on which to query the data",
        "dataTypesDependencies": [
            "dsp_parser"
        ],
        "dataConnectorsDependencies": [
            "SemperisDSP"
        ],
        "previewImagesFileNames": [
            "SemperisDSPOverview1Black.png",
            "SemperisDSPOverview1White.png",
            "SemperisDSPOverview2Black.png",
            "SemperisDSPOverview2White.png",
            "SemperisDSPOverview3Black.png",
            "SemperisDSPOverview3White.png"
        ],
        "version": "1.0.0",
        "title": "Semperis Directory Services Protector",
        "templateRelativePath": "SemperisDSPWorkbook.json",
        "subtitle": "",
        "provider": "Semperis"
    },
    {
        "workbookKey": "BoxWorkbook",
        "logoFileName": "box.svg",
        "description": "Sets the time name for analysis",
        "dataTypesDependencies": [
            "BoxEvents_CL"
        ],
        "dataConnectorsDependencies": [
            "BoxDataConnector"
        ],
        "previewImagesFileNames": [
            "BoxBlack1.png",
            "BoxWhite1.png",
            "BoxBlack2.png",
            "BoxWhite2.png"
        ],
        "version": "1.0.0",
        "title": "Box",
        "templateRelativePath": "Box.json",
        "subtitle": "",
        "provider": "Box"
    },
    {
        "workbookKey": "SymantecEndpointProtection",
        "logoFileName": "symantec_logo.svg",
        "description": "Sets the time name for analysis",
        "dataTypesDependencies": [
            "SymantecEndpointProtection"
        ],
        "dataConnectorsDependencies": [
            "SymantecEndpointProtection"
        ],
        "previewImagesFileNames": [
            "SymantecEndpointProtectionBlack.png",
            "SymantecEndpointProtectionWhite.png"
        ],
        "version": "1.0.0",
        "title": "Symantec Endpoint Protection",
        "templateRelativePath": "SymantecEndpointProtection.json",
        "subtitle": "",
        "provider": "Symantec"
    },
    {
        "workbookKey": "DynamicThreatModeling&Response",
        "logoFileName": "",
        "description": "Sets the time name for analysis",
        "dataTypesDependencies": [
            "SecurityAlert"
        ],
        "dataConnectorsDependencies": [],
        "previewImagesFileNames": [
            "ThreatAnalysis&ResponseWhite1.png",
            "ThreatAnalysis&ResponseWhite2.png"
        ],
        "version": "1.0.0",
        "title": "Dynamic Threat Modeling Response",
        "templateRelativePath": "DynamicThreatModeling&Response.json",
        "subtitle": "",
        "provider": "Microsoft"
    },
    {
        "workbookKey": "ThreatAnalysis&Response",
        "logoFileName": "",
        "description": "The Defenders for IoT workbook provide guided investigations for OT entities based on open incidents, alert notifications, and activities for OT assets. They also provide a hunting experience across the MITRE ATT&CK® framework for ICS, and are designed to enable analysts, security engineers, and MSSPs to gain situational awareness of OT security posture.",
        "dataTypesDependencies": [
            "SecurityAlert"
        ],
        "dataConnectorsDependencies": [],
        "previewImagesFileNames": [
            "ThreatAnalysis&ResponseWhite.png"
        ],
        "version": "1.0.1",
        "title": "Threat Analysis Response",
        "templateRelativePath": "ThreatAnalysis&Response.json",
        "subtitle": "",
        "provider": "Microsoft"
    },
    {
        "workbookKey": "TrendMicroCAS",
        "logoFileName": "Trend_Micro_Logo.svg",
        "description": "Sets the time name for analysis",
        "dataTypesDependencies": [
            "TrendMicroCAS_CL"
        ],
        "dataConnectorsDependencies": [
            "TrendMicroCAS"
        ],
        "previewImagesFileNames": [
            "TrendMicroCASBlack.png",
            "TrendMicroCASWhite.png"
        ],
        "version": "1.0.0",
        "title": "TrendMicroCAS",
        "templateRelativePath": "TrendMicroCAS.json",
        "subtitle": "",
        "provider": "TrendMicro"
    },
    {
        "workbookKey": "GitHubSecurityWorkbook",
        "logoFileName": "GitHub.svg",
        "description": "Gain insights to GitHub activities that may be interesting for security.",
        "dataTypesDependencies": [
            "GitHubAuditLogPolling_CL"
        ],
        "dataConnectorsDependencies": [
            "GitHubEcAuditLogPolling"
        ],
        "previewImagesFileNames": [],
        "version": "1.0.0",
        "title": "GithubWorkbook",
        "templateRelativePath": "GitHubWorkbook.json",
        "subtitle": "",
        "provider": "Microsoft"
    },
    {
        "workbookKey": "GCPDNSWorkbook",
        "logoFileName": "google_logo.svg",
        "description": "Sets the time name for analysis",
        "dataTypesDependencies": [
            "GCPCloudDNS"
        ],
        "dataConnectorsDependencies": [
            "GCPDNSDataConnector"
        ],
        "previewImagesFileNames": [
            "GCPDNSBlack.png",
            "GCPDNSWhite.png"
        ],
        "version": "1.0.0",
        "title": "Google Cloud Platform DNS",
        "templateRelativePath": "GCPDNS.json",
        "subtitle": "",
        "provider": "Microsoft"
    },
    {
        "workbookKey": "AtlassianJiraAuditWorkbook",
        "logoFileName": "",
        "description": "Sets the time name for analysis",
        "dataTypesDependencies": [
            "AtlassianJiraNativePoller_CL"
        ],
        "dataConnectorsDependencies": [
            "AtlassianJira"
        ],
        "previewImagesFileNames": [
            "AtlassianJiraAuditWhite.png",
            "AtlassianJiraAuditBlack.png"
        ],
        "version": "1.0.0",
        "title": "AtlassianJiraAudit",
        "templateRelativePath": "AtlassianJiraAudit.json",
        "subtitle": "",
        "provider": "Atlassian"
    },
    {
        "workbookKey": "DigitalGuardianWorkbook",
        "logoFileName": "Azure_Sentinel.svg",
        "description": "Sets the time name for analysis",
        "dataTypesDependencies": [
            "DigitalGuardianDLPEvent"
        ],
        "dataConnectorsDependencies": [
            "DigitalGuardianDLP"
        ],
        "previewImagesFileNames": [
            "DigitalGuardianBlack.png",
            "DigitalGuardianWhite.png"
        ],
        "version": "1.0.0",
        "title": "DigitalGuardianDLP",
        "templateRelativePath": "DigitalGuardian.json",
        "subtitle": "",
        "provider": "Digital Guardian"
    },
    {
        "workbookKey": "CiscoDuoWorkbook",
        "logoFileName": "cisco-logo-72px.svg",
        "description": "Sets the time name for analysis",
        "dataTypesDependencies": [
            "CiscoDuo_CL"
        ],
        "dataConnectorsDependencies": [
            "CiscoDuoSecurity"
        ],
        "previewImagesFileNames": [
            "CiscoDuoWhite.png",
            "CiscoDuoBlack.png"
        ],
        "version": "1.0.0",
        "title": "CiscoDuoSecurity",
        "templateRelativePath": "CiscoDuo.json",
        "subtitle": "",
        "provider": "Cisco"
    },
    {
        "workbookKey": "SlackAudit",
        "logoFileName": "slacklogo.svg",
        "description": "Sets the time name for analysis",
        "dataTypesDependencies": [
            "SlackAudit_CL"
        ],
        "dataConnectorsDependencies": [
            "SlackAuditAPI"
        ],
        "previewImagesFileNames": [
            "SlackAuditApplicationActivityBlack1.png",
            "SlackAuditApplicationActivityWhite1.png"
        ],
        "version": "1.0.0",
        "title": "SlackAudit",
        "templateRelativePath": "SlackAudit.json",
        "subtitle": "",
        "provider": "Slack"
    },
    {
        "workbookKey": "CiscoWSAWorkbook",
        "logoFileName": "cisco-logo-72px.svg",
        "description": "Sets the time name for analysis",
        "dataTypesDependencies": [
            "Syslog"
        ],
        "dataConnectorsDependencies": [
            "CiscoWSA"
        ],
        "previewImagesFileNames": [
            "CiscoWSAWhite.png",
            "CiscoWSABlack.png"
        ],
        "version": "1.0.0",
        "title": "CiscoWSA",
        "templateRelativePath": "CiscoWSA.json",
        "subtitle": "",
        "provider": "Cisco"
    },
    {
        "workbookKey": "GCP-IAM-Workbook",
        "logoFileName": "google_logo.svg",
        "description": "Sets the time name for analysis",
        "dataTypesDependencies": [
            "GCP_IAM_CL"
        ],
        "dataConnectorsDependencies": [
            "GCPIAMDataConnector"
        ],
        "previewImagesFileNames": [
            "GCPIAMBlack01.png",
            "GCPIAMBlack02.png",
            "GCPIAMWhite01.png",
            "GCPIAMWhite02.png"
        ],
        "version": "1.0.0",
        "title": "Google Cloud Platform IAM",
        "templateRelativePath": "GCP_IAM.json",
        "subtitle": "",
        "provider": "Google"
    },
    {
        "workbookKey": "ImpervaWAFCloudWorkbook",
        "logoFileName": "Imperva_DarkGrey_final_75x75.svg",
        "description": "Sets the time name for analysis.",
        "dataTypesDependencies": [
            "ImpervaWAFCloud_CL"
        ],
        "dataConnectorsDependencies": [
            "ImpervaWAFCloudAPI"
        ],
        "previewImagesFileNames": [
            "ImpervaWAFCloudBlack01.png",
            "ImpervaWAFCloudBlack02.png",
            "ImpervaWAFCloudWhite01.png",
            "ImpervaWAFCloudWhite02.png"
        ],
        "version": "1.0.0",
        "title": "Imperva WAF Cloud Overview",
        "templateRelativePath": "Imperva WAF Cloud Overview.json",
        "subtitle": "",
        "provider": "Microsoft"
    },
    {
        "workbookKey": "ZscalerZPAWorkbook",
        "logoFileName": "ZscalerLogo.svg",
        "description": "Select the time range for this Overview.",
        "dataTypesDependencies": [
            "ZPA_CL"
        ],
        "dataConnectorsDependencies": [
            "ZscalerPrivateAccess"
        ],
        "previewImagesFileNames": [
            "ZscalerZPABlack.png",
            "ZscalerZPAWhite.png"
        ],
        "version": "1.0.0",
        "title": "Zscaler Private Access (ZPA)",
        "templateRelativePath": "ZscalerZPA.json",
        "subtitle": "",
        "provider": "Zscaler"
    },
    {
        "workbookKey": "GoogleWorkspaceWorkbook",
        "logoFileName": "google_logo.svg",
        "description": "Sets the time name for analysis",
        "dataTypesDependencies": [
            "GWorkspace_ReportsAPI_admin_CL",
            "GWorkspace_ReportsAPI_calendar_CL",
            "GWorkspace_ReportsAPI_drive_CL",
            "GWorkspace_ReportsAPI_login_CL",
            "GWorkspace_ReportsAPI_login_CL",
            "GWorkspace_ReportsAPI_mobile_CL"
        ],
        "dataConnectorsDependencies": [
            "GoogleWorkspaceReportsAPI"
        ],
        "previewImagesFileNames": [
            "GoogleWorkspaceBlack.png",
            "GoogleWorkspaceWhite.png"
        ],
        "version": "1.0.0",
        "title": "GoogleWorkspaceReports",
        "templateRelativePath": "GoogleWorkspace.json",
        "subtitle": "",
        "provider": "Microsoft"
    },
    {
        "workbookKey": "NCProtectWorkbook",
        "logoFileName": "NCProtectIcon.svg",
        "description": "Sets the time name for analysis",
        "dataTypesDependencies": [
            "NCProtectUAL_CL"
        ],
        "dataConnectorsDependencies": [
            "NucleusCyberNCProtect"
        ],
        "previewImagesFileNames": [
            "",
            ""
        ],
        "version": "1.0.0",
        "title": "NucleusCyberProtect",
        "templateRelativePath": "NucleusCyber_NCProtect_Workbook.json",
        "subtitle": "",
        "provider": "archTIS"
    },
    {
        "workbookKey": "CiscoISEWorkbook",
        "logoFileName": "cisco-logo-72px.svg",
        "description": "Sets the time name for analysis",
        "dataTypesDependencies": [
            "Syslog"
        ],
        "dataConnectorsDependencies": [
            "CiscoISE"
        ],
        "previewImagesFileNames": [],
        "version": "1.0.0",
        "title": "Cisco ISE",
        "templateRelativePath": "CiscoISE.json",
        "subtitle": "",
        "provider": "Cisco"
    },
    {
        "workbookKey": "IoTOTThreatMonitoringwithDefenderforIoTWorkbook",
        "logoFileName": "",
        "description": "The OT Threat Monitoring with Defender for IoT Workbook features OT filtering for Security Alerts, Incidents, Vulnerabilities and Asset Inventory. The workbook features a dynamic assessment of the MITRE ATT&CK for ICS matrix across your environment to analyze and respond to OT-based threats. This workbook is designed to enable SecOps Analysts, Security Engineers, and MSSPs to gain situational awareness for IT/OT security posture.",
        "dataTypesDependencies": [
            "SecurityAlert",
            "SecurityIncident"
        ],
        "dataConnectorsDependencies": [],
        "previewImagesFileNames": [],
        "version": "1.0.0",
        "title": "Microsoft Defender for IoT",
        "templateRelativePath": "IoTOTThreatMonitoringwithDefenderforIoT.json",
        "subtitle": "",
        "provider": "Microsoft"
    },
    {
        "workbookKey": "ZeroTrust(TIC3.0)Workbook",
        "logoFileName": "Azure_Sentinel.svg",
        "description": "Sets the time name for analysis",
        "dataTypesDependencies": [
            "SecurityRecommendation"
        ],
        "dataConnectorsDependencies": [],
        "previewImagesFileNames": [
            "ZeroTrust(TIC3.0)Black1.PNG",
            "ZeroTrust(TIC3.0)White1.PNG"
        ],
        "version": "1.0.0",
        "title": "ZeroTrust(TIC3.0)",
        "templateRelativePath": "ZeroTrustTIC3.json",
        "subtitle": "",
        "provider": "Microsoft"
    },
    {
        "workbookKey": "CybersecurityMaturityModelCertification(CMMC)2.0Workbook",
        "logoFileName": "",
        "description": "Sets the time name for analysis.",
        "dataTypesDependencies": [
            "InformationProtectionLogs_CL",
            "AuditLogs",
            "SecurityIncident",
            "SigninLogs",
            "AzureActivity"
        ],
        "dataConnectorsDependencies": [],
        "previewImagesFileNames": [],
        "version": "1.0.0",
        "title": "CybersecurityMaturityModelCertification(CMMC)2.0",
        "templateRelativePath": "CybersecurityMaturityModelCertification_CMMCV2.json",
        "subtitle": "",
        "provider": "Microsoft"
    },
    {
        "workbookKey": "NISTSP80053Workbook",
        "logoFileName": "",
        "description": "Sets the time name for analysis.",
        "dataTypesDependencies": [
            "SigninLogs",
            "AuditLogs",
            "AzureActivity",
            "OfficeActivity",
            "SecurityEvents",
            "CommonSecurityLog",
            "SecurityIncident",
            "SecurityRecommendation"
        ],
        "dataConnectorsDependencies": [
            "SecurityEvents"
        ],
        "previewImagesFileNames": [],
        "version": "1.0.0",
        "title": "NISTSP80053workbook",
        "templateRelativePath": "NISTSP80053.json",
        "subtitle": "",
        "provider": "Microsoft"
    },
    {
        "workbookKey": "DarktraceWorkbook",
        "logoFileName": "Darktrace.svg",
        "description": "The Darktrace Workbook visualises Model Breach and AI Analyst data received by the Darktrace Data Connector and visualises events across the network, SaaS, IaaS and Email.",
        "dataTypesDependencies": [
            "darktrace_model_alerts_CL"
        ],
        "dataConnectorsDependencies": [
            "DarktraceRESTConnector"
        ],
        "previewImagesFileNames": [
            "DarktraceWorkbookBlack01.png",
            "DarktraceWorkbookBlack02.png",
            "DarktraceWorkbookWhite01.png",
            "DarktraceWorkbookWhite02.png"
        ],
        "version": "1.0.1",
        "title": "Darktrace",
        "templateRelativePath": "DarktraceWorkbook.json",
        "subtitle": "",
        "provider": "Darktrace"
    },
    {
        "workbookKey": "RecordedFutureDomainC2DNSWorkbook",
        "logoFileName": "RecordedFuture.svg",
        "description": "Sets the time name for DNS Events and Threat Intelligence Time Range",
        "dataTypesDependencies": [
            "ThreatIntelligenceIndicator"
        ],
        "dataConnectorsDependencies": [],
        "previewImagesFileNames": [],
        "version": "1.0.0",
        "title": "Recorded Future -  C&C DNS Name to DNS Events - Correlation&Threat Hunting",
        "templateRelativePath": "Recorded Future -  C&C DNS Name to DNS Events - Correlation&Threat Hunting.json",
        "subtitle": "",
        "provider": "Recorded Future"
    },
    {
        "workbookKey": "RecordedFutureIPActiveC2Workbook",
        "logoFileName": "RecordedFuture.svg",
        "description": "Sets the time name for DNS Events and Threat Intelligence Time Range",
        "dataTypesDependencies": [
            "ThreatIntelligenceIndicator"
        ],
        "dataConnectorsDependencies": [],
        "previewImagesFileNames": [],
        "version": "1.0.0",
        "title": "Recorded Future - Actively Communicating C&C IPs to DNS Events - Correlation&Threat Hunting",
        "templateRelativePath": "Recorded Future - Actively Communicating C&C IPs to DNS Events - Correlation&Threat Hunting.json",
        "subtitle": "",
        "provider": "Recorded Future"
    },
    {
        "workbookKey": "MaturityModelForEventLogManagement_M2131",
        "logoFileName": "contrastsecurity_logo.svg",
        "description": "Select the time range for this Overview.",
        "dataTypesDependencies": [],
        "dataConnectorsDependencies": [],
        "previewImagesFileNames": [
            "MaturityModelForEventLogManagement_M2131Black.png"
        ],
        "version": "1.0.0",
        "title": "MaturityModelForEventLogManagementM2131",
        "templateRelativePath": "MaturityModelForEventLogManagement_M2131.json",
        "subtitle": "",
        "provider": "Microsoft"
    },
    {
        "workbookKey": "AzureSQLSecurityWorkbook",
        "logoFileName": "AzureSQL.svg",
        "description": "Sets the time window in days to search around the alert",
        "dataTypesDependencies": [
            "AzureDiagnostics",
            "SecurityAlert",
            "SecurityIncident"
        ],
        "dataConnectorsDependencies": [
            "AzureSql"
        ],
        "previewImagesFileNames": [],
        "version": "1.0.0",
        "title": "Azure SQL Database Workbook",
        "templateRelativePath": "Workbook-AzureSQLSecurity.json",
        "subtitle": "",
        "provider": "Microsoft"
    },
    {
        "workbookKey": "ContinuousDiagnostics&Mitigation",
        "logoFileName": "",
        "description": "Select the time range for this Overview.",
        "dataTypesDependencies": [],
        "dataConnectorsDependencies": [],
        "previewImagesFileNames": [
            "ContinuousDiagnostics&MitigationBlack.png"
        ],
        "version": "1.0.0",
        "title": "ContinuousDiagnostics&Mitigation",
        "templateRelativePath": "ContinuousDiagnostics&Mitigation.json",
        "subtitle": "",
        "provider": "Microsoft"
    },
    {
        "workbookKey": "UserWorkbook-alexdemichieli-github-update-1",
        "logoFileName": "GitHub.svg",
        "description": "Repository selector.",
        "dataTypesDependencies": [
            "githubscanaudit_CL"
        ],
        "dataConnectorsDependencies": [
            "GitHubWebhook"
        ],
        "previewImagesFileNames": [],
        "version": "1.0.0",
        "title": "GithubWorkbook-update-to-workbook-1",
        "templateRelativePath": "update-to-workbook-1.json",
        "subtitle": "",
        "provider": "Microsoft"
    },
    {
        "workbookKey": "AtlasianJiraAuditWorkbook",
        "logoFileName": "",
        "description": "Select the time range for this Overview.",
        "dataTypesDependencies": [
            "AtlassianJiraNativePoller_CL"
        ],
        "dataConnectorsDependencies": [
            "AtlassianJira"
        ],
        "previewImagesFileNames": [
            "AtlassianJiraAuditBlack.png",
            "AtlassianJiraAuditWhite.png"
        ],
        "version": "1.0.0",
        "title": "AtlasianJiraAuditWorkbook",
        "templateRelativePath": "AtlasianJiraAuditWorkbook.json",
        "subtitle": "",
        "provider": "Microsoft"
    },
    {
        "workbookKey": "AzureSecurityBenchmark",
        "logoFileName": "",
        "description": "Azure Security Benchmark v3 Workbook provides a mechanism for viewing log queries, azure resource graph, and policies aligned to ASB controls across Microsoft security offerings, Azure, Microsoft 365, 3rd Party, On-Premises, and Multi-cloud workloads. This workbook enables Security Architects, Engineers, SecOps Analysts, Managers, and IT Pros to gain situational awareness visibility for the security posture of cloud workloads. There are also recommendations for selecting, designing, deploying, and configuring Microsoft offerings for alignment with respective ASB requirements and practices.",
        "dataTypesDependencies": [
            "SecurityRegulatoryCompliance",
            "AzureDiagnostics",
            "SecurityIncident",
            "SigninLogs",
            "SecurityAlert"
        ],
        "dataConnectorsDependencies": [],
        "previewImagesFileNames": [
            "AzureSecurityBenchmark1.png",
            "AzureSecurityBenchmark2.png",
            "AzureSecurityBenchmark3.png"
        ],
        "version": "1.0.0",
        "title": "Azure Security Benchmark",
        "templateRelativePath": "AzureSecurityBenchmark.json",
        "subtitle": "",
        "provider": "Microsoft"
    },
    {
        "workbookKey": "ZNAccessOchestratorAudit",
        "logoFileName": "",
        "description": "This workbook provides a summary of ZeroNetworks data.",
        "dataTypesDependencies": [
            "ZNAccessOrchestratorAudit_CL",
            "ZNAccessOrchestratorAuditNativePoller_CL"
        ],
        "dataConnectorsDependencies": [
            "ZeroNetworksAccessOrchestratorAuditFunction",
            "ZeroNetworksAccessOrchestratorAuditNativePoller"
        ],
        "previewImagesFileNames": [],
        "version": "1.0.0",
        "title": "Zero NetWork",
        "templateRelativePath": "ZNSegmentAudit.json",
        "subtitle": "",
        "provider": "Zero Networks"
    },
    {
        "workbookKey": "FireworkWorkbook",
        "logoFileName": "FlareSystems.svg",
        "description": "Select the time range for this Overview.",
        "dataTypesDependencies": [
            "Firework_CL"
        ],
        "dataConnectorsDependencies": [
            "FlareSystemsFirework"
        ],
        "previewImagesFileNames": [
            "FireworkOverviewBlack01.png",
            "FireworkOverviewBlack02.png",
            "FireworkOverviewWhite01.png",
            "FireworkOverviewWhite02.png"
        ],
        "version": "1.0.0",
        "title": "FlareSystemsFirework",
        "templateRelativePath": "FlareSystemsFireworkOverview.json",
        "subtitle": "",
        "provider": "Flare Systems"
    },
    {
        "workbookKey": "UserWorkbook-alexdemichieli-github-update-1",
        "logoFileName": "GitHub.svg",
        "description": "Gain insights to GitHub activities that may be interesting for security.",
        "dataTypesDependencies": [
            "GitHubAuditLogPolling_CL"
        ],
        "dataConnectorsDependencies": [
            "GitHubEcAuditLogPolling"
        ],
        "previewImagesFileNames": [],
        "version": "1.0.0",
        "title": "GitHub Security",
        "templateRelativePath": "GitHubAdvancedSecurity.json",
        "subtitle": "",
        "provider": "Microsoft"
    },
    {
        "workbookKey": "TaniumWorkbook",
        "logoFileName": "Tanium.svg",
        "description": "Visualize Tanium endpoint and module data",
        "dataTypesDependencies": [
            "TaniumComplyCompliance_CL",
            "TaniumComplyVulnerabilities_CL",
            "TaniumDefenderHealth_CL",
            "TaniumDiscoverUnmanagedAssets_CL",
            "TaniumHighUptime_CL",
            "TaniumMainAsset_CL",
            "TaniumPatchListApplicability_CL",
            "TaniumPatchListCompliance_CL",
            "TaniumSCCMClientHealth_CL",
            "TaniumThreatResponse_CL"
        ],
        "dataConnectorsDependencies": [],
        "previewImagesFileNames": [
            "TaniumComplyDark.png",
            "TaniumComplyLight.png",
            "TaniumDiscoverDark.png",
            "TaniumDiscoverLight.png",
            "TaniumMSToolingHealthDark.png",
            "TaniumMSToolingHealthLight.png",
            "TaniumPatchDark.png",
            "TaniumPatchLight.png",
            "TaniumThreatResponseAlertsDark.png",
            "TaniumThreatResponseAlertsLight.png",
            "TaniumThreatResponseDark.png",
            "TaniumThreatResponseLight.png"
        ],
        "version": "1.0",
        "title": "Tanium Workbook",
        "templateRelativePath": "TaniumWorkbook.json",
        "subtitle": "",
        "provider": "Tanium"
    },
    {
        "workbookKey": "ActionableAlertsDashboard",
        "logoFileName": "",
        "description": "None.",
        "dataTypesDependencies": [
            "CyberSixgill_Alerts_CL"
        ],
        "dataConnectorsDependencies": [
            "CybersixgillActionableAlerts"
        ],
        "previewImagesFileNames": [],
        "version": "1.0.0",
        "title": "Cybersixgill Actionable Alerts Dashboard",
        "templateRelativePath": "ActionableAlertsDashboard.json",
        "subtitle": "",
        "provider": "Cybersixgill"
    },
    {
        "workbookKey": "ActionableAlertsList",
        "logoFileName": "",
        "description": "None.",
        "dataTypesDependencies": [
            "CyberSixgill_Alerts_CL"
        ],
        "dataConnectorsDependencies": [
            "CybersixgillActionableAlerts"
        ],
        "previewImagesFileNames": [],
        "version": "1.0.0",
        "title": "Cybersixgill Actionable Alerts List",
        "templateRelativePath": "ActionableAlertsList.json",
        "subtitle": "",
        "provider": "Cybersixgill"
    },
    {
        "workbookKey": "ArgosCloudSecurityWorkbook",
        "logoFileName": "argos-logo.svg",
        "description": "The ARGOS Cloud Security integration for Microsoft Sentinel allows you to have all your important cloud security events in one place.",
        "dataTypesDependencies": [
            "ARGOS_CL"
        ],
        "dataConnectorsDependencies": [
            "ARGOSCloudSecurity"
        ],
        "previewImagesFileNames": [
            "ARGOSCloudSecurityWorkbookBlack.png",
            "ARGOSCloudSecurityWorkbookWhite.png"
        ],
        "version": "1.0.0",
        "title": "ARGOS Cloud Security",
        "templateRelativePath": "ARGOSCloudSecurityWorkbook.json",
        "subtitle": "",
        "provider": "ARGOS Cloud Security"
    },
    {
        "workbookKey": "JamfProtectWorkbook",
        "logoFileName": "jamf_logo.svg",
        "description": "This Jamf Protect Workbook for Microsoft Sentinel enables you to ingest Jamf Protect events forwarded into Microsoft Sentinel.\n Providing reports into all alerts, device controls and Unfied Logs.",
        "dataTypesDependencies": [
            "jamfprotect_CL"
        ],
        "dataConnectorsDependencies": [],
        "previewImagesFileNames": [
            "JamfProtectDashboardBlack.png",
            "JamfProtectDashboardWhite.png"
        ],
        "version": "2.0.0",
        "title": "Jamf Protect Workbook",
        "templateRelativePath": "JamfProtectDashboard.json",
        "subtitle": "",
        "provider": "Jamf Software, LLC"
    },
    {
        "workbookKey": "AIVectraStream",
        "logoFileName": "",
        "description": "",
        "dataTypesDependencies": [
            "VectraStream_CL"
        ],
        "dataConnectorsDependencies": [
            "AIVectraStream"
        ],
        "previewImagesFileNames": [],
        "version": "1.0.0",
        "title": "AIVectraStreamWorkbook",
        "templateRelativePath": "AIVectraStreamWorkbook.json",
        "subtitle": "",
        "provider": "Vectra AI"
    },
    {
        "workbookKey": "SecurityScorecardWorkbook",
        "logoFileName": "",
        "description": "This Workbook provides immediate insight into the data coming from SecurityScorecard’s three Sentinel data connectors: SecurityScorecard Cybersecurity Ratings, SecurityScorecard Cybersecurity Ratings - Factors, and SecurityScorecard Cybersecurity Ratings - Issues.",
        "dataTypesDependencies": [
            "SecurityScorecardFactor_CL",
            "SecurityScorecardIssues_CL",
            "SecurityScorecardRatings_CL"
        ],
        "dataConnectorsDependencies": [
            "SecurityScorecardFactorAzureFunctions",
            "SecurityScorecardIssueAzureFunctions",
            "SecurityScorecardRatingsAzureFunctions"
        ],
        "previewImagesFileNames": [
            "SecurityScorecardBlack1.png",
            "SecurityScorecardBlack2.png",
            "SecurityScorecardBlack3.png",
            "SecurityScorecardBlack4.png",
            "SecurityScorecardBlack5.png",
            "SecurityScorecardBlack6.png",
            "SecurityScorecardWhite1.png",
            "SecurityScorecardWhite2.png",
            "SecurityScorecardWhite3.png",
            "SecurityScorecardWhite4.png",
            "SecurityScorecardWhite5.png",
            "SecurityScorecardWhite6.png"
        ],
        "version": "1.0.0",
        "title": "SecurityScorecard",
        "templateRelativePath": "SecurityScorecardWorkbook.json",
        "subtitle": "",
        "provider": "SecurityScorecard"
    },
    {
        "workbookKey": "DigitalShadowsWorkbook",
        "logoFileName": "DigitalShadowsLogo.svg",
        "description": "For gaining insights into Digital Shadows logs.",
        "dataTypesDependencies": [
            "DigitalShadows_CL"
        ],
        "dataConnectorsDependencies": [
            "DigitalShadowsSearchlightAzureFunctions"
        ],
        "previewImagesFileNames": [
            "DigitalShadowsBlack1.png",
            "DigitalShadowsBlack2.png",
            "DigitalShadowsBlack3.png",
            "DigitalShadowsWhite1.png",
            "DigitalShadowsWhite2.png",
            "DigitalShadowsWhite3.png"
        ],
        "version": "1.0.0",
        "title": "Digital Shadows",
        "templateRelativePath": "DigitalShadows.json",
        "subtitle": "",
        "provider": "Digital Shadows"
    },
    {
        "workbookKey": "SalesforceServiceCloudWorkbook",
        "logoFileName": "salesforce_logo.svg",
        "description": "Sets the time name for analysis.",
        "dataTypesDependencies": [
            "SalesforceServiceCloud"
        ],
        "dataConnectorsDependencies": [
            "SalesforceServiceCloud_CL"
        ],
        "previewImagesFileNames": [],
        "version": "1.0.0",
        "title": "Salesforce Service Cloud",
        "templateRelativePath": "SalesforceServiceCloud.json",
        "subtitle": "",
        "provider": "Salesforce"
    },
    {
        "workbookKey": "NetworkSessionSolution",
        "logoFileName": "Azure_Sentinel.svg",
        "description": "This workbook is included as part of Network Session Essentials solution and gives a summary of analyzed traffic, helps with threat analysis and investigating suspicious IP’s and traffic analysis. Network Session Essentials Solution also includes playbooks to periodically summarize the logs thus enhancing user experience and improving data search. For the effective usage of workbook, we highly recommend to enable the summarization playbooks that are provided with this solution.",
        "dataTypesDependencies": [
            "AWSVPCFlow",
            "DeviceNetworkEvents",
            "SecurityEvent",
            "WindowsEvent",
            "CommonSecurityLog",
            "Syslog",
            "CommonSecurityLog",
            "VMConnection",
            "AzureDiagnostics",
            "AzureDiagnostics",
            "CommonSecurityLog",
            "Corelight_CL",
            "VectraStream",
            "CommonSecurityLog",
            "CommonSecurityLog",
            "Syslog",
            "CiscoMerakiNativePoller"
        ],
        "dataConnectorsDependencies": [
            "AWSS3",
            "MicrosoftThreatProtection",
            "SecurityEvents",
            "WindowsForwardedEvents",
            "Zscaler",
            "MicrosoftSysmonForLinux",
            "PaloAltoNetworks",
            "AzureMonitor(VMInsights)",
            "AzureFirewall",
            "AzureNSG",
            "CiscoASA",
            "Corelight",
            "AIVectraStream",
            "CheckPoint",
            "Fortinet",
            "CiscoMeraki"
        ],
        "previewImagesFileNames": [],
        "version": "1.0.0",
        "title": "Network Session Essentials",
        "templateRelativePath": "NetworkSessionEssentials.json",
        "subtitle": "",
        "provider": "Microsoft"
    },
    {
        "workbookKey": "SAPSODAnalysis",
        "logoFileName": "AliterConsulting.svg",
        "description": "SAP SOD Analysis",
        "dataTypesDependencies": [
            "SAPAuditLog"
        ],
        "dataConnectorsDependencies": [
            "SAP"
        ],
        "previewImagesFileNames": [],
        "version": "2.0.0",
        "title": "SAP SOD Analysis",
        "templateRelativePath": "SAP - Segregation of Duties v2.0 (by Aliter Consulting).json",
        "subtitle": "",
        "provider": "Aliter Consulting"
    },
    {
        "workbookKey": "TheomWorkbook",
        "logoFileName": "theom-logo.svg",
        "description": "Theom Alert Statistics",
        "dataTypesDependencies": [
            "TheomAlerts_CL"
        ],
        "dataConnectorsDependencies": [
            "Theom"
        ],
        "previewImagesFileNames": [
            "TheomWorkbook-black.png",
            "TheomWorkbook-white.png"
        ],
        "version": "1.0.0",
        "title": "Theom",
        "templateRelativePath": "Theom.json",
        "subtitle": "",
        "provider": "Theom"
    },
    {
        "workbookKey": "DynatraceWorkbooks",
        "logoFileName": "dynatrace.svg",
        "description": "This workbook brings together queries and visualizations to assist you in identifying potential threats surfaced by Dynatrace.",
        "dataTypesDependencies": [
            "DynatraceAttacks_CL",
            "DynatraceAuditLogs_CL",
            "DynatraceProblems_CL",
            "DynatraceSecurityProblems_CL"
        ],
        "dataConnectorsDependencies": [
            "DynatraceAttacks",
            "DynatraceAuditLogs",
            "DynatraceProblems",
            "DynatraceRuntimeVulnerabilities"
        ],
        "previewImagesFileNames": [
            "DynatraceWorkbookBlack.png",
            "DynatraceWorkbookWhite.png"
        ],
        "version": "2.0.0",
        "title": "Dynatrace",
        "templateRelativePath": "Dynatrace.json",
        "subtitle": "",
        "provider": "Dynatrace"
    },
    {
        "workbookKey": "MDOWorkbook",
        "logoFileName": "",
        "description": "Gain extensive insight into your organization's Microsoft Defender for Office Activity by analyzing, and correlating events.\nYou can track malware and phishing detection over time.",
        "dataTypesDependencies": [
            "SecurityAlert"
        ],
        "dataConnectorsDependencies": [
            "MicrosoftThreatProtection"
        ],
        "previewImagesFileNames": [],
        "version": "1.0.0",
        "title": "Microsoft 365 Defender MDOWorkbook",
        "templateRelativePath": "MDO Insights.json",
        "subtitle": "",
        "provider": "Microsoft"
    },
    {
        "workbookKey": "AnomaliesVisualizationWorkbook",
        "logoFileName": "",
        "description": "A workbook that provides contextual information to a user for better insight on Anomalies and their impact. The workbook will help with investigation of anomalies as well as identify patterns that can lead to a threat.",
        "dataTypesDependencies": [
            "Anomalies"
        ],
        "dataConnectorsDependencies": [],
        "previewImagesFileNames": [
            "AnomaliesVisualizationWorkbookWhite.png",
            "AnomaliesVisualizationWorkbookBlack.png"
        ],
        "version": "1.0.0",
        "title": "AnomaliesVisulization",
        "templateRelativePath": "AnomaliesVisualization.json",
        "subtitle": "",
        "provider": "Microsoft Sentinel Community"
    },
    {
        "workbookKey": "AnomalyDataWorkbook",
        "logoFileName": "",
        "description": "A workbook providing details, related Incident, and related Hunting Workbook for a specific Anomaly.",
        "dataTypesDependencies": [
            "Anomalies"
        ],
        "dataConnectorsDependencies": [],
        "previewImagesFileNames": [
            "AnomalyDataWorkbookWhite.png",
            "AnomalyDataWorkbookBlack.png"
        ],
        "version": "1.0.0",
        "title": "AnomalyData",
        "templateRelativePath": "AnomalyData.json",
        "subtitle": "",
        "provider": "Microsoft Sentinel Community"
    },
    {
        "workbookKey": "MicrosoftExchangeLeastPrivilegewithRBAC-Online",
        "logoFileName": "Azure_Sentinel.svg",
        "description": "This Workbook, dedicated to Exchange Online environments is built to have a simple view of non-standard RBAC delegations on an Exchange Online tenant. This Workbook allow you to go deep dive on custom delegation and roles and also members of each delegation, including the nested level and the group imbrication on your environment.",
        "dataTypesDependencies": [
            "ESIExchangeOnlineConfig_CL"
        ],
        "dataConnectorsDependencies": [
            "ESI-ExchangeOnlineCollector"
        ],
        "previewImagesFileNames": [],
        "version": "1.0.1",
        "title": "Microsoft Exchange Least Privilege with RBAC - Online",
        "templateRelativePath": "Microsoft Exchange Least Privilege with RBAC - Online.json",
        "subtitle": "",
        "provider": "Microsoft"
    },
    {
        "workbookKey": "MicrosoftExchangeLeastPrivilegewithRBAC",
        "logoFileName": "Azure_Sentinel.svg",
        "description": "This Workbook, dedicated to On-Premises environments is built to have a simple view of non-standard RBAC delegations on an On-Premises Exchange environment. This Workbook allow you to go deep dive on custom delegation and roles and also members of each delegation, including the nested level and the group imbrication on your environment. Required Data Connector: Exchange Security Insights On-Premises Collector.",
        "dataTypesDependencies": [
            "ESIExchangeConfig_CL"
        ],
        "dataConnectorsDependencies": [
            "ESI-ExchangeOnPremisesCollector",
            "ESI-ExchangeAdminAuditLogEvents"
        ],
        "previewImagesFileNames": [],
        "version": "1.0.1",
        "title": "Microsoft Exchange Least Privilege with RBAC",
        "templateRelativePath": "Microsoft Exchange Least Privilege with RBAC.json",
        "subtitle": "",
        "provider": "Microsoft"
    },
    {
        "workbookKey": "MicrosoftExchangeSearchAdminAuditLog",
        "logoFileName": "Azure_Sentinel.svg",
        "description": "This workbook is dedicated to On-Premises Exchange organizations. It uses the MSExchange Management event logs to give you a simple way to view administrators’ activities in your Exchange environment with Cmdlets usage statistics and multiple pivots to understand who and/or what is affected to modifications on your environment. Required Data Connector: Exchange Audit Event logs via Legacy Agent.",
        "dataTypesDependencies": [
            "ESIExchangeConfig_CL"
        ],
        "dataConnectorsDependencies": [
            "ESI-ExchangeOnPremisesCollector",
            "ESI-ExchangeAdminAuditLogEvents"
        ],
        "previewImagesFileNames": [],
        "version": "1.0.1",
        "title": "Microsoft Exchange Search AdminAuditLog",
        "templateRelativePath": "Microsoft Exchange Search AdminAuditLog.json",
        "subtitle": "",
        "provider": "Microsoft"
    },
    {
        "workbookKey": "MicrosoftExchangeSecurityMonitoring",
        "logoFileName": "Azure_Sentinel.svg",
        "description": "This Workbook is dedicated to On-Premises Exchange organizations. It uses the MSExchange Management event logs and Microsoft Exchange Security configuration collected by data connectors. It helps to track admin actions, especially on VIP Users and/or on Sensitive Cmdlets. This workbook allows also to list Exchange Services changes, local account activities and local logon on Exchange Servers. Required Data Connector: Exchange Audit Event logs via Legacy Agent.",
        "dataTypesDependencies": [
            "ESIExchangeConfig_CL"
        ],
        "dataConnectorsDependencies": [
            "ESI-ExchangeOnPremisesCollector",
            "ESI-ExchangeAdminAuditLogEvents"
        ],
        "previewImagesFileNames": [],
        "version": "1.0.1",
        "title": "Microsoft Exchange Admin Activity",
        "templateRelativePath": "Microsoft Exchange Admin Activity.json",
        "subtitle": "",
        "provider": "Microsoft"
    },
    {
        "workbookKey": "MicrosoftExchangeSecurityReview-Online",
        "logoFileName": "Azure_Sentinel.svg",
        "description": "This Workbook is dedicated to Exchange Online tenants. It displays and highlights current Security configuration on various Exchange components specific to Online including delegations, the transport configuration and the linked security risks, and risky protocols.",
        "dataTypesDependencies": [
            "ESIExchangeOnlineConfig_CL"
        ],
        "dataConnectorsDependencies": [
            "ESI-ExchangeOnlineCollector"
        ],
        "previewImagesFileNames": [],
        "version": "1.0.1",
        "title": "Microsoft Exchange Security Review - Online",
        "templateRelativePath": "Microsoft Exchange Security Review - Online.json",
        "subtitle": "",
        "provider": "Microsoft"
    },
    {
        "workbookKey": "MicrosoftExchangeSecurityReview",
        "logoFileName": "Azure_Sentinel.svg",
        "description": "This Workbook is dedicated to On-Premises Exchange organizations. It displays and highlights current Security configuration on various Exchange components including delegations, rights on databases, Exchange and most important AD Groups with members including nested groups, local administrators of servers. This workbook helps also to understand the transport configuration and the linked security risks. Required Data Connector: Exchange Security Insights On-Premises Collector.",
        "dataTypesDependencies": [
            "ESIExchangeConfig_CL"
        ],
        "dataConnectorsDependencies": [
            "ESI-ExchangeOnPremisesCollector",
            "ESI-ExchangeAdminAuditLogEvents"
        ],
        "previewImagesFileNames": [],
        "version": "1.0.1",
        "title": "Microsoft Exchange Security Review",
        "templateRelativePath": "Microsoft Exchange Security Review.json",
        "subtitle": "",
        "provider": "Microsoft"
    },
    {
        "workbookKey": "ibossMalwareAndC2Workbook",
        "logoFileName": "",
        "description": "A workbook providing insights into malware and C2 activity detected by iboss.",
        "dataTypesDependencies": [],
        "dataConnectorsDependencies": [],
        "previewImagesFileNames": [],
        "version": "1.0.0",
        "title": "iboss Malware and C2",
        "templateRelativePath": "ibossMalwareAndC2.json",
        "subtitle": "",
        "provider": "iboss"
    },
    {
        "workbookKey": "ibossWebUsageWorkbook",
        "logoFileName": "",
        "description": "A workbook providing insights into web usage activity detected by iboss.",
        "dataTypesDependencies": [],
        "dataConnectorsDependencies": [],
        "previewImagesFileNames": [],
        "version": "1.0.0",
        "title": "iboss Web Usage",
        "templateRelativePath": "ibossWebUsage.json",
        "subtitle": "",
        "provider": "iboss"
    },
    {
        "workbookKey": "CynerioOverviewWorkbook",
        "logoFileName": "",
        "description": "An overview of Cynerio Security events",
        "dataTypesDependencies": ["CynerioEvent_CL"],
        "dataConnectorsDependencies": ["CynerioSecurityEvents"],
        "previewImagesFileNames": ["CynerioOverviewBlack.png", "CynerioOverviewWhite.png"],
        "version": "1.0.0",
        "title": "Cynerio Overview Workbook",
        "templateRelativePath": "CynerioOverviewWorkbook.json",
        "subtitle": "",
        "provider": "Cynerio"
    },
    {
        "workbookKey": "Fortiweb-workbook",
        "logoFileName": "Azure_Sentinel.svg",
        "description": "This workbook depends on a parser based on a Kusto Function to work as expected [**Fortiweb**](https://aka.ms/sentinel-FortiwebDataConnector-parser) which is deployed with the Microsoft Sentinel Solution.",
        "dataTypesDependencies": [
            "CommonSecurityLog"
        ],
        "dataConnectorsDependencies": [
            "FortinetFortiWeb"
        ],
        "previewImagesFileNames": [],
        "version": "1.0.0",
        "title": "Fortiweb-workbook",
        "templateRelativePath": "Fortiweb-workbook.json",
        "subtitle": "",
        "provider": "Microsoft"
    },
    {
        "workbookKey": "ReversingLabs-CapabilitiesOverview",
        "logoFileName": "reversinglabs.svg",
        "description": "The ReversingLabs-CapabilitiesOverview workbook provides a high level look at your threat intelligence capabilities and how they relate to your operations.",
        "dataTypesDependencies": [],
        "dataConnectorsDependencies": [],
        "previewImagesFileNames": [
            "ReversingLabsTiSummary-White.png",
            "ReversingLabsTiSummary-Black.png",
            "ReversingLabsOpsSummary-White.png",
            "ReversingLabsOpsSummary-Black.png"
        ],
        "version": "1.1.1",
        "title": "ReversingLabs-CapabilitiesOverview",
        "templateRelativePath": "ReversingLabs-CapabilitiesOverview.json",
        "subtitle": "",
        "provider": "ReversingLabs"
    },
    {
        "workbookKey": "TalonInsights",
        "logoFileName": "Talon.svg",
        "description": "This workbook provides Talon Security Insights on Log Analytics Query Logs",
        "dataTypesDependencies": [],
        "dataConnectorsDependencies": [],
        "previewImagesFileNames": [
            "TalonInsightsBlack.png",
            "TalonInsightsWhite.png"
        ],
        "version": "2.0.0",
        "title": "Talon Insights",
        "templateRelativePath": "TalonInsights.json",
        "subtitle": "",
        "provider": "Talon Security"
    },
    {
        "workbookKey": "vCenter",
        "logoFileName": [],
        "description": "This data connector depends on a parser based on Kusto Function **vCenter** to work as expected. [Follow steps to get this Kusto Function](https://aka.ms/sentinel-vCenter-parser)",
        "dataTypesDependencies": [
            "vCenter_CL"
        ],
        "dataConnectorsDependencies": [
            "VMwarevCenter"
        ],
        "previewImagesFileNames": [],
        "version": "1.0.0",
        "title": "vCenter",
        "templateRelativePath": "vCenter.json",
        "subtitle": "",
        "provider": "VMware"
    },
    {
        "workbookKey": "SAP-Monitors-AlertsandPerformance",
        "logoFileName": "SAPVMIcon.svg",
        "description": "SAP -Monitors- Alerts and Performance",
        "dataTypesDependencies": [
            "SAPAuditLog"
        ],
        "dataConnectorsDependencies": [
            "SAP"
        ],
        "previewImagesFileNames": [
            "SAPVMIcon.svg"
        ],
        "version": "2.0.1",
        "title": "SAP -Monitors- Alerts and Performance",
        "templateRelativePath": "SAP -Monitors- Alerts and Performance.json",
        "subtitle": "",
        "provider": "Microsoft"
    },
    {
        "workbookKey": "SAP-SecurityAuditlogandInitialAccess",
        "logoFileName": "SAPVMIcon.svg",
        "description": "SAP -Security Audit log and Initial Access",
        "dataTypesDependencies": [
            "SAPAuditLog"
        ],
        "dataConnectorsDependencies": [
            "SAP"
        ],
        "previewImagesFileNames": [
            "SAPVMIcon.svg"
        ],
        "version": "2.0.1",
        "title": "SAP -Security Audit log and Initial Access",
        "templateRelativePath": "SAP -Security Audit log and Initial Access.json",
        "subtitle": "",
        "provider": "Microsoft"
    },
    {
        "workbookKey": "DNSSolutionWorkbook",
        "logoFileName": "",
        "description": "This workbook is included as part of the DNS Essentials solution and gives a summary of analyzed DNS traffic. It also helps with threat analysis and investigating suspicious Domains, IPs and DNS traffic. DNS Essentials Solution also includes a playbook to periodically summarize the logs, thus enhancing the user experience and improving data search. For effective usage of workbook, we highly recommend enabling the summarization playbook that is provided with this solution.",
        "dataTypesDependencies": [],
        "dataConnectorsDependencies": [],
        "previewImagesFileNames": [
            "DNSDomainWorkbookWhite.png",
            "DNSDomainWorkbookBlack.png"
        ],
        "version": "1.0.0",
        "title": "DNS Solution Workbook",
        "templateRelativePath": "DNSSolutionWorkbook.json",
        "subtitle": "",
        "provider": "Microsoft"
    },
    {
        "workbookKey": "MicrosoftPowerBIActivityWorkbook",
        "logoFileName": "",
        "description": "This workbook provides details on Microsoft PowerBI Activity",
        "dataTypesDependencies": [
            "PowerBIActivity"
        ],
        "dataConnectorsDependencies": [
            "Microsoft PowerBI (Preview)"
        ],
        "previewImagesFileNames": [
            "MicrosoftPowerBIActivityWorkbookBlack.png",
            "MicrosoftPowerBIActivityWhite.png"
        ],
        "version": "1.0.0",
        "title": "Microsoft PowerBI Activity Workbook",
        "templateRelativePath": "MicrosoftPowerBIActivityWorkbook.json",
        "subtitle": "",
        "provider": "Microsoft"
    },
    {
        "workbookKey": "MicrosoftThreatIntelligenceWorkbook",
        "logoFileName": "",
        "description": "Gain insights into threat indicators ingestion and search for indicators at scale across Microsoft 1st Party, 3rd Party, On-Premises, Hybrid, and Multi-Cloud Workloads. Indicators Search facilitates a simple interface for finding IP, File, Hash, Sender and more across your data. Seamless pivots to correlate indicators with Microsoft Sentinel: Incidents to make your threat intelligence actionable.",
        "dataTypesDependencies": [
            "ThreatIntelligenceIndicator",
            "SecurityIncident"
        ],
        "dataConnectorsDependencies": [
            "ThreatIntelligence",
            "ThreatIntelligenceTaxii"
        ],
        "previewImagesFileNames": [
            "ThreatIntelligenceWhite.png",
            "ThreatIntelligenceBlack.png"
        ],
        "version": "1.0.0",
        "title": "Threat Intelligence",
        "templateRelativePath": "MicrosoftThreatIntelligence.json",
        "subtitle": "",
        "provider": "Microsoft"
    },
    {
        "workbookKey": "MicrosoftDefenderForEndPoint",
        "logoFileName": "",
        "description": "A wokbook to provide details about Microsoft Defender for Endpoint Advance Hunting to Overview & Analyse data brought through M365 Defender Connector.",
        "dataTypesDependencies": [],
        "dataConnectorsDependencies": [],
        "previewImagesFileNames": [
            "microsoftdefenderforendpointwhite.png",
            "microsoftdefenderforendpointblack.png"
        ],
        "version": "1.0.0",
        "title": "Microsoft Defender For EndPoint",
        "templateRelativePath": "MicrosoftDefenderForEndPoint.json",
        "subtitle": "",
        "provider": "Microsoft Sentinel Community"
    },
    {
        "workbookKey": "MicrosoftDefenderForIdentity",
        "logoFileName": "",
        "description": "Use this workbook to analyse the advance hunting data ingested for Defender For Identity.",
        "dataTypesDependencies": [
            "IdentityLogonEvents",
            "IdentityQueryEvents",
            "IdentityDirectoryEvents",
            "SecurityAlert"
        ],
        "dataConnectorsDependencies": [],
        "previewImagesFileNames": [
            "microsoftdefenderforidentityblack.png",
            "microsoftdefenderforidentitywhite.png"
        ],
        "version": "1.0.0",
        "title": "Microsoft Defender For Identity",
        "templateRelativePath": "MicrosoftDefenderForIdentity.json",
        "subtitle": "",
        "provider": "Microsoft Sentinel Community"
    },
    {
        "workbookKey": "EsetProtect",
        "logoFileName": "",
        "description": "Visualize events and threats from Eset protect.",
        "dataTypesDependencies": [
            "ESETPROTECT"
        ],
        "dataConnectorsDependencies": [
            "ESETPROTECT"
        ],
        "previewImagesFileNames": [
            "ESETPROTECTBlack.png",
            "ESETPROTECTWhite.png"
        ],
        "version": "1.0.0",
        "title": "EsetProtect",
        "templateRelativePath": "ESETPROTECT.json",
        "subtitle": "",
        "provider": "Community"
    },
    {
        "workbookKey": "CyberArkEPMWorkbook",
        "logoFileName": "CyberArk_Logo.svg",
        "description": "Sets the time name for analysis",
        "dataTypesDependencies": [
            "CyberArkEPM_CL"
        ],
        "dataConnectorsDependencies": [
            "CyberArkEPM"
        ],
        "previewImagesFileNames": [
            "CyberArkEPMBlack.png",
            "CyberArkEPMWhite.png"
        ],
        "version": "1.0.0",
        "title": "CyberArk EPM",
        "templateRelativePath": "CyberArkEPM.json",
        "subtitle": "",
        "provider": "CyberArk"
    },
    {
        "workbookKey": "NetskopeWorkbook",
        "logoFileName": "Netskope_logo.svg",
        "description": "Gain insights and comprehensive monitoring into Netskope events data by analyzing traffic and user activities.\nThis workbook provides insights into various Netskope events types such as Cloud Firewall, Network Private Access, Applications, Security Alerts as well as Web Transactions.\nYou can use this workbook to get visibility in to your Netskope Security Cloud and quickly identify threats, anamolies, traffic patterns, cloud application useage, blocked URL addresses and more.",
        "dataTypesDependencies": [
            "Netskope_Events_CL",
            "Netskope_Alerts_CL",
            "Netskope_WebTX_CL"
        ],
        "dataConnectorsDependencies": [],
        "previewImagesFileNames": [
            "Netskope-ApplicationEvents-Black.png",
            "Netskope-ApplicationEvents-White.png",
            "Netskope-SecurityAlerts-DLP-Black.png",
            "Netskope-SecurityAlerts-DLP-White.png",
            "Netskope-NetworkEvents-CFW-Black.png",
            "Netskope-NetworkEvents-CFW-White.png",
            "Netskope-SecurityAlerts-Malsite-Black.png",
            "Netskope-SecurityAlerts-Malsite-White.png",
            "Netskope-NetworkEvents-NPA-Black.png",
            "Netskope-NetworkEvents-NPA-White.png",
            "Netskope-SecurityAlerts-Malware-White.png",
            "Netskope-SecurityAlerts-Malware-Black.png",
            "Netskope-SecurityAlerts-BehaviorAnalytics-Black.png",
            "Netskope-SecurityAlerts-BehaviorAnalytics-White.png",
            "Netskope-SecurityAlerts-Overview-Black.png",
            "Netskope-SecurityAlerts-Overview-White.png",
            "Netskope-SecurityAlerts-CompormisedCredentials-Black.png",
            "Netskope-SecurityAlerts-CompromisedCredentials-White.png",
            "Netskope-WebTransactions-Black.png",
            "Netskope-WebTransactions-White.png"
        ],
        "version": "1.0",
        "title": "Netskope",
        "templateRelativePath": "NetskopeEvents.json",
        "subtitle": "",
        "provider": "Netskope"
    },
    {
        "workbookKey": "AIShield",
        "logoFileName": "",
        "description": "Visualize events generated by AIShield. This workbook is dependent on a parser AIShield which is a part of the solution deployment.",
        "dataTypesDependencies": [
            "AIShield"
        ],
        "dataConnectorsDependencies": [
            "AIShield"
        ],
        "previewImagesFileNames": [
            "AIShieldBlack.png",
            "AIShieldWhite.png"
        ],
        "version": "1.0.0",
        "title": "AIShield Workbook",
        "templateRelativePath": "AIShield.json",
        "subtitle": "",
        "provider": "Community"
    },
    {
        "workbookKey": "AttackSurfaceReduction",
        "logoFileName": "M365securityposturelogo.svg",
        "description": "This workbook helps you implement the ASR rules of Windows/Defender, and to monitor them over time. The workbook can filter on ASR rules in Audit mode and Block mode.",
        "dataTypesDependencies": [
            "DeviceEvents"
        ],
        "dataConnectorsDependencies": [
            "MicrosoftThreatProtection"
        ],
        "previewImagesFileNames": [
            "AttackSurfaceReductionWhite.png",
            "AttackSurfaceReductionBlack.png"
        ],
        "version": "1.0.0",
        "title": "Attack Surface Reduction Dashboard",
        "templateRelativePath": "AttackSurfaceReduction.json",
        "subtitle": "",
        "provider": "Microsoft Sentinel community"
    },
    {
        "workbookKey": "IncidentTasksWorkbook",
        "logoFileName": "",
        "description": "Use this workbook to review and modify existing incidents with tasks. This workbook provides views that higlight incident tasks that are open, closed, or deleted, as well as incidents with tasks that are either owned or unassigned. The workbook also provides SOC metrics around incident task performance, such as percentage of incidents without tasks, average time to close tasks, and more.",
        "dataTypesDependencies": [],
        "dataConnectorsDependencies": [],
        "previewImagesFileNames": [
            "Tasks-Black.png",
            "Tasks-White.png"
        ],
        "version": "1.1.0",
        "title": "Incident Tasks Workbook",
        "templateRelativePath": "IncidentTasksWorkbook.json",
        "subtitle": "",
        "provider": "Microsoft"
      },
        {
    "workbookKey": "NetCleanProActiveWorkbook",
    "logoFileName": "NetCleanImpactLogo.svg",
    "description": "This workbook provides insights on NetClean ProActive Incidents.",
    "dataTypesDependencies": [
        "Netclean_Incidents_CL"
    ],
    "dataConnectorsDependencies": [
        "Netclean_ProActive_Incidents"
    ],
    "previewImagesFileNames": [
        "NetCleanProActiveBlack1.png",
        "NetCleanProActiveBlack2.png",
        "NetCleanProActiveWhite1.png",
        "NetCleanProActiveWhite2.png"
    ],
    "version": "1.0.0",
    "title": "NetClean ProActive",
    "templateRelativePath": "NetCleanProActiveWorkbook.json",
    "subtitle": "",
    "provider": "NetClean"
    },
    {
        "workbookKey": "AutomationHealth",
        "logoFileName": "Azure_Sentinel.svg",
        "description": "Have a holistic overview of your automation health, gain insights about failures, correlate Microsoft Sentinel health with Logic Apps diagnostics logs and deep dive automation details per incident",
        "dataTypesDependencies": [
            "SentinelHealth"
        ],
        "dataConnectorsDependencies": [],
        "previewImagesFileNames": [
            "AutomationHealthBlack.png",
            "AutomationHealthWhite.png"
        ],
        "version": "2.0.0",
        "title": "Automation health",
        "templateRelativePath": "AutomationHealth.json",
        "subtitle": "",
        "provider": "Microsoft Sentinel Community"
    },
    {
        "workbookKey": "SAP-AuditControls",
        "logoFileName": "SAPVMIcon.svg",
        "description": "SAP -Audit Controls (Preview)",
        "dataTypesDependencies": [
            "SAPAuditLog"
        ],
        "dataConnectorsDependencies": [
            "SAP"
        ],
        "previewImagesFileNames": [
            "SAPVMIcon.svg"
        ],
        "version": "1.0.0",
        "title": "SAP -Audit Controls (Preview)",
        "templateRelativePath": "SAP -Audit Controls (Preview).json",
        "subtitle": "",
        "provider": "Microsoft"
    },
    {
      "workbookKey": "ZoomReports",
      "logoFileName": "",
      "description": "Visualize various details & visuals on Zoom Report data ingested though the solution. This also have a dependency on the parser which is available as a part of Zoom solution named Zoom",
      "dataTypesDependencies": [ "Zoom" ],
      "dataConnectorsDependencies": ["Zoom Reports"],
      "previewImagesFileNames": [ "ZoomReportsBlack.png", "ZoomReportsWhite.png" ],
      "version": "1.0.0",
      "title": "Zoom Reports",
      "templateRelativePath": "ZoomReports.json",
      "subtitle": "",
      "provider": "Community"
    },
  {
    "workbookKey": "ExchangeOnlineWorkbook",
    "logoFileName": "office365_logo.svg",
    "description": "Gain insights into Microsoft Exchange online by tracing and analyzing all Exchange operations and user activities.\nThis workbook let you monitor user activities, including logins, account operations, permission changes, and mailbox creations to discover suspicious trends among them.",
    "dataTypesDependencies": [
      "OfficeActivity"
    ],
    "dataConnectorsDependencies": [
      "Office365"
    ],
    "previewImagesFileNames": [
      "ExchangeOnlineWhite.png",
      "ExchangeOnlineBlack.png"
    ],
    "version": "2.0.0",
    "title": "Exchange Online",
    "templateRelativePath": "ExchangeOnline.json",
    "subtitle": "",
    "provider": "Microsoft"
  },
  {
    "workbookKey": "Office365Workbook",
    "logoFileName": "office365_logo.svg",
    "description": "Gain insights into Office 365 by tracing and analyzing all operations and activities. You can drill down into your SharePoint, OneDrive, and Exchange.\nThis workbook lets you find usage trends across users, files, folders, and mailboxes, making it easier to identify anomalies in your network.",
    "dataTypesDependencies": [
      "OfficeActivity"
    ],
    "dataConnectorsDependencies": [
      "Office365"
    ],
    "previewImagesFileNames": [
      "Office365White1.png",
      "Office365Black1.png",
      "Office365White2.png",
      "Office365Black2.png",
      "Office365White3.png",
      "Office365Black3.png"
    ],
    "version": "2.0.1",
    "title": "Office 365",
    "templateRelativePath": "Office365.json",
    "subtitle": "",
    "provider": "Microsoft"
  },
  {
    "workbookKey": "SharePointAndOneDriveWorkbook",
    "logoFileName": "office365_logo.svg",
    "description": "Gain insights into SharePoint and OneDrive by tracing and analyzing all operations and activities.\nYou can view trends across user operation, find correlations between users and files, and identify interesting information such as user IP addresses.",
    "dataTypesDependencies": [
      "OfficeActivity"
    ],
    "dataConnectorsDependencies": [
      "Office365"
    ],
    "previewImagesFileNames": [
      "SharePointAndOneDriveBlack1.png",
      "SharePointAndOneDriveBlack2.png",
      "SharePointAndOneDriveWhite1.png",
      "SharePointAndOneDriveWhite2.png"
    ],
    "version": "2.0.0",
    "title": "SharePoint & OneDrive",
    "templateRelativePath": "SharePointAndOneDrive.json",
    "subtitle": "",
    "provider": "Microsoft"
  },
  {
    "workbookKey": "QualysVMWorkbook",
    "logoFileName": "qualys_logo.svg",
    "description": "Gain insight into Qualys Vulnerability Management by analyzing, collecting and correlating vulnerability data.\nThis workbook provides visibility into vulnerabilities detected from vulnerability scans",
    "dataTypesDependencies": [
      "QualysHostDetection_CL"
    ],
    "dataConnectorsDependencies": [
      "QualysVulnerabilityManagement"
    ],
    "previewImagesFileNames": [
      "QualysVMWhite.png",
      "QualysVMBlack.png"
    ],
    "version": "1.0.0",
    "title": "Qualys Vulnerability Management",
    "templateRelativePath": "QualysVM.json",
    "subtitle": "",
    "provider": "Qualys"
  },
  {
    "workbookKey": "QualysVMV2Workbook",
    "logoFileName": "qualys_logo.svg",
    "description": "Gain insight into Qualys Vulnerability Management by analyzing, collecting and correlating vulnerability data.\nThis workbook provides visibility into vulnerabilities detected from vulnerability scans",
    "dataTypesDependencies": [
      "QualysHostDetectionV2_CL"
    ],
    "dataConnectorsDependencies": [
      "QualysVulnerabilityManagement"
    ],
    "previewImagesFileNames": [
      "QualysVMWhite.png",
      "QualysVMBlack.png"
    ],
    "version": "1.0.0",
    "title": "Qualys Vulnerability Management",
    "templateRelativePath": "QualysVMv2.json",
    "subtitle": "",
    "provider": "Qualys"
  },
  
  {
    "workbookKey": "MicrosoftDefenderForOffice365",
    "logoFileName": "office365_logo.svg",
    "description": "Gain insights into your Microsoft Defender for Office 365 raw data logs.  This workbook lets you look at trends in email senders, attachments and embedded URL data to find anomalies. You can also search by, sender, recipient, subject, attachment or embedded URL to find where the related messages have been sent.",
    "dataTypesDependencies": [
      "EmailEvents",
      "EmailUrlInfo",
      "EmailAttachmentInfo"
    ],
    "dataConnectorsDependencies": [],
    "previewImagesFileNames": [
      "MDOWhite1.png",
      "MDOBlack1.png",
      "MDOWhite2.png",
      "MDOBlack2.png"
    ],
    "version": "1.0.0",
    "title": "Microsoft Defender For Office 365",
    "templateRelativePath": "MicrosoftDefenderForOffice365.json",
    "subtitle": "",
    "provider": "Microsoft Sentinel Community"
  },
  {
    "workbookKey": "MicrosoftDefenderForEndPoint",
    "logoFileName": "",
    "description": "A wokbook to provide details about Microsoft Defender for Endpoint Advance Hunting to Overview & Analyse data brought through M365 Defender Connector.",
    "dataTypesDependencies": [],
    "dataConnectorsDependencies": [],
    "previewImagesFileNames": [
      "microsoftdefenderforendpointwhite.png",
      "microsoftdefenderforendpointblack.png"
    ],
    "version": "1.0.0",
    "title": "MicrosoftDefenderForEndPoint",
    "templateRelativePath": "MicrosoftDefenderForEndPoint.json",
    "subtitle": "",
    "provider": "Microsoft Sentinel Community"
  },
  {
    "workbookKey": "InsiderRiskManagementWorkbook",
    "logoFileName": "Azure_Sentinel.svg",
    "description": "The Microsoft Insider Risk Management Workbook integrates telemetry from 25+ Microsoft security products to provide actionable insights into insider risk management. Reporting tools provide \u201cGo to Alert\u201d links to provide deeper integration between products and a simplified user experience for exploring alerts. ",
    "dataTypesDependencies": [
      "SigninLogsSigninLogs",
      "AuditLogs",
      "AzureActivity",
      "OfficeActivity",
      "InformationProtectionLogs_CL",
      "SecurityIncident"
    ],
    "dataConnectorsDependencies": [],
    "previewImagesFileNames": [
      "InsiderRiskManagementBlack1.png"
    ],
    "version": "1.0.0",
    "title": "Insider Risk Management",
    "templateRelativePath": "InsiderRiskManagement.json",
    "subtitle": "",
    "provider": "Microsoft"
  },
  {
  "workbookKey": "Fortiweb-workbook",
  "logoFileName": "Azure_Sentinel.svg",
  "description": "This workbook depends on a parser based on a Kusto Function to work as expected [**Fortiweb**](https://aka.ms/sentinel-FortiwebDataConnector-parser) which is deployed with the Microsoft Sentinel Solution.",
  "dataTypesDependencies": [
    "CommonSecurityLog"
  ],
  "dataConnectorsDependencies": [
  "FortinetFortiWeb"
  ],
  "previewImagesFileNames": [],
  "version": "1.0.0",
  "title": "Fortiweb-workbook",
  "templateRelativePath": "Fortiweb-workbook.json",
  "subtitle": "",
  "provider": "Microsoft"
  },
  {
    "workbookKey": "WebSessionEssentialsWorkbook",
    "logoFileName": "",
    "description": "The 'Web Session Essentials' workbook provides real-time insights into activity and potential threats in your network. This workbook is designed for network teams, security architects, analysts, and consultants to monitor, identify and investigate threats on Web servers, Web Proxies and Web Security Gateways assets. This Workbook gives a summary of analysed web traffic and helps with threat analysis and investigating suspicious http traffic.",
    "dataTypesDependencies": [],
    "dataConnectorsDependencies": [],
    "previewImagesFileNames": [
      "WebSessionEssentialsWorkbookWhite.png",
      "WebSessionEssentialsWorkbookBlack.png"
    ],
    "version": "1.0.0",
    "title": "Web Session Essentials Workbook",
    "templateRelativePath": "WebSessionEssentials.json",
    "subtitle": "",
    "provider": "Microsoft"
  },
  {
    "workbookKey": "IslandAdminAuditOverview",
    "logoFileName": "island.svg",
    "description": "This workbook provides a view into the activities of administrators in the Island Management Console.",
    "dataTypesDependencies": [],
    "dataConnectorsDependencies": [],
    "previewImagesFileNames": [
        "IslandEnterpriseBrowserAdminAuditOverview.png"
    ],
    "version": "1.0.0",
    "title": "Island Admin Audit Overview",
    "templateRelativePath": "IslandAdminAuditOverview.json",
    "subtitle": "",
    "provider": "Island"
  },
  {
  "workbookKey": "IslandUserActivityOverview",
  "logoFileName": "island.svg",
  "description": "This workbook provides a view into the activities of users while using the Island Enterprise Browser.",
  "dataTypesDependencies": [],
  "dataConnectorsDependencies": [],
  "previewImagesFileNames": [
      "IslandEnterpriseBrowserUserActivityOverview.png"
  ],
  "version": "1.0.0",
  "title": "Island User Activity Overview",
  "templateRelativePath": "IslandUserActivityOverview.json",
  "subtitle": "",
  "provider": "Island"
  },
  {
        "workbookKey": "BloodHoundEnterpriseAttackPathWorkbook",
        "description": "Gain insights into BloodHound Enterprise attack paths.",
        "dataTypesDependencies": [ "BloodHoundEnterprise" ],
        "dataConnectorsDependencies": [ "BloodHoundEnterprise" ],
        "version": "1.0",
        "title": "BloodHound Enterprise Attack Paths",
        "templateRelativePath": "BloodHoundEnterpriseAttackPath.json",
        "subtitle": "",
        "provider": "SpecterOps"
    },
    {
        "workbookKey": "BloodHoundEnterprisePostureWorkbook",
        "description": "Gain insights into BloodHound Enterprise domain posture.",
        "dataTypesDependencies": [ "BloodHoundEnterprise" ],
        "dataConnectorsDependencies": [ "BloodHoundEnterprise" ],
        "version": "1.0",
        "title": "BloodHound Enterprise Posture",
        "templateRelativePath": "BloodHoundEnterprisePosture.json",
        "subtitle": "",
        "provider": "SpecterOps"
    },
    {
      "workbookKey": "BitSightWorkbook",
      "logoFileName": "BitSight.svg",
      "description": "Gain insights into BitSight data.",
      "dataTypesDependencies": ["Alerts_data_CL", "Breaches_data_CL", "Company_details_CL", "Company_rating_details_CL", "Diligence_historical_statistics_CL", "Diligence_statistics_CL", "Findings_summary_CL", "Findings_data_CL", "Graph_data_CL", "Industrial_statistics_CL", "Observation_statistics_CL"],
      "dataConnectorsDependencies": ["BitSightDatConnector"],
      "previewImagesFileNames": ["BitSightWhite1.png","BitSightBlack1.png"],
      "version": "1.0.0",
      "title": "BitSight",
      "templateRelativePath": "BitSightWorkbook.json",
      "subtitle": "",
      "provider": "BitSight"
    },
    {
        "workbookKey": "VectraXDR",
        "logoFileName": "",
        "description": "This workbook provides visualization of Audit, Detections, Entity Scoring, Lockdown and Health data.",
        "dataTypesDependencies": [
            "Audits_Data_CL",
            "Detections_Data_CL",
            "Entity_Scoring_Data_CL",
            "Lockdown_Data_CL",
            "Health_Data_CL"
        ],
        "dataConnectorsDependencies": [
            "VectraDataConnector"
        ],
        "previewImagesFileNames": [
            "VectraXDRWhite1.png",
            "VectraXDRWhite2.png",
            "VectraXDRWhite3.png",
            "VectraXDRWhite4.png",
            "VectraXDRWhite5.png",
            "VectraXDRBlack1.png",
            "VectraXDRBlack2.png",
            "VectraXDRBlack3.png",
            "VectraXDRBlack4.png",
            "VectraXDRBlack5.png"
        ],
        "version": "1.0.0",
        "title": "Vectra XDR",
        "templateRelativePath": "VectraXDR.json",
        "subtitle": "",
        "provider": "Vectra"
    },
    {
    "workbookKey": "CloudflareWorkbook",
    "logoFileName": "cloudflare.svg",
    "description": "Gain insights into Cloudflare events. You will get visibility on your Cloudflare web traffic, security, reliability.",
    "dataTypesDependencies": [ "Cloudflare_CL" ],
    "dataConnectorsDependencies": [ "CloudflareDataConnector" ],
    "previewImagesFileNames": ["CloudflareOverviewWhite01.png", "CloudflareOverviewWhite02.png", "CloudflareOverviewBlack01.png", "CloudflareOverviewBlack02.png"],
    "version": "1.0",
    "title": "Cloudflare",
    "templateRelativePath": "Cloudflare.json",
    "subtitle": "",
    "provider": "Cloudflare"
  },
  {
      "workbookKey": "CofenseIntelligenceWorkbook",
      "logoFileName": "CofenseTriage.svg",
      "description": "This workbook provides visualization of Cofense Intelligence threat indicators which are ingested in the Microsoft Sentinel Threat intelligence.",
      "dataTypesDependencies": [
          "ThreatIntelligenceIndicator",
          "Malware_Data"
      ],
      "dataConnectorsDependencies": [
          "CofenseIntelligenceDataConnector"
      ],
      "previewImagesFileNames": [
          "CofenseIntelligenceWhite1.png",
          "CofenseIntelligenceBlack1.png"
      ],
      "version": "1.0",
      "title": "CofenseIntelligenceThreatIndicators",
      "templateRelativePath": "CofenseIntelligenceThreatIndicators.json",
      "subtitle": "",
      "provider": "Cofense"
  },
  {
    "workbookKey": "EgressDefendMetricWorkbook",
    "logoFileName": "",
    "description": "A workbook providing insights into Egress Defend.",
    "dataTypesDependencies": ["EgressDefend_CL"],
    "previewImagesFileNames": [ "EgressDefendMetricWorkbookBlack01.png", "EgressDefendMetricWorkbookWhite01.png" ],
    "version": "1.0.0",
    "title": "Egress Defend Insights",
    "templateRelativePath": "DefendMetrics.json",
    "subtitle": "Defend Metrics",
    "provider": "Egress Software Technologies"
  },
  {
    "workbookKey": "SalemDashboard",
    "logoFileName": "salem_logo.svg",
    "description": "Monitor Salem Performance",
    "dataTypesDependencies": [ "SalemAlerts_CL" ],
    "dataConnectorsDependencies": [],
    "previewImagesFileNames": [],
    "version": "1.0.0",
    "title": "Salem Alerts Workbook",
    "templateRelativePath": "SalemDashboard.json",
    "subtitle": "",
    "provider": "SalemCyber"
},
{
<<<<<<< HEAD
    "workbookKey": "MimecastSEGWorkbook",
    "logoFileName": "Mimecast.svg",
    "description": "A workbook providing insights into Mimecast Secure Email Gateway.",
    "dataTypesDependencies": [
        "MimecastDLP_CL",
        "MimecastSIEM_CL"
    ],
    "previewImagesFileNames": [
        "MimecastSEGBlack.png",
        "MimecastSEGWhite.png"
    ],
    "version": "1.0.0",
    "title": "MimecastSEG",
    "templateRelativePath": "MimecastSEGworkbook.json",
    "subtitle": "Mimecast Secure Email Gateway",
    "provider": "Mimecast"
},
=======
    "workbookKey": "MimecastTTPWorkbook",
    "logoFileName": "Mimecast.svg",
    "description": "A workbook providing insights into Mimecast Targeted Threat Protection.",
    "dataTypesDependencies": [
        "MimecastTTPUrl_CL",
        "MimecastTTPAttachment_CL",
        "MimecastTTPImpersonation_CL"
    ],
    "previewImagesFileNames": [
        "MimecastTTPBlack1.png",
        "MimecastTTPBlack2.png",
        "MimecastTTPWhite1.png",
        "MimecastTTPWhite2.png"
    ],
    "version": "1.0.0",
    "title": "MimecastTTP",
    "templateRelativePath": "MimecastTTPWorkbook.json",
    "subtitle": "Mimecast Targeted Threat Protection",
    "provider": "Mimecast"
},  
>>>>>>> a24b0bab
{
    "workbookKey": "MimecastAuditWorkbook",
    "logoFileName": "Mimecast.svg",
    "description": "A workbook providing insights into Mimecast Audit.",
    "dataTypesDependencies": [
        "MimecastAudit_CL"
    ],
    "previewImagesFileNames": [
        "MimecastAuditBlack1.png",
        "MimecastAuditBlack2.png",
        "MimecastAuditWhite1.png",
        "MimecastAuditWhite2.png"
    ],
    "version": "1.0.0",
    "title": "MimecastAudit",
    "templateRelativePath": "MimecastAudit.json",
    "subtitle": "Mimecast Audit",
    "provider": "Mimecast"
},
{
    "workbookKey": "MailGuard365Workbook",
    "logoFileName": "MailGuard365_logo.svg",
    "description": "MailGuard 365 Workbook",
    "dataTypesDependencies": [
      "MailGuard365_Threats_CL"
    ],
    "dataConnectorsDependencies": [
      "MailGuard365"
    ],
    "previewImagesFileNames": [],
    "version": "1.0.0",
    "title": "MailGuard365",
    "templateRelativePath": "MailGuard365Dashboard.json",
    "subtitle": "",
    "provider": "MailGuard 365"
},
{
    "workbookKey": "DataminrPulseAlerts",
    "logoFileName": "DataminrPulse.svg",
    "description": "This Workbook provides insight into the data coming from DataminrPulse.",
    "dataTypesDependencies": ["DataminrPulse_Alerts_CL"],
    "dataConnectorsDependencies": ["DataminrPulseAlerts"],
    "previewImagesFileNames": [ "DataminrPulseAlertsBlack1.png",
        "DataminrPulseAlertsBlack2.png",
        "DataminrPulseAlertsBlack3.png",
        "DataminrPulseAlertsBlack4.png",
        "DataminrPulseAlertsBlack5.png",
        "DataminrPulseAlertsWhite1.png",
        "DataminrPulseAlertsWhite2.png",
        "DataminrPulseAlertsWhite3.png",
        "DataminrPulseAlertsWhite4.png",
        "DataminrPulseAlertsWhite5.png"
    ],
    "version": "1.0.0",
    "title": "Dataminr Pulse Alerts",
    "templateRelativePath": "DataminrPulseAlerts.json",
    "provider": "Dataminr"
}
]<|MERGE_RESOLUTION|>--- conflicted
+++ resolved
@@ -5491,7 +5491,6 @@
     "provider": "SalemCyber"
 },
 {
-<<<<<<< HEAD
     "workbookKey": "MimecastSEGWorkbook",
     "logoFileName": "Mimecast.svg",
     "description": "A workbook providing insights into Mimecast Secure Email Gateway.",
@@ -5509,7 +5508,7 @@
     "subtitle": "Mimecast Secure Email Gateway",
     "provider": "Mimecast"
 },
-=======
+{
     "workbookKey": "MimecastTTPWorkbook",
     "logoFileName": "Mimecast.svg",
     "description": "A workbook providing insights into Mimecast Targeted Threat Protection.",
@@ -5530,7 +5529,6 @@
     "subtitle": "Mimecast Targeted Threat Protection",
     "provider": "Mimecast"
 },  
->>>>>>> a24b0bab
 {
     "workbookKey": "MimecastAuditWorkbook",
     "logoFileName": "Mimecast.svg",
