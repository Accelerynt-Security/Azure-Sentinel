--- conflicted
+++ resolved
@@ -84,22 +84,6 @@
         "NewPath": "Solutions/CrowdStrike Falcon Endpoint Protection/Playbooks/CrowdStrike_Enrichment_GetDeviceInformation"
     },
     {
-<<<<<<< HEAD
-        "OldPath": "Playbooks/Get-VirusTotalDomainReport",
-        "NewPath": "Solutions/Playbooks/Get-VirusTotalDomainReport"
-    },
-    {
-        "OldPath": "Playbooks/Get-VirusTotalFileInfo",
-        "NewPath": "Solutions/Playbooks/Get-VirusTotalFileInfo"
-    },
-    {
-        "OldPath": "Playbooks/Get-VirusTotalIPReport",
-        "NewPath": "Solutions/Playbooks/Get-VirusTotalIPReport"
-    },
-    {
-        "OldPath": "Playbooks/Get-VirusTotalURLReport",
-        "NewPath": "Solutions/Playbooks/Get-VirusTotalURLReport"
-=======
         "OldPath": "Playbooks/Isolate-MDEMachine",
         "NewPath": "Solutions/Playbooks/Isolate-MDEMachine"
     },
@@ -130,6 +114,21 @@
     {
         "OldPath": "Playbooks/Unisolate-MDEMachine",
         "NewPath": "Solutions/Playbooks/Unisolate-MDEMachine"
->>>>>>> b0ba84d1
+    },
+    {
+        "OldPath": "Playbooks/Get-VirusTotalDomainReport",
+        "NewPath": "Solutions/Playbooks/Get-VirusTotalDomainReport"
+    },
+    {
+        "OldPath": "Playbooks/Get-VirusTotalFileInfo",
+        "NewPath": "Solutions/Playbooks/Get-VirusTotalFileInfo"
+    },
+    {
+        "OldPath": "Playbooks/Get-VirusTotalIPReport",
+        "NewPath": "Solutions/Playbooks/Get-VirusTotalIPReport"
+    },
+    {
+        "OldPath": "Playbooks/Get-VirusTotalURLReport",
+        "NewPath": "Solutions/Playbooks/Get-VirusTotalURLReport"
     }
 ]